--- conflicted
+++ resolved
@@ -15,13 +15,8 @@
 
 
 def calc_elastic_loss_rate(energy, aperture_ratio, acceptances, pressure,
-<<<<<<< HEAD
-        betas, z_q=1, z_atom=7, temperature=300):
+        betas, z=7, temperature=300):
     """Calculate beam loss rate due to elastic scattering from residual gas
-=======
-        betas, z=7, temperature=300):
-    """Calculate loss rate due to elastic scattering beam lifetime
->>>>>>> dd34e226
 
     Pressure and betas can be supplied as numbers or numpy arrays. In case
     arrays are supplied, lengths must be equal the loss rate returned will
