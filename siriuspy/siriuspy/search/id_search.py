--- conflicted
+++ resolved
@@ -357,12 +357,6 @@
             return None
 
     @staticmethod
-<<<<<<< HEAD
-    def conv_idname_2_idff_chnames(idname, propty=False):
-        """."""
-        return IDSearch._get_devname_from_idff(
-            idname, ('ch1', 'ch2'), propty=propty)
-=======
     def conv_idname_2_idff_offsets_labels(idname):
         """."""
         idff = IDSearch._idname_2_idff[idname]
@@ -376,26 +370,16 @@
         """."""
         return IDSearch.conv_idname_labels_2_corrnames(
             idname, IDSearch.IDFF_CH_LABELS)
->>>>>>> b581d5cc
-
-    @staticmethod
-    def conv_idname_2_idff_cvnames(idname, propty=False):
-        """."""
-<<<<<<< HEAD
-        return IDSearch._get_devname_from_idff(
-            idname, ('cv1', 'cv2'), propty=propty)
-=======
+
+    @staticmethod
+    def conv_idname_2_idff_cvnames(idname):
+        """."""
         return IDSearch.conv_idname_labels_2_corrnames(
             idname, IDSearch.IDFF_CV_LABELS)
->>>>>>> b581d5cc
-
-    @staticmethod
-    def conv_idname_2_idff_qsnames(idname, propty=False):
-        """."""
-<<<<<<< HEAD
-        return IDSearch._get_devname_from_idff(
-            idname, ('qs1', 'qs2'), propty=propty)
-=======
+
+    @staticmethod
+    def conv_idname_2_idff_qsnames(idname):
+        """."""
         return IDSearch.conv_idname_labels_2_corrnames(
             idname, IDSearch.IDFF_QS_LABELS)
 
@@ -416,7 +400,6 @@
         """."""
         return IDSearch.conv_idname_labels_2_corrnames(
             idname, IDSearch.IDFF_CC_LABELS)
->>>>>>> b581d5cc
 
     @staticmethod
     def conv_idname_2_polarizations(idname):
@@ -473,20 +456,14 @@
             raise TypeError('Invalid polarization type.')
 
     @staticmethod
-<<<<<<< HEAD
-    def _get_devname_from_idff(idname, correctors, propty):
-=======
     def conv_idname_labels_2_corrnames(idname, correctors):
         """Return correctors names from idname and corrector labels."""
->>>>>>> b581d5cc
+        corrs = list()
         idff = IDSearch.conv_idname_2_idff(idname)
-        corrs = list()
+        if idff is None:
+            return corrs
         for corr in correctors:
             if corr in idff:
-                pvname = idff[corr]
-                if propty:
-                    corrs.append(pvname)
-                else:
-                    pvname = _SiriusPVName(pvname)
-                    corrs.append(pvname.device_name)
+                pvname = _SiriusPVName(idff[corr])
+                corrs.append(pvname.device_name)
         return corrs