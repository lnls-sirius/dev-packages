--- conflicted
+++ resolved
@@ -11,15 +11,10 @@
 from ..epics import CONNECTION_TIMEOUT as _CONN_TIMEOUT, PV as _PV
 from ..envars import VACA_PREFIX as LL_PREFIX
 from ..namesys import SiriusPVName as _PVName
-<<<<<<< HEAD
-from ..search import LLTimeSearch as _LLTimeSearch
-from ..callbacks import Callback as _Callback
-=======
 from ..search import LLTimeSearch as _LLSearch, HLTimeSearch as _HLSearch
 from ..callbacks import Callback as _Callback
 from ..devices import Event as _Event
 from ..thread import RepeaterThread as _Timer
->>>>>>> d12490de
 
 from .csdev import Const as _TIConst
 
@@ -373,12 +368,7 @@
         # self._config_ok_values['FoutDevEnbl'] = 1
         # self._config_ok_values['EVGDevEnbl'] = 1
         if self.channel.propty.startswith('OUT'):
-<<<<<<< HEAD
-            intrg = _LLTimeSearch.get_channel_internal_trigger_pvname(
-                self.channel)
-=======
             intrg = _LLSearch.get_channel_internal_trigger_pvname(self.channel)
->>>>>>> d12490de
             intrg = int(intrg.propty[-2:])  # get internal trigger number
             self._config_ok_values['SrcTrig'] = intrg
             # Stop using FineDelay and RF Delay to ease consistency:
@@ -623,11 +613,7 @@
             return {'Src': invalid}
         evt_st = _TIConst.EvtLL._fields[_TIConst.EvtLL.index(evt)]
         if evt_st not in _TIConst.EvtLL2HLMap or \
-<<<<<<< HEAD
-           _TIConst.EvtLL2HLMap[evt_st] not in self._source_enums:
-=======
                 _TIConst.EvtLL2HLMap[evt_st] not in self._source_enums:
->>>>>>> d12490de
             return {'Src': invalid}
         else:
             ev_num = self._source_enums.index(_TIConst.EvtLL2HLMap[evt_st])
