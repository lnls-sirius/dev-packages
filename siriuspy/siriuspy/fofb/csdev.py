"""Define PVs, contants and properties of High Level FOFB."""

import os as _os

<<<<<<< HEAD
import numpy as _np

from mathphys.constants import light_speed as _light_speed

=======
>>>>>>> 3fa26ce4
from .. import csdev as _csdev
from ..search import PSSearch as _PSSearch, MASearch as _MASearch, \
    BPMSearch as _BPMSearch
from ..optics.constants import SI as _ConstSI


NR_BPM = 160


# --- Enumeration Types ---

class ETypes(_csdev.ETypes):
    """Local enumerate types."""

    OPEN_CLOSED = ('Open', 'Closed')

    GLOB_INDIV = ('Global', 'Individual')

    MEAS_RMAT_CMD = ('Start', 'Stop', 'Reset')
    MEAS_RMAT_MON = ('Idle', 'Measuring', 'Completed', 'Aborted')

    STS_LBLS_CORR = (
        'Connected', 'PwrStateOn', 'OpModeConfigured', 'AccFreezeConfigured',
        'InvRespMatRowSynced', 'LoopGainSynced')
    STS_LBLS_FOFBCTRL = (
        'Connected', 'BPMIdsConfigured', 'NetSynced', 'RefOrbSynced',
        'TimeFrameLenSynced', 'BPMLogTrigsConfigured')


_et = ETypes  # syntactic sugar


# --- Const class ---

class HLFOFBConst(_csdev.Const):
    """Const class defining High Level FOFB constants."""

    MIN_SING_VAL = 0.2
    TIKHONOV_REG_CONST = 0
    SINGVALHW_THRS = 1e-14

    CONV_UM_2_NM = 1e3
    ACCGAIN_RESO = 2**-12

    LoopState = _csdev.Const.register('LoopState', _et.OPEN_CLOSED)
    GlobIndiv = _csdev.Const.register('GlobIndiv', _et.GLOB_INDIV)
    UseRF = _csdev.Const.register('UseRF', _et.DSBL_ENBL)
    MeasRespMatCmd = _csdev.Const.register('MeasRespMatCmd', _et.MEAS_RMAT_CMD)
    MeasRespMatMon = _csdev.Const.register('MeasRespMatMon', _et.MEAS_RMAT_MON)

    def __init__(self):
        """Class constructor."""

        # device names and nicknames
        self.bpm_names = _BPMSearch.get_names({'sec': 'SI', 'dev': 'BPM'})
        if NR_BPM != self.bpm_names:
            raise ValueError('Inconsistent NR_BPM parameter!')
        self.ch_names = _PSSearch.get_psnames({'sec': 'SI', 'dev': 'FCH'})
        self.cv_names = _PSSearch.get_psnames({'sec': 'SI', 'dev': 'FCV'})

        self.bpm_nicknames = _BPMSearch.get_nicknames(self.bpm_names)
        self.ch_nicknames = _PSSearch.get_psnicknames(self.ch_names)
        self.cv_nicknames = _PSSearch.get_psnicknames(self.cv_names)

        # device position along the ring
        self.bpm_pos = _BPMSearch.get_positions(self.bpm_names)
        self.ch_pos = _MASearch.get_mapositions(map(
            lambda x: x.substitute(dis='MA'), self.ch_names))
        self.cv_pos = _MASearch.get_mapositions(map(
            lambda x: x.substitute(dis='MA'), self.cv_names))

        # total number of devices
        self.nr_bpms = NR_BPM
        self.nr_ch = len(self.ch_names)
        self.nr_cv = len(self.cv_names)
        self.nr_chcv = self.nr_ch + self.nr_cv
        self.nr_corrs = self.nr_chcv + 1  # include RF

        # data folder
        ioc_fol = _os.path.join(
            '/home', 'sirius', 'iocs-log', 'si-ap-fofb', 'data')
        self.reforb_fname = _os.path.join(ioc_fol, 'reforbit.orb')
        self.respmat_fname = _os.path.join(ioc_fol, 'respmat.respmat')

        # reforb and matrix parameters
        self.reforb_size = self.nr_bpms
        self.matrix_size = self.nr_corrs * (2 * self.nr_bpms)
        self.nr_svals = min(self.nr_corrs, 2 * self.nr_bpms)
<<<<<<< HEAD
        self.circum = _ConstSI.circumference  # [m]
        self.harm_number = _ConstSI.harmonic_number
        self.rev_per = self.circum / _light_speed  # [s]

        # LLFOFB reforb ordering
        ord_orig = _np.arange(2*self.nr_bpms)
        ord_fofb = _np.empty_like(ord_orig)
        ord_fofb[:self.nr_bpms] = _np.roll(ord_orig[:self.nr_bpms], 1)
        ord_fofb[self.nr_bpms:] = _np.roll(ord_orig[self.nr_bpms:], 1)
        self.orbord_fofb = ord_fofb
=======
        self.corrcoeffs_size = self.nr_chcv * (2 * self.nr_bpms)
        self.corrgains_size = self.nr_chcv
>>>>>>> 3fa26ce4

    def get_hlfofb_database(self):
        """Return Soft IOC database."""
        pvs_database = {
            # Global
            'Version-Cte': {'type': 'string', 'value': 'UNDEF'},
            'Log-Mon': {'type': 'string', 'value': 'Starting...'},

            'LoopState-Sel': {
                'type': 'enum', 'enums': _et.OPEN_CLOSED,
                'value': self.LoopState.Open},
            'LoopState-Sts': {
                'type': 'enum', 'enums': _et.OPEN_CLOSED,
                'value': self.LoopState.Open},
            'LoopGain-SP': {
                'type': 'float', 'value': 1, 'prec': 4,
                'lolim': -2**3, 'hilim': 2**3-1,
                'unit': 'Global FOFB pre-accumulator gain.'},
            'LoopGain-RB': {
                'type': 'float', 'value': 1, 'prec': 4,
                'lolim': -2**3, 'hilim': 2**3-1,
                'unit': 'Global FOFB pre-accumulator gain.'},

            # Correctors
            'CHPosS-Cte': {
                'type': 'float', 'unit': 'm', 'count': self.nr_ch,
                'value': self.ch_pos},
            'CVPosS-Cte': {
                'type': 'float', 'unit': 'm', 'count': self.nr_cv,
                'value': self.cv_pos},
            'CHNickName-Cte': {
                'type': 'string', 'unit': 'shortname for the chs.',
                'count': self.nr_ch, 'value': self.ch_nicknames},
            'CVNickName-Cte': {
                'type': 'string', 'unit': 'shortname for the cvs.',
                'count': self.nr_cv, 'value': self.cv_nicknames},
            'CorrStatus-Mon': {'type': 'int', 'value': 0b111111},
            'CorrStatusLabels-Cte': {
                'type': 'string', 'count': len(_et.STS_LBLS_CORR),
                'value': _et.STS_LBLS_CORR},
            'CorrConfig-Cmd': {'type': 'int', 'value': 0},
            'CorrSetOpModeManual-Cmd': {'type': 'int', 'value': 0},
            'CorrSetAccFreezeDsbl-Cmd': {'type': 'int', 'value': 0},
            'CorrSetAccFreezeEnbl-Cmd': {'type': 'int', 'value': 0},
            'CorrSetAccClear-Cmd': {'type': 'int', 'value': 0},

            # FOFB Controllers
            'FOFBCtrlStatus-Mon': {'type': 'int', 'value': 0b111111},
            'FOFBCtrlStatusLabels-Cte': {
                'type': 'string', 'count': len(_et.STS_LBLS_FOFBCTRL),
                'value': _et.STS_LBLS_FOFBCTRL},
            'FOFBCtrlSyncNet-Cmd': {'type': 'int', 'value': 0},
            'FOFBCtrlConfTFrameLen-Cmd': {'type': 'int', 'value': 0},
            'FOFBCtrlConfBPMLogTrg-Cmd': {'type': 'int', 'value': 0},

            # Reference Orbit (same order os SOFB)
            'RefOrbX-SP': {
                'type': 'float', 'unit': 'um', 'count': self.nr_bpms,
                'value': self.nr_bpms*[0]},
            'RefOrbX-RB': {
                'type': 'float', 'unit': 'um', 'count': self.nr_bpms,
                'value': self.nr_bpms*[0]},
            'RefOrbY-SP': {
                'type': 'float', 'unit': 'um', 'count': self.nr_bpms,
                'value': self.nr_bpms*[0]},
            'RefOrbY-RB': {
                'type': 'float', 'unit': 'um', 'count': self.nr_bpms,
                'value': self.nr_bpms*[0]},

            # Response Matrix
            'BPMXEnblList-SP': {
                'type': 'int', 'count': self.nr_bpms,
                'value': self.nr_bpms*[1], 'unit': 'BPMX used in correction'},
            'BPMXEnblList-RB': {
                'type': 'int', 'count': self.nr_bpms,
                'value': self.nr_bpms*[1], 'unit': 'BPMX used in correction'},
            'BPMYEnblList-SP': {
                'type': 'int', 'count': self.nr_bpms,
                'value': self.nr_bpms*[1], 'unit': 'BPMY used in correction'},
            'BPMYEnblList-RB': {
                'type': 'int', 'count': self.nr_bpms,
                'value': self.nr_bpms*[1], 'unit': 'BPMY used in correction'},
            'CHEnblList-SP': {
                'type': 'int', 'count': self.nr_ch, 'value': self.nr_ch*[1],
                'unit': 'CHs used in correction'},
            'CHEnblList-RB': {
                'type': 'int', 'count': self.nr_ch, 'value': self.nr_ch*[1],
                'unit': 'CHs used in correction'},
            'CVEnblList-SP': {
                'type': 'int', 'count': self.nr_cv, 'value': self.nr_cv*[1],
                'unit': 'CVs used in correction'},
            'CVEnblList-RB': {
                'type': 'int', 'count': self.nr_cv, 'value': self.nr_cv*[1],
                'unit': 'CVs used in correction'},
            'UseRF-Sel': {
                'type': 'enum', 'enums': _et.DSBL_ENBL,
                'value': self.UseRF.Enbl,
                'unit': 'If RF is used in inverse matrix calculation'},
            'UseRF-Sts': {
                'type': 'enum', 'enums': _et.DSBL_ENBL,
                'value': self.UseRF.Enbl,
                'unit': 'If RF is used in inverse matrix calculation'},
            'MinSingValue-SP': {
                'type': 'float', 'value': self.MIN_SING_VAL, 'prec': 5,
                'lolim': 0, 'hilim': 1e9,
                'unit': 'Maximum value of SV to use'},
            'MinSingValue-RB': {
                'type': 'float', 'value': self.MIN_SING_VAL, 'prec': 5,
                'lolim': 0, 'hilim': 1e9,
                'unit': 'Maximum value of SV to use'},
            'TikhonovRegConst-SP': {
                'type': 'float', 'value': self.TIKHONOV_REG_CONST, 'prec': 5,
                'lolim': 0, 'hilim': 1e9,
                'unit': 'Tikhonov regularization constant'},
            'TikhonovRegConst-RB': {
                'type': 'float', 'value': self.TIKHONOV_REG_CONST, 'prec': 5,
                'lolim': 0, 'hilim': 1e9,
                'unit': 'Tikhonov regularization constant'},
            'SingValuesRaw-Mon': {
                'type': 'float', 'count': self.nr_svals,
                'value': self.nr_svals*[0],
                'unit': 'Singular values of the matrix'},
            'SingValues-Mon': {
                'type': 'float', 'count': self.nr_svals,
                'value': self.nr_svals*[0],
                'unit': 'Singular values of the matrix in use'},
            'NrSingValues-Mon': {
                'type': 'int', 'value': self.nr_svals,
                'lolim': 1, 'hilim': self.nr_svals,
                'unit': 'Number of used SVs'},
            'RespMat-SP': {
                'type': 'float', 'count': self.matrix_size,
                'value': self.matrix_size*[0],
                'unit': '(BH, BV)(nm) x (CH, CV, RF)(A, Hz)'},
            'RespMat-RB': {
                'type': 'float', 'count': self.matrix_size,
                'value': self.matrix_size*[0],
                'unit': '(BH, BV)(nm) x (CH, CV, RF)(A, Hz)'},
            'RespMat-Mon': {
                'type': 'float', 'count': self.matrix_size,
                'value': self.matrix_size*[0],
                'unit': '(BH, BV)(um) x (CH, CV, RF)(urad, Hz)'},
            'InvRespMat-Mon': {
                'type': 'float', 'count': self.matrix_size,
                'value': self.matrix_size*[0],
                'unit': '(CH, CV, RF)(urad, Hz) x (BH, BV)(um)'},
            'SingValuesHw-Mon': {
                'type': 'float', 'count': self.nr_svals,
                'value': self.nr_svals*[0],
                'unit': 'Singular values of the matrix in hardware units'},
            'RespMatHw-Mon': {
                'type': 'float', 'count': self.matrix_size,
                'value': self.matrix_size*[0],
                'unit': '(BH, BV)(nm) x (CH, CV, RF)(counts, Hz)'},
            'InvRespMatHw-Mon': {
                'type': 'float', 'count': self.matrix_size,
                'value': self.matrix_size*[0],
                'unit': '(CH, CV, RF)(counts, Hz) x (BH, BV)(nm)'},
            'InvRespMatNormMode-Sel': {
                'type': 'enum', 'enums': _et.GLOB_INDIV,
                'value': self.GlobIndiv.Global},
            'InvRespMatNormMode-Sts': {
                'type': 'enum', 'enums': _et.GLOB_INDIV,
                'value': self.GlobIndiv.Global},
            'CorrCoeffs-Mon': {
                'type': 'float', 'count': self.corrcoeffs_size,
                'value': self.corrcoeffs_size*[0],
                'unit': '(CH, CV) x (BH, BV)'},
            'CorrGains-Mon': {
                'type': 'float', 'count': self.corrgains_size,
                'value': self.corrgains_size*[0],
                'unit': '(CH, CV)'},

            # Response Matrix Measurement
            'MeasRespMat-Cmd': {
                'type': 'enum', 'enums': _et.MEAS_RMAT_CMD,
                'value': self.MeasRespMatCmd.Start},
            'MeasRespMat-Mon': {
                'type': 'enum', 'enums': _et.MEAS_RMAT_MON,
                'value': self.MeasRespMatMon.Idle},
            'MeasRespMatKickCH-SP': {
                'type': 'float', 'value': 15, 'unit': 'urad', 'prec': 3,
                'lolim': 0.002, 'hilim': 30},
            'MeasRespMatKickCH-RB': {
                'type': 'float', 'value': 15, 'unit': 'urad', 'prec': 3,
                'lolim': 0.002, 'hilim': 30},
            'MeasRespMatKickCV-SP': {
                'type': 'float', 'value': 15, 'unit': 'urad', 'prec': 3,
                'lolim': 0.002, 'hilim': 30},
            'MeasRespMatKickCV-RB': {
                'type': 'float', 'value': 15, 'unit': 'urad', 'prec': 3,
                'lolim': 0.002, 'hilim': 30},
            'MeasRespMatKickRF-SP': {
                'type': 'float', 'value': 80, 'unit': 'Hz', 'prec': 2,
                'lolim': 1, 'hilim': 1000},
            'MeasRespMatKickRF-RB': {
                'type': 'float', 'value': 80, 'unit': 'Hz', 'prec': 2,
                'lolim': 1, 'hilim': 1000},
            'MeasRespMatWait-SP': {
                'type': 'float', 'value': 1, 'unit': 's', 'prec': 3,
                'lolim': 0.005, 'hilim': 100},
            'MeasRespMatWait-RB': {
                'type': 'float', 'value': 1, 'unit': 's', 'prec': 3,
                'lolim': 0.005, 'hilim': 100},
        }
        pvs_database = _csdev.add_pvslist_cte(pvs_database)
        return pvs_database<|MERGE_RESOLUTION|>--- conflicted
+++ resolved
@@ -2,17 +2,9 @@
 
 import os as _os
 
-<<<<<<< HEAD
-import numpy as _np
-
-from mathphys.constants import light_speed as _light_speed
-
-=======
->>>>>>> 3fa26ce4
 from .. import csdev as _csdev
 from ..search import PSSearch as _PSSearch, MASearch as _MASearch, \
     BPMSearch as _BPMSearch
-from ..optics.constants import SI as _ConstSI
 
 
 NR_BPM = 160
@@ -97,21 +89,8 @@
         self.reforb_size = self.nr_bpms
         self.matrix_size = self.nr_corrs * (2 * self.nr_bpms)
         self.nr_svals = min(self.nr_corrs, 2 * self.nr_bpms)
-<<<<<<< HEAD
-        self.circum = _ConstSI.circumference  # [m]
-        self.harm_number = _ConstSI.harmonic_number
-        self.rev_per = self.circum / _light_speed  # [s]
-
-        # LLFOFB reforb ordering
-        ord_orig = _np.arange(2*self.nr_bpms)
-        ord_fofb = _np.empty_like(ord_orig)
-        ord_fofb[:self.nr_bpms] = _np.roll(ord_orig[:self.nr_bpms], 1)
-        ord_fofb[self.nr_bpms:] = _np.roll(ord_orig[self.nr_bpms:], 1)
-        self.orbord_fofb = ord_fofb
-=======
         self.corrcoeffs_size = self.nr_chcv * (2 * self.nr_bpms)
         self.corrgains_size = self.nr_chcv
->>>>>>> 3fa26ce4
 
     def get_hlfofb_database(self):
         """Return Soft IOC database."""
