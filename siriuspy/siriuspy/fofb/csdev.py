"""Define PVs, contants and properties of High Level FOFB."""

import os as _os
import numpy as _np

from .. import csdev as _csdev
from ..search import PSSearch as _PSSearch, MASearch as _MASearch, \
    BPMSearch as _BPMSearch


NR_BPM = 160


# --- Enumeration Types ---

class ETypes(_csdev.ETypes):
    """Local enumerate types."""

    OPEN_CLOSED = ('Open', 'Closed')

    GLOB_INDIV = ('Global', 'Individual')

    MEAS_RMAT_CMD = ('Start', 'Stop', 'Reset')
    MEAS_RMAT_MON = ('Idle', 'Measuring', 'Completed', 'Aborted')

    STS_LBLS_CORR = (
        'Connected', 'PwrStateOn', 'OpModeConfigured', 'AccFreezeConfigured',
        'InvRespMatRowSynced', 'AccGainSynced', 'AccSatLimsSynced',
        'AccDecimationSynced', 'AccFilterSynced', 'AccFilterGainSynced')
    STS_LBLS_FOFBCTRL = (
        'Connected', 'BPMIdsConfigured', 'NetSynced', 'LinkPartnerConnected',
        'RefOrbSynced', 'TimeFrameLenSynced', 'BPMLogTrigsConfigured',
        'OrbDistortionDetectionSynced', 'PacketLossDetectionSynced',
        'LoopInterlockOk', 'SYSIDExcitationDisabled')

    DEC_OPT = ('FOFB', 'Monit', 'Custom')

_et = ETypes  # syntactic sugar


# --- Const class ---

class HLFOFBConst(_csdev.Const):
    """Const class defining High Level FOFB constants."""

    MIN_SING_VAL = 0.1
    TIKHONOV_REG_CONST = 0
    SINGVALHW_THRS = 1e-14
    DEF_MAX_ORB_DISTORTION = 200  # [um]

    CONV_UM_2_NM = 1e3
    ACCGAIN_RESO = 2**-12

    DEF_TIMEOUT = 10  # [s]
    DEF_TIMESLEEP = 0.1  # [s]
    DEF_TIMEWAIT = 3  # [s]
    DEF_TIMEMINWAIT = 1  # [s]
    LOOPGAIN_RMP_TIME = 5  # [s]
    LOOPGAIN_RMP_FREQ = 2  # [steps/s]
    LOOPGAIN_RMP_NPTS = LOOPGAIN_RMP_TIME * LOOPGAIN_RMP_FREQ
    CURRZERO_RMP_FREQ = 2  # [steps/s]

    LoopState = _csdev.Const.register('LoopState', _et.OPEN_CLOSED)
    GlobIndiv = _csdev.Const.register('GlobIndiv', _et.GLOB_INDIV)
    UseRF = _csdev.Const.register('UseRF', _et.DSBL_ENBL)
    MeasRespMatCmd = _csdev.Const.register('MeasRespMatCmd', _et.MEAS_RMAT_CMD)
    MeasRespMatMon = _csdev.Const.register('MeasRespMatMon', _et.MEAS_RMAT_MON)
    DecOpt = _csdev.Const.register('DecOpt', _et.DEC_OPT)
<<<<<<< HEAD
    
=======
    FilterOpt = _csdev.Const.register('FilterOpt', _et.FILTER_OPT)

>>>>>>> 87b1a9ce
    # FOFB Switching filter coefficientes
    _b4 = [9.10339395e-01, -1.11484423e-16, 9.10339395e-01] # freq FOFB/4
    _a4 = [-1.11484423e-16, 8.20678791e-01] # freq FOFB/4
    _b2 = [0.83408931895964943947774372645654, 0.83408931895964943947774372645654, 0.0] # freq FOFB/2
    _a2 = [0.66817863791929887895548745291308, 0.0] # freq FOFB/2

    FILTER_UNIT = [1.0, 0.0, 0.0, 0.0, 0.0]
    FILTER_SW_4 = _b4 + _a4
    FILTER_SW_2 = _b2 + _a2

    def __init__(self):
        """Class constructor."""

        # device names and nicknames
        self.bpm_names = _BPMSearch.get_names({'sec': 'SI', 'dev': 'BPM'})
        if NR_BPM != len(self.bpm_names):
            raise ValueError('Inconsistent NR_BPM parameter!')
        self.ch_names = _PSSearch.get_psnames({'sec': 'SI', 'dev': 'FCH'})
        self.cv_names = _PSSearch.get_psnames({'sec': 'SI', 'dev': 'FCV'})

        self.bpm_nicknames = _BPMSearch.get_nicknames(self.bpm_names)
        self.ch_nicknames = _PSSearch.get_psnicknames(self.ch_names)
        self.cv_nicknames = _PSSearch.get_psnicknames(self.cv_names)

        # device position along the ring
        self.bpm_pos = _BPMSearch.get_positions(self.bpm_names)
        self.ch_pos = _MASearch.get_mapositions(map(
            lambda x: x.substitute(dis='MA'), self.ch_names))
        self.cv_pos = _MASearch.get_mapositions(map(
            lambda x: x.substitute(dis='MA'), self.cv_names))

        # total number of devices
        self.nr_bpms = NR_BPM
        self.nr_ch = len(self.ch_names)
        self.nr_cv = len(self.cv_names)
        self.nr_chcv = self.nr_ch + self.nr_cv
        self.nr_corrs = self.nr_chcv + 1  # include RF

        # data folder
        ioc_fol = _os.path.join(
            '/home', 'sirius', 'iocs-log', 'si-ap-fofb', 'data')
        self.reforb_fname = _os.path.join(ioc_fol, 'reforbit.orb')
        self.respmat_fname = _os.path.join(ioc_fol, 'respmat.respmat')
        self.bpmxenbl_fname = _os.path.join(ioc_fol, 'bpmxenbllist.bpmenbl')
        self.bpmyenbl_fname = _os.path.join(ioc_fol, 'bpmyenbllist.bpmenbl')
        self.chenbl_fname = _os.path.join(ioc_fol, 'chenbllist.correnbl')
        self.cvenbl_fname = _os.path.join(ioc_fol, 'cvenbllist.correnbl')
        self.rfenbl_fname = _os.path.join(ioc_fol, 'rfenbllist.rfenbl')

        # reforb and matrix parameters
        self.reforb_size = self.nr_bpms
        self.matrix_size = self.nr_corrs * (2 * self.nr_bpms)
        self.nr_svals = min(self.nr_corrs, 2 * self.nr_bpms)
        self.corrcoeffs_size = self.nr_chcv * (2 * self.nr_bpms)
        self.corrgains_size = self.nr_chcv

        # dcc minimum enable configuration
        self.dccenbl_min = _np.array([
            bpm.sub[2:] in ['M1', 'M2'] for bpm in self.bpm_names])

    def get_hlfofb_database(self):
        """Return Soft IOC database."""
        pvs_database = {
            # Global
            'Version-Cte': {'type': 'string', 'value': 'UNDEF'},
            'Log-Mon': {'type': 'string', 'value': 'Starting...'},

            'LoopState-Sel': {
                'type': 'enum', 'enums': _et.OPEN_CLOSED,
                'value': self.LoopState.Open},
            'LoopState-Sts': {
                'type': 'enum', 'enums': _et.OPEN_CLOSED,
                'value': self.LoopState.Open},
            'LoopGainH-SP': {
                'type': 'float', 'value': 0.0520, 'prec': 4,
                'lolim': -2**3, 'hilim': 2**3-1,
                'unit': 'FOFB pre-accumulator gain.'},
            'LoopGainH-RB': {
                'type': 'float', 'value': 0.0520, 'prec': 4,
                'lolim': -2**3, 'hilim': 2**3-1,
                'unit': 'FOFB pre-accumulator gain.'},
            'LoopGainH-Mon': {
                'type': 'float', 'value': 0, 'prec': 4,
                'unit': 'FOFB pre-accumulator gain.'},
            'LoopGainV-SP': {
                'type': 'float', 'value': 0.0520, 'prec': 4,
                'lolim': -2**3, 'hilim': 2**3-1,
                'unit': 'FOFB pre-accumulator gain.'},
            'LoopGainV-RB': {
                'type': 'float', 'value': 0.0520, 'prec': 4,
                'lolim': -2**3, 'hilim': 2**3-1,
                'unit': 'FOFB pre-accumulator gain.'},
            'LoopGainV-Mon': {
                'type': 'float', 'value': 0, 'prec': 4,
                'unit': 'FOFB pre-accumulator gain.'},
            'LoopMaxOrbDistortion-SP': {
                'type': 'float', 'value': self.DEF_MAX_ORB_DISTORTION,
                'prec': 3, 'unit': 'um', 'lolim': 0, 'hilim': 10000},
            'LoopMaxOrbDistortion-RB': {
                'type': 'float', 'value': self.DEF_MAX_ORB_DISTORTION,
                'prec': 3, 'unit': 'um', 'lolim': 0, 'hilim': 10000},
            'LoopMaxOrbDistortionEnbl-Sel': {
                'type': 'enum', 'enums': _et.DSBL_ENBL,
                'value': self.DsblEnbl.Dsbl},
            'LoopMaxOrbDistortionEnbl-Sts': {
                'type': 'enum', 'enums': _et.DSBL_ENBL,
                'value': self.DsblEnbl.Dsbl},
            'LoopPacketLossDetecEnbl-Sel': {
                'type': 'enum', 'enums': _et.DSBL_ENBL,
                'value': self.DsblEnbl.Dsbl},
            'LoopPacketLossDetecEnbl-Sts': {
                'type': 'enum', 'enums': _et.DSBL_ENBL,
                'value': self.DsblEnbl.Dsbl},

            # Correctors
            'CHPosS-Cte': {
                'type': 'float', 'unit': 'm', 'count': self.nr_ch,
                'value': self.ch_pos},
            'CVPosS-Cte': {
                'type': 'float', 'unit': 'm', 'count': self.nr_cv,
                'value': self.cv_pos},
            'CHNickName-Cte': {
                'type': 'string', 'unit': 'shortname for the chs.',
                'count': self.nr_ch, 'value': self.ch_nicknames},
            'CVNickName-Cte': {
                'type': 'string', 'unit': 'shortname for the cvs.',
                'count': self.nr_cv, 'value': self.cv_nicknames},
            'CorrStatus-Mon': {'type': 'int', 'value': 0b11111111},
            'CorrStatusLabels-Cte': {
                'type': 'string', 'count': len(_et.STS_LBLS_CORR),
                'value': _et.STS_LBLS_CORR},
            'CorrConfig-Cmd': {'type': 'int', 'value': 0},
            'CorrSetPwrStateOn-Cmd': {'type': 'int', 'value': 0},
            'CorrSetPwrStateOff-Cmd': {'type': 'int', 'value': 0},
            'CorrSetOpModeManual-Cmd': {'type': 'int', 'value': 0},
            'CorrSetAccFreezeDsbl-Cmd': {'type': 'int', 'value': 0},
            'CorrSetAccFreezeEnbl-Cmd': {'type': 'int', 'value': 0},
            'CorrSetAccClear-Cmd': {'type': 'int', 'value': 0},
            'CorrSetCurrZero-Cmd': {'type': 'int', 'value': 0},
            'CorrSetCurrZeroDuration-SP': {
                'type': 'float', 'prec': 0, 'value': 5, 'unit': 's',
                'lolim': 0.0, 'hilim': 1000.0},
            'CorrSetCurrZeroDuration-RB': {
                'type': 'float', 'prec': 0, 'value': 5, 'unit': 's',
                'lolim': 0.0, 'hilim': 1000.0},
            'CHAccSatMax-SP': {
                'type': 'float', 'prec': 6, 'value': 0.3, 'unit': 'A',
                'lolim': 0, 'hilim': 0.95},
            'CHAccSatMax-RB': {
                'type': 'float', 'prec': 6, 'value': 0.3, 'unit': 'A',
                'lolim': 0, 'hilim': 0.95},
            'CVAccSatMax-SP': {
                'type': 'float', 'prec': 6, 'value': 0.3, 'unit': 'A',
                'lolim': 0, 'hilim': 0.95},
            'CVAccSatMax-RB': {
                'type': 'float', 'prec': 6, 'value': 0.3, 'unit': 'A',
                'lolim': 0, 'hilim': 0.95},

            # FOFB Controllers
            'TimeFrameLen-SP': {
                'type': 'int', 'value': 2100, 'lolim': 500, 'hilim': 10000},
            'TimeFrameLen-RB': {
                'type': 'int', 'value': 2100, 'lolim': 500, 'hilim': 10000},
            'CtrlrStatus-Mon': {'type': 'int', 'value': 0b11111111111},
            'CtrlrStatusLabels-Cte': {
                'type': 'string', 'count': len(_et.STS_LBLS_FOFBCTRL),
                'value': _et.STS_LBLS_FOFBCTRL},
            'CtrlrConfBPMId-Cmd': {'type': 'int', 'value': 0},
            'CtrlrSyncNet-Cmd': {'type': 'int', 'value': 0},
            'CtrlrSyncUseEnblList-Sel': {
                'type': 'enum', 'enums': _et.DSBL_ENBL,
                'value': self.DsblEnbl.Enbl},
            'CtrlrSyncUseEnblList-Sts': {
                'type': 'enum', 'enums': _et.DSBL_ENBL,
                'value': self.DsblEnbl.Enbl},
            'CtrlrSyncEnblList-Mon': {
                'type': 'int', 'count': self.nr_bpms,
                'value': self.nr_bpms*[1], 'unit': 'DCCs used in loop'},
            'CtrlrSyncRefOrb-Cmd': {'type': 'int', 'value': 0},
            'CtrlrSyncTFrameLen-Cmd': {'type': 'int', 'value': 0},
            'CtrlrConfBPMLogTrg-Cmd': {'type': 'int', 'value': 0},
            'CtrlrSyncMaxOrbDist-Cmd': {'type': 'int', 'value': 0},
            'CtrlrSyncPacketLossDetec-Cmd': {'type': 'int', 'value': 0},
            'CtrlrReset-Cmd': {'type': 'int', 'value': 0},
            'CtrlrDsblSYSIDExc-Cmd': {'type': 'int', 'value': 0},

            # decimation configuration
            'FOFBAccDecimation-Sel': {
                'type': 'enum', 'enums': _et.DEC_OPT,
                'value': self.DecOpt.FOFB, 'unit': 'FOFB_Monit_Custom'},
            'FOFBAccDecimation-Sts': {
                'type': 'enum', 'enums': _et.DEC_OPT,
                'value': self.DecOpt.FOFB, 'unit': 'FOFB_Monit_Custom'},
            'FOFBAccDecimation-SP': {
                'type': 'float', 'value': 1, 'prec': 0, 'lolim': 1,
                'hilim': 8600, 'unit': 'count'},
            'FOFBAccDecimation-RB': {
                'type': 'float', 'value': 1, 'prec': 0, 'lolim': 1,
                'hilim': 8600, 'unit': 'count'},

            # filter configuration
<<<<<<< HEAD
            'PSConfigMat-SP': {
                'type': 'float', 'value': _np.zeros((self.nr_chcv, 23)),
                'prec': 5, 'count': 20,
=======
            'FOFBAccFilter-Sel': {
                'type': 'enum', 'enums': _et.FILTER_OPT,
                'value': self.FilterOpt.Unit, 'unit': 'Unit_Switching_Custom'},
            'FOFBAccFilter-Sts': {
                'type': 'enum', 'enums': _et.FILTER_OPT,
                'value': self.FilterOpt.Unit, 'unit': 'Unit_Switching_Custom'},
            'FOFBAccFilter-SP': {
                'type': 'float', 'value': 20*[0], 'prec': 5, 'count': 20,
>>>>>>> 87b1a9ce
                'unit': 'coef'},
            'PSConfigMat-RB': {
                'type': 'float', 'value': _np.zeros((self.nr_chcv, 23)),
                'prec': 5, 'count': 20,
                'unit': 'coef'},
<<<<<<< HEAD
=======
            'FOFBAccFilterGain-SP': {
                'type': 'float', 'value': 1.0, 'prec': 5,
                'lolim': 0, 'hilim': 1000,'unit': 'gain'},
            'FOFBAccFilterGain-RB': {
                'type': 'float', 'value': 1.0, 'prec': 5,
                'unit': 'gain'},
>>>>>>> 87b1a9ce

            # Reference Orbit (same order of SOFB)
            'RefOrbX-SP': {
                'type': 'float', 'unit': 'um', 'count': self.nr_bpms,
                'value': self.nr_bpms*[0]},
            'RefOrbX-RB': {
                'type': 'float', 'unit': 'um', 'count': self.nr_bpms,
                'value': self.nr_bpms*[0]},
            'RefOrbY-SP': {
                'type': 'float', 'unit': 'um', 'count': self.nr_bpms,
                'value': self.nr_bpms*[0]},
            'RefOrbY-RB': {
                'type': 'float', 'unit': 'um', 'count': self.nr_bpms,
                'value': self.nr_bpms*[0]},
            'RefOrbHwX-Mon': {
                'type': 'int', 'unit': 'nm', 'count': self.nr_bpms,
                'value': self.nr_bpms*[0]},
            'RefOrbHwY-Mon': {
                'type': 'int', 'unit': 'nm', 'count': self.nr_bpms,
                'value': self.nr_bpms*[0]},

            # Response Matrix
            'BPMXEnblList-SP': {
                'type': 'int', 'count': self.nr_bpms,
                'value': self.nr_bpms*[1], 'unit': 'BPMX used in correction'},
            'BPMXEnblList-RB': {
                'type': 'int', 'count': self.nr_bpms,
                'value': self.nr_bpms*[1], 'unit': 'BPMX used in correction'},
            'BPMYEnblList-SP': {
                'type': 'int', 'count': self.nr_bpms,
                'value': self.nr_bpms*[1], 'unit': 'BPMY used in correction'},
            'BPMYEnblList-RB': {
                'type': 'int', 'count': self.nr_bpms,
                'value': self.nr_bpms*[1], 'unit': 'BPMY used in correction'},
            'CHEnblList-SP': {
                'type': 'int', 'count': self.nr_ch, 'value': self.nr_ch*[1],
                'unit': 'CHs used in correction'},
            'CHEnblList-RB': {
                'type': 'int', 'count': self.nr_ch, 'value': self.nr_ch*[1],
                'unit': 'CHs used in correction'},
            'CVEnblList-SP': {
                'type': 'int', 'count': self.nr_cv, 'value': self.nr_cv*[1],
                'unit': 'CVs used in correction'},
            'CVEnblList-RB': {
                'type': 'int', 'count': self.nr_cv, 'value': self.nr_cv*[1],
                'unit': 'CVs used in correction'},
            'UseRF-Sel': {
                'type': 'enum', 'enums': _et.DSBL_ENBL,
                'value': self.UseRF.Enbl,
                'unit': 'If RF is used in inverse matrix calculation'},
            'UseRF-Sts': {
                'type': 'enum', 'enums': _et.DSBL_ENBL,
                'value': self.UseRF.Enbl,
                'unit': 'If RF is used in inverse matrix calculation'},
            'MinSingValue-SP': {
                'type': 'float', 'value': self.MIN_SING_VAL, 'prec': 5,
                'lolim': 0, 'hilim': 1e9,
                'unit': 'Maximum value of SV to use'},
            'MinSingValue-RB': {
                'type': 'float', 'value': self.MIN_SING_VAL, 'prec': 5,
                'lolim': 0, 'hilim': 1e9,
                'unit': 'Maximum value of SV to use'},
            'TikhonovRegConst-SP': {
                'type': 'float', 'value': self.TIKHONOV_REG_CONST, 'prec': 5,
                'lolim': 0, 'hilim': 1e9,
                'unit': 'Tikhonov regularization constant'},
            'TikhonovRegConst-RB': {
                'type': 'float', 'value': self.TIKHONOV_REG_CONST, 'prec': 5,
                'lolim': 0, 'hilim': 1e9,
                'unit': 'Tikhonov regularization constant'},
            'SingValuesRaw-Mon': {
                'type': 'float', 'count': self.nr_svals,
                'value': self.nr_svals*[0],
                'unit': 'Singular values of the matrix'},
            'SingValues-Mon': {
                'type': 'float', 'count': self.nr_svals,
                'value': self.nr_svals*[0],
                'unit': 'Singular values of the matrix in use'},
            'NrSingValues-Mon': {
                'type': 'int', 'value': self.nr_svals,
                'lolim': 1, 'hilim': self.nr_svals,
                'unit': 'Number of used SVs'},
            'RespMat-SP': {
                'type': 'float', 'count': self.matrix_size,
                'value': self.matrix_size*[0],
                'unit': '(BH, BV)(nm) x (CH, CV, RF)(A, Hz)'},
            'RespMat-RB': {
                'type': 'float', 'count': self.matrix_size,
                'value': self.matrix_size*[0],
                'unit': '(BH, BV)(nm) x (CH, CV, RF)(A, Hz)'},
            'RespMat-Mon': {
                'type': 'float', 'count': self.matrix_size,
                'value': self.matrix_size*[0],
                'unit': '(BH, BV)(um) x (CH, CV, RF)(urad, Hz)'},
            'InvRespMat-Mon': {
                'type': 'float', 'count': self.matrix_size,
                'value': self.matrix_size*[0],
                'unit': '(CH, CV, RF)(urad, Hz) x (BH, BV)(um)'},
            'SingValuesHw-Mon': {
                'type': 'float', 'count': self.nr_svals,
                'value': self.nr_svals*[0],
                'unit': 'Singular values of the matrix in hardware units'},
            'RespMatHw-Mon': {
                'type': 'float', 'count': self.matrix_size,
                'value': self.matrix_size*[0],
                'unit': '(BH, BV)(nm) x (CH, CV, RF)(counts, Hz)'},
            'InvRespMatHw-Mon': {
                'type': 'float', 'count': self.matrix_size,
                'value': self.matrix_size*[0],
                'unit': '(CH, CV, RF)(counts, Hz) x (BH, BV)(nm)'},
            'InvRespMatNormMode-Sel': {
                'type': 'enum', 'enums': _et.GLOB_INDIV,
                'value': self.GlobIndiv.Global},
            'InvRespMatNormMode-Sts': {
                'type': 'enum', 'enums': _et.GLOB_INDIV,
                'value': self.GlobIndiv.Global},
            'CorrCoeffs-Mon': {
                'type': 'float', 'count': self.corrcoeffs_size,
                'value': self.corrcoeffs_size*[0],
                'unit': '(CH, CV) x (BH, BV)'},
            'CorrGains-Mon': {
                'type': 'float', 'count': self.corrgains_size,
                'value': self.corrgains_size*[0],
                'unit': '(CH, CV)'},

            # Response Matrix Measurement
            'MeasRespMat-Cmd': {
                'type': 'enum', 'enums': _et.MEAS_RMAT_CMD,
                'value': self.MeasRespMatCmd.Start},
            'MeasRespMat-Mon': {
                'type': 'enum', 'enums': _et.MEAS_RMAT_MON,
                'value': self.MeasRespMatMon.Idle},
            'MeasRespMatKickCH-SP': {
                'type': 'float', 'value': 15, 'unit': 'urad', 'prec': 3,
                'lolim': 0.002, 'hilim': 30},
            'MeasRespMatKickCH-RB': {
                'type': 'float', 'value': 15, 'unit': 'urad', 'prec': 3,
                'lolim': 0.002, 'hilim': 30},
            'MeasRespMatKickCV-SP': {
                'type': 'float', 'value': 22.5, 'unit': 'urad', 'prec': 3,
                'lolim': 0.002, 'hilim': 30},
            'MeasRespMatKickCV-RB': {
                'type': 'float', 'value': 22.5, 'unit': 'urad', 'prec': 3,
                'lolim': 0.002, 'hilim': 30},
            'MeasRespMatKickRF-SP': {
                'type': 'float', 'value': 75, 'unit': 'Hz', 'prec': 2,
                'lolim': 1, 'hilim': 1000},
            'MeasRespMatKickRF-RB': {
                'type': 'float', 'value': 75, 'unit': 'Hz', 'prec': 2,
                'lolim': 1, 'hilim': 1000},
            'MeasRespMatWait-SP': {
                'type': 'float', 'value': 1, 'unit': 's', 'prec': 3,
                'lolim': 0.005, 'hilim': 100},
            'MeasRespMatWait-RB': {
                'type': 'float', 'value': 1, 'unit': 's', 'prec': 3,
                'lolim': 0.005, 'hilim': 100},
        }
        pvs_database = _csdev.add_pvslist_cte(pvs_database)
        return pvs_database<|MERGE_RESOLUTION|>--- conflicted
+++ resolved
@@ -66,12 +66,6 @@
     MeasRespMatCmd = _csdev.Const.register('MeasRespMatCmd', _et.MEAS_RMAT_CMD)
     MeasRespMatMon = _csdev.Const.register('MeasRespMatMon', _et.MEAS_RMAT_MON)
     DecOpt = _csdev.Const.register('DecOpt', _et.DEC_OPT)
-<<<<<<< HEAD
-    
-=======
-    FilterOpt = _csdev.Const.register('FilterOpt', _et.FILTER_OPT)
-
->>>>>>> 87b1a9ce
     # FOFB Switching filter coefficientes
     _b4 = [9.10339395e-01, -1.11484423e-16, 9.10339395e-01] # freq FOFB/4
     _a4 = [-1.11484423e-16, 8.20678791e-01] # freq FOFB/4
@@ -273,34 +267,14 @@
                 'hilim': 8600, 'unit': 'count'},
 
             # filter configuration
-<<<<<<< HEAD
             'PSConfigMat-SP': {
                 'type': 'float', 'value': _np.zeros((self.nr_chcv, 23)),
                 'prec': 5, 'count': 20,
-=======
-            'FOFBAccFilter-Sel': {
-                'type': 'enum', 'enums': _et.FILTER_OPT,
-                'value': self.FilterOpt.Unit, 'unit': 'Unit_Switching_Custom'},
-            'FOFBAccFilter-Sts': {
-                'type': 'enum', 'enums': _et.FILTER_OPT,
-                'value': self.FilterOpt.Unit, 'unit': 'Unit_Switching_Custom'},
-            'FOFBAccFilter-SP': {
-                'type': 'float', 'value': 20*[0], 'prec': 5, 'count': 20,
->>>>>>> 87b1a9ce
                 'unit': 'coef'},
             'PSConfigMat-RB': {
                 'type': 'float', 'value': _np.zeros((self.nr_chcv, 23)),
                 'prec': 5, 'count': 20,
                 'unit': 'coef'},
-<<<<<<< HEAD
-=======
-            'FOFBAccFilterGain-SP': {
-                'type': 'float', 'value': 1.0, 'prec': 5,
-                'lolim': 0, 'hilim': 1000,'unit': 'gain'},
-            'FOFBAccFilterGain-RB': {
-                'type': 'float', 'value': 1.0, 'prec': 5,
-                'unit': 'gain'},
->>>>>>> 87b1a9ce
 
             # Reference Orbit (same order of SOFB)
             'RefOrbX-SP': {
