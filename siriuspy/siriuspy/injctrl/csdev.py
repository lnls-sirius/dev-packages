"""Injection Control App."""

from .. import csdev as _csdev
from ..util import ClassProperty as _classproperty
from ..search import PSSearch as _PSSearch

# --- Enumeration Types ---


class ETypes(_csdev.ETypes):
    """Local enumerate types."""

    INJMODE = ('Decay', 'TopUp', 'Accum')
    INJTYPE = ('SingleBunch', 'MultiBunch')
    INJTYPE_MON = INJTYPE + ('Undefined', )
    PUMODE = ('Accumulation', 'Optimization', 'OnAxis')
    PUMODE_MON = PUMODE + ('Undefined', )
    TOPUPSTS = (
        'Off', 'Waiting', 'TurningOn', 'Injecting', 'TurningOff', 'Skipping')
    ACCUMSTS = ('Off', 'Waiting', 'TurningOn', 'Injecting')
    INJSYSCMDSTS = ('Idle', 'On', 'Off')
    RFKILLBEAMMON = ('Idle', 'Kill')
    IDLERUNNING = ('Idle', 'Running')
    IDLEINJECTING = ('Idle', 'Injecting')
    BIASFB_MODEL_TYPES = ('Linear', 'GaussianProcess')
    FIXED_UNFIXED = ('Fixed', 'Unfixed')
    STANDBY_INJECT = ('Standby', 'Inject')


_et = ETypes


# --- Const class ---

class Const(_csdev.Const):
    """Const class."""

    InjMode = _csdev.Const.register('InjMode', _et.INJMODE)
    InjType = _csdev.Const.register('InjType', _et.INJTYPE)
    InjTypeMon = _csdev.Const.register('InjTypeMon', _et.INJTYPE_MON)
    PUMode = _csdev.Const.register('PUMode', _et.PUMODE)
    PUModeMon = _csdev.Const.register('PUModeMon', _et.PUMODE_MON)
    TopUpSts = _csdev.Const.register('TopUpSts', _et.TOPUPSTS)
    AccumSts = _csdev.Const.register('AccumSts', _et.ACCUMSTS)
    InjSysCmdSts = _csdev.Const.register('InjSysCmdSts', _et.INJSYSCMDSTS)
    RFKillBeamMon = _csdev.Const.register('RFKillBeamMon', _et.RFKILLBEAMMON)
    IdleRunning = _csdev.Const.register('IdleRunning', _et.IDLERUNNING)
    IdleInjecting = _csdev.Const.register('IdleInjecting', _et.IDLEINJECTING)
    BiasFBModelTypes = _csdev.Const.register(
        'ModelTypes', _et.BIASFB_MODEL_TYPES)
    FixedUnfixed = _csdev.Const.register('FixedUnfixed', _et.FIXED_UNFIXED)
    StandbyInject = _csdev.Const.register('StandbyInject', _et.STANDBY_INJECT)

    GEN_STATUS_LABELS = ('LI', 'TB', 'BO', 'TS', 'SI', 'AS')
    LI_STATUS_LABELS = ('Egun', 'PS', 'PU', 'RF', 'TI')
    TL_STATUS_LABELS = ('PS', 'PU', 'TI')
    SR_STATUS_LABELS = ('PS', 'PU', 'RF', 'TI')
    AS_STATUS_LABELS = ('TI', )
    INJ_STATUS_LABELS = (
        'TI ContinuousEvt is off',
        'BucketList not synced',
        'EGBiasPS voltage diff. from desired',
        'EGFilaPS current diff. from op.value',
        'EGHVPS voltage diff. from op.value',
        'EGPulsePS setup is diff. from desired',
        'EGTriggerPS is off',
        'Inj.System is not on',
    )

    MIN_BKT = 1
    MAX_BKT = 864

    RF_RMP_TIMEOUT = 3*60  # [s]
    TI_INJ_TIMEOUT = 3*60  # [s]
    MAX_INJTIMEOUT = 3*60  # [s]

    BIAS_SINGLE_BUNCH = -100.0  # [V]
    BIAS_MULTI_BUNCH = -56.0  # [V]
    FILACURR_OPVALUE = 1.39  # [A]
    HV_OPVALUE = 90.0  # [kV]

    INJSYS_DEF_ON_ORDER = ['bo_rf', 'as_pu', 'bo_ps', 'li_rf']
    INJSYS_DEF_OFF_ORDER = ['bo_rf', 'li_rf', 'as_pu', 'bo_ps']

    BIASFB_AHEADSETIME = 10  # [s]
    BIASFB_MINIMUM_LIFETIME = 1800  # [s]
    BIASFB_PROPTY_PREFIX = 'BiasFB'
    BIASFB_MAX_DATA_SIZE = 1000

    __TOPUP_STANDBY_PUNAMES = None
    __TOPUP_STANDBY_PUNICKNAMES = None

    @_classproperty
    def TOPUP_STANDBY_PUNAMES(cls):
        """Define names of the pulsed magnets controlled in top-up standby."""
        if cls.__TOPUP_STANDBY_PUNAMES is not None:
            return cls.__TOPUP_STANDBY_PUNAMES

        names = _PSSearch.get_psnames(
            {
                'sec': '(TB|BO|TS|SI)',
                'dis': 'PU', 'dev': '.*(Kckr|Sept)',
                'propty_name': '(?!:CCoil).*'
            })
        nicknames = [
            f'{n.sec}{n.dev}{n.idx}' for n in names
        ]
        cls.__TOPUP_STANDBY_PUNAMES = names
        cls.__TOPUP_STANDBY_PUNICKNAMES = nicknames

        return cls.__TOPUP_STANDBY_PUNAMES

    @_classproperty
    def TOPUP_STANDBY_PUNICKNAMES(cls):
        """Define nicknames for TOPUP_STANDBY_PUNAMES."""
        cls.TOPUP_STANDBY_PUNAMES
        return cls.__TOPUP_STANDBY_PUNICKNAMES


_ct = Const


def get_status_labels(sec=''):
    """Return Status Labels enum."""
    if sec == 'LI':
        return _ct.LI_STATUS_LABELS
    if sec in ['TB', 'TS']:
        return _ct.TL_STATUS_LABELS
    if sec in ['BO', 'SI']:
        return _ct.SR_STATUS_LABELS
    if sec == 'AS':
        return _ct.AS_STATUS_LABELS
    if sec == 'Inj':
        return _ct.INJ_STATUS_LABELS
    return _ct.GEN_STATUS_LABELS


# --- Databases ---


def get_injctrl_propty_database():
    """Return property database of injection control IOC."""
    # injsys properties
    injsys_onorder = ','.join(_ct.INJSYS_DEF_ON_ORDER)
    injsys_offorder = ','.join(_ct.INJSYS_DEF_OFF_ORDER)
    # egun properties
    egsbbias = _ct.BIAS_SINGLE_BUNCH
    egmbbias = _ct.BIAS_MULTI_BUNCH
    egfilacurr = _ct.FILACURR_OPVALUE
    eghvolt = _ct.HV_OPVALUE

    dbase = {
        'Version-Cte': {'type': 'str', 'value': 'UNDEF'},
        'TimestampBoot-Cte': {'type': 'float', 'value': 0,
                              'prec': 7, 'unit': 'timestamp'},
        'Log-Mon': {'type': 'str', 'value': 'Starting...'},

        'Mode-Sel': {
            'type': 'enum', 'value': _ct.InjMode.Decay,
            'enums': _et.INJMODE, 'unit': 'Decay_Topup_Accum'},
        'Mode-Sts': {
            'type': 'enum', 'value': _ct.InjMode.Decay,
            'enums': _et.INJMODE, 'unit': 'Decay_Topup_Accum'},
        'Type-Sel': {
            'type': 'enum', 'value': _ct.InjType.MultiBunch,
            'enums': _et.INJTYPE, 'unit': 'SB_MB'},
        'Type-Sts': {
            'type': 'enum', 'value': _ct.InjType.MultiBunch,
            'enums': _et.INJTYPE, 'unit': 'SB_MB'},
        'Type-Mon': {
            'type': 'enum', 'value': _ct.InjTypeMon.Undefined,
            'enums': _et.INJTYPE_MON, 'unit': 'SB_MB_Und'},
        'TypeCmdSts-Mon': {
            'type': 'enum', 'value': _ct.IdleRunning.Idle,
            'enums': _et.IDLERUNNING, 'unit': 'Idle_Run'},
        'SglBunBiasVolt-SP': {
            'type': 'float', 'value': egsbbias, 'prec': 1,
            'unit': 'V', 'lolim': -150.0, 'hilim': 0.0},
        'SglBunBiasVolt-RB': {
            'type': 'float', 'value': egsbbias, 'prec': 1,
            'unit': 'V', 'lolim': -150.0, 'hilim': 0.0},
        'MultBunBiasVolt-SP': {
            'type': 'float', 'value': egmbbias, 'prec': 1,
            'unit': 'V', 'lolim': -150.0, 'hilim': 0.0},
        'MultBunBiasVolt-RB': {
            'type': 'float', 'value': egmbbias, 'prec': 1,
            'unit': 'V', 'lolim': -150.0, 'hilim': 0.0},
        'BiasVoltCmdSts-Mon': {
            'type': 'enum', 'value': _ct.IdleRunning.Idle,
            'enums': _et.IDLERUNNING, 'unit': 'Idle_Run'},
        'FilaOpCurr-SP': {
            'type': 'float', 'value': egfilacurr, 'prec': 3,
            'unit': 'A', 'lolim': 0.0, 'hilim': 1.5},
        'FilaOpCurr-RB': {
            'type': 'float', 'value': egfilacurr, 'prec': 3,
            'unit': 'A', 'lolim': 0.0, 'hilim': 1.5},
        'FilaOpCurrCmdSts-Mon': {
            'type': 'enum', 'value': _ct.IdleRunning.Idle,
            'enums': _et.IDLERUNNING, 'unit': 'Idle_Run'},
        'HVOpVolt-SP': {
            'type': 'float', 'value': eghvolt, 'prec': 3,
            'unit': 'kV', 'lolim': 0.0, 'hilim': 95.0},
        'HVOpVolt-RB': {
            'type': 'float', 'value': eghvolt, 'prec': 3,
            'unit': 'kV', 'lolim': 0.0, 'hilim': 95.0},
        'HVOpVoltCmdSts-Mon': {
            'type': 'enum', 'value': _ct.IdleRunning.Idle,
            'enums': _et.IDLERUNNING, 'unit': 'Idle_Run'},
        'PUMode-Sel': {
            'type': 'enum', 'value': _ct.PUMode.Accumulation,
            'enums': _et.PUMODE, 'unit': 'Acq_Opt_OnA'},
        'PUMode-Sts': {
            'type': 'enum', 'value': _ct.PUMode.Accumulation,
            'enums': _et.PUMODE, 'unit': 'Acq_Opt_OnA'},
        'PUMode-Mon': {
            'type': 'enum', 'value': _ct.PUModeMon.Undefined,
            'enums': _et.PUMODE_MON, 'unit': 'Acq_Opt_OnA_Und'},
        'PUModeCmdSts-Mon': {
            'type': 'enum', 'value': _ct.IdleRunning.Idle,
            'enums': _et.IDLERUNNING, 'unit': 'Idle_Run'},
        'PUModeDeltaPosAng-SP': {
            'type': 'float', 'value': 2.5, 'unit': 'mrad',
            'prec': 3, 'lolim': 0.0, 'low': 0.0, 'lolo': 0.0,
            'hilim': 5.0, 'high': 5.0, 'hihi': 5.0},
        'PUModeDeltaPosAng-RB': {
            'type': 'float', 'value': 2.5, 'unit': 'mrad',
            'prec': 3, 'lolim': 0.0, 'low': 0.0, 'lolo': 0.0,
            'hilim': 5.0, 'high': 5.0, 'hihi': 5.0},
        'PUModeDpKckrDlyRef-SP': {
            'type': 'float', 'value': 36.8e6, 'unit': 'hard',
            'prec': 0, 'lolim': 0.0, 'low': 0.0, 'lolo': 0.0,
            'hilim': 37.0e6, 'high': 37.0e6, 'hihi': 37.0e6},
        'PUModeDpKckrDlyRef-RB': {
            'type': 'float', 'value': 36.8e6, 'unit': 'hard',
            'prec': 0, 'lolim': 0.0, 'low': 0.0, 'lolo': 0.0,
            'hilim': 37.0e6, 'high': 37.0e6, 'hihi': 37.0e6},
        'PUModeDpKckrKick-SP': {
            'type': 'float', 'value': -6.7, 'unit': 'mrad',
            'prec': 3, 'lolim': -8.0, 'low': -8.0, 'lolo': -8.0,
            'hilim': 0.0, 'high': 0.0, 'hihi': 0.0},
        'PUModeDpKckrKick-RB': {
            'type': 'float', 'value': -6.7, 'unit': 'mrad',
            'prec': 3, 'lolim': -8.0, 'low': -8.0, 'lolo': -8.0,
            'hilim': 0.0, 'high': 0.0, 'hihi': 0.0},
        'TargetCurrent-SP': {
            'type': 'float', 'value': 200.0, 'unit': 'mA',
            'prec': 2, 'lolim': 0.0, 'low': 0.0, 'lolo': 0.0,
            'hilim': 500.0, 'high': 500.0, 'hihi': 500.0},
        'TargetCurrent-RB': {
            'type': 'float', 'value': 200.0, 'unit': 'mA',
            'prec': 2, 'lolim': 0.0, 'low': 0.0, 'lolo': 0.0,
            'hilim': 500.0, 'high': 500.0, 'hihi': 500.0},
        'BucketListStart-SP': {
            'type': 'int', 'value': 1, 'unit': 'bucket index',
            'lolim': _ct.MIN_BKT, 'hilim': _ct.MAX_BKT},
        'BucketListStart-RB': {
            'type': 'int', 'value': 1, 'unit': 'bucket index',
            'lolim': _ct.MIN_BKT, 'hilim': _ct.MAX_BKT},
        'BucketListStop-SP': {
            'type': 'int', 'value': 864, 'unit': 'bucket index',
            'lolim': _ct.MIN_BKT, 'hilim': _ct.MAX_BKT, },
        'BucketListStop-RB': {
            'type': 'int', 'value': 864, 'unit': 'bucket index',
            'lolim': _ct.MIN_BKT, 'hilim': _ct.MAX_BKT},
        'BucketListStep-SP': {
            'type': 'int', 'value': 29, 'unit': 'buckets',
            'lolim': -_ct.MAX_BKT, 'hilim': _ct.MAX_BKT},
        'BucketListStep-RB': {
            'type': 'int', 'value': 29, 'unit': 'buckets',
            'lolim': -_ct.MAX_BKT, 'hilim': _ct.MAX_BKT},
        "BucketListAllowedMask-SP": {
            "type": "int",
            "count": _ct.MAX_BKT,
            "value": _ct.MAX_BKT * [1],
            "unit": "Buckets where injection is allowed",
        },
        "BucketListAllowedMask-RB": {
            "type": "int",
            "count": _ct.MAX_BKT,
            "value": _ct.MAX_BKT * [1],
            "unit": "Buckets where injection is allowed",
        },
        'IsInjecting-Mon': {
            'type': 'enum', 'value': _ct.IdleInjecting.Idle,
            'enums': _et.IDLEINJECTING, 'unit': 'Idle_Inj'},
        'IsInjDelay-SP': {
            'type': 'int', 'value': 0, 'unit': 'ms',
            'lolim': 0, 'hilim': 1000},
        'IsInjDelay-RB': {
            'type': 'int', 'value': 0, 'unit': 'ms',
            'lolim': 0, 'hilim': 1000},
        'IsInjDuration-SP': {
            'type': 'int', 'value': 300, 'unit': 'ms',
            'lolim': 0, 'hilim': 1000},
        'IsInjDuration-RB': {
            'type': 'int', 'value': 300, 'unit': 'ms',
            'lolim': 0, 'hilim': 1000},

        # accumulation settings
        'AccumState-Sel': {
            'type': 'enum', 'value': _ct.OffOn.Off,
            'enums': _et.OFF_ON, 'unit': 'Off_On'},
        'AccumState-Sts': {
            'type': 'enum', 'value': _ct.AccumSts.Off, 'enums': _et.ACCUMSTS,
            'unit': 'Off_Wai_TOn_Inj_TOff_Skip'},
        'AccumPeriod-SP': {
            'type': 'int', 'value': 5, 'unit': 's',
            'lolim': 1, 'hilim': 60*60},
        'AccumPeriod-RB': {
            'type': 'int', 'value': 5, 'unit': 's',
            'lolim': 1, 'hilim': 60*60},

        # topup settings
        'TopUpState-Sel': {
            'type': 'enum', 'value': _ct.OffOn.Off,
            'enums': _et.OFF_ON, 'unit': 'Off_On'},
        'TopUpState-Sts': {
            'type': 'enum', 'value': _ct.TopUpSts.Off, 'enums': _et.TOPUPSTS,
            'unit': 'Off_Wai_TOn_Inj_TOff_Skip'},
        'TopUpPeriod-SP': {
            'type': 'int', 'value': 1, 'unit': 'min',
            'lolim': 1, 'hilim': 6*60},
        'TopUpPeriod-RB': {
            'type': 'int', 'value': 1, 'unit': 'min',
            'lolim': 1, 'hilim': 6*60},
        'TopUpHeadStartTime-SP': {
            'type': 'float', 'value': 0, 'unit': 's', 'prec': 2,
            'lolim': 0, 'hilim': 2*60},
        'TopUpHeadStartTime-RB': {
            'type': 'float', 'value': 0, 'unit': 's', 'prec': 2,
            'lolim': 0, 'hilim': 2*60},
        'TopUpNextInj-Mon': {
            'type': 'float', 'value': 0.0, 'unit': 's'},
        'TopUpNrPulses-SP': {
            'type': 'int', 'value': 1, 'unit': 'pulses',
            'lolim': _ct.MIN_BKT, 'hilim': _ct.MAX_BKT},
        'TopUpNrPulses-RB': {
            'type': 'int', 'value': 1, 'unit': 'pulses',
            'lolim': _ct.MIN_BKT, 'hilim': _ct.MAX_BKT},
        # LI standby handler
        'TopUpLIWarmUpEnbl-Sel': {
            'type': 'enum', 'value': _ct.DsblEnbl.Enbl,
            'enums': _et.DSBL_ENBL, 'unit': 'Dsbl_Enbl'},
        'TopUpLIWarmUpEnbl-Sts': {
            'type': 'enum', 'value': _ct.DsblEnbl.Enbl,
            'enums': _et.DSBL_ENBL, 'unit': 'Dsbl_Enbl'},
        'TopUpLIWarmUpTime-SP': {
            'type': 'float', 'value': 10, 'unit': 's', 'prec': 1,
            'lolim': 0, 'hilim': 2*60},
        'TopUpLIWarmUpTime-RB': {
            'type': 'float', 'value': 10, 'unit': 's', 'prec': 1,
            'lolim': 0, 'hilim': 2*60},
        # bo standby handlers
        'TopUpBOPSStandbyEnbl-Sel': {
            'type': 'enum', 'value': _ct.DsblEnbl.Dsbl,
            'enums': _et.DSBL_ENBL, 'unit': 'Dsbl_Enbl'},
        'TopUpBOPSStandbyEnbl-Sts': {
            'type': 'enum', 'value': _ct.DsblEnbl.Dsbl,
            'enums': _et.DSBL_ENBL, 'unit': 'Dsbl_Enbl'},
        'TopUpBOPSWarmUpTime-SP': {
            'type': 'float', 'value': 10, 'unit': 's', 'prec': 1,
            'lolim': 0, 'hilim': 2*60},
        'TopUpBOPSWarmUpTime-RB': {
            'type': 'float', 'value': 10, 'unit': 's', 'prec': 1,
            'lolim': 0, 'hilim': 2*60},
        'TopUpBORFStandbyEnbl-Sel': {
            'type': 'enum', 'value': _ct.DsblEnbl.Enbl,
            'enums': _et.DSBL_ENBL, 'unit': 'Dsbl_Enbl'},
        'TopUpBORFStandbyEnbl-Sts': {
            'type': 'enum', 'value': _ct.DsblEnbl.Enbl,
            'enums': _et.DSBL_ENBL, 'unit': 'Dsbl_Enbl'},
        'TopUpBORFWarmUpTime-SP': {
            'type': 'float', 'value': 5, 'unit': 's', 'prec': 1,
            'lolim': 0, 'hilim': 2*60},
        'TopUpBORFWarmUpTime-RB': {
            'type': 'float', 'value': 5, 'unit': 's', 'prec': 1,
            'lolim': 0, 'hilim': 2*60},

        'InjSysTurnOn-Cmd': {'type': 'int', 'value': 0},
        'InjSysTurnOff-Cmd': {'type': 'int', 'value': 0},
        'InjSysCmdDone-Mon': {
            'type': 'string', 'value': ''},
        'InjSysCmdSts-Mon': {
            'type': 'enum', 'value': _ct.InjSysCmdSts.Idle,
            'enums': _et.INJSYSCMDSTS},
        'InjSysTurnOnOrder-SP': {'type': 'string', 'value': injsys_onorder},
        'InjSysTurnOnOrder-RB': {'type': 'string', 'value': injsys_onorder},
        'InjSysTurnOffOrder-SP': {'type': 'string', 'value': injsys_offorder},
        'InjSysTurnOffOrder-RB': {'type': 'string', 'value': injsys_offorder},

        'RFKillBeam-Cmd': {'type': 'int', 'value': 0, 'unit': '#'},
        'RFKillBeam-Mon': {
            'type': 'enum', 'value': _ct.RFKillBeamMon.Idle,
            'enums': _et.RFKILLBEAMMON, 'unit': 'Idle_Kill'},

        'DiagStatusLI-Mon': {
            'type': 'int', 'value': 2**len(_ct.LI_STATUS_LABELS)-1,
            'unit': '2^_Eg_PS_PU_RF_TI'},
        'DiagStatusLILabels-Cte': {
            'type': 'char', 'count': 1000,
            'value': '\n'.join(_ct.LI_STATUS_LABELS)},
        'DiagStatusTB-Mon': {
            'type': 'int', 'value': 2**len(_ct.TL_STATUS_LABELS)-1,
            'unit': '2^_PS_PU_TI'},
        'DiagStatusTBLabels-Cte': {
            'type': 'char', 'count': 1000,
            'value': '\n'.join(_ct.TL_STATUS_LABELS)},
        'DiagStatusBO-Mon': {
            'type': 'int', 'value': 2**len(_ct.SR_STATUS_LABELS)-1,
            'unit': '2^_PS_PU_RF_TI'},
        'DiagStatusBOLabels-Cte': {
            'type': 'char', 'count': 1000,
            'value': '\n'.join(_ct.SR_STATUS_LABELS)},
        'DiagStatusTS-Mon': {
            'type': 'int', 'value': 2**len(_ct.TL_STATUS_LABELS)-1,
            'unit': '2^_PS_PU_TI'},
        'DiagStatusTSLabels-Cte': {
            'type': 'char', 'count': 1000,
            'value': '\n'.join(_ct.TL_STATUS_LABELS)},
        'DiagStatusSI-Mon': {
            'type': 'int', 'value': 2**len(_ct.SR_STATUS_LABELS)-1,
            'unit': '2^_PS_PU_RF_TI'},
        'DiagStatusSILabels-Cte': {
            'type': 'char', 'count': 1000,
            'value': '\n'.join(_ct.SR_STATUS_LABELS)},
        'DiagStatusAS-Mon': {
            'type': 'int', 'value': 2**len(_ct.AS_STATUS_LABELS)-1,
            'unit': '2^_TI'},
        'DiagStatusASLabels-Cte': {
            'type': 'char', 'count': 1000,
            'value': '\n'.join(_ct.AS_STATUS_LABELS)},
        'DiagStatus-Mon': {
            'type': 'int', 'value': 2**len(_ct.GEN_STATUS_LABELS)-1,
            'unit': '2^_LI_TB_BO_TS_SI_AS'},
        'DiagStatusLabels-Cte': {
            'type': 'char', 'count': 1000,
            'value': '\n'.join(_ct.GEN_STATUS_LABELS)},
        'InjStatus-Mon': {
            'type': 'int', 'value': 2**len(_ct.INJ_STATUS_LABELS)-1,
            'unit': '2^Evt_BucL_Bias_Fila_HV_Pulse_Trig_InjS'},
        'InjStatusLabels-Cte': {
            'type': 'char', 'count': 1000,
            'value': '\n'.join(_ct.INJ_STATUS_LABELS)},
    }
<<<<<<< HEAD
    # PU standby handlers
    for puid in _ct.TOPUP_STANDBY_PUNICKNAMES:
        dbase.update({
            f'TopUp{puid}StandbyEnbl-Sel': {
                'type': 'enum', 'value': _ct.DsblEnbl.Dsbl,
                'enums': _et.DSBL_ENBL, 'unit': 'Dsbl_Enbl'},
            f'TopUp{puid}StandbyEnbl-Sts': {
                'type': 'enum', 'value': _ct.DsblEnbl.Dsbl,
                'enums': _et.DSBL_ENBL, 'unit': 'Dsbl_Enbl'},
            f'TopUp{puid}WarmUpTime-SP': {
                'type': 'float', 'value': 10, 'unit': 's', 'prec': 1,
                'lolim': 0, 'hilim': 2*60},
            f'TopUp{puid}WarmUpTime-RB': {
                'type': 'float', 'value': 10, 'unit': 's', 'prec': 1,
                'lolim': 0, 'hilim': 2*60},
        })
=======
    dbase.update(get_biasfb_database())
>>>>>>> 459d7c36
    dbase = _csdev.add_pvslist_cte(dbase)
    return dbase


def get_biasfb_database():
    """."""
    dbase = {
        'LoopState-Sel': {
            'type': 'enum', 'value': _ct.OffOn.On, 'enums': _et.OFF_ON,
            'unit': 'Off_On'},
        'LoopState-Sts': {
            'type': 'enum', 'value': _ct.OffOn.On, 'enums': _et.OFF_ON,
            'unit': 'Off_On'},
        'MinVoltage-SP': {
            'type': 'float', 'value': -44, 'unit': 'V',
            'prec': 1, 'lolim': -120, 'hilim': -30.0},
        'MinVoltage-RB': {
            'type': 'float', 'value': -44, 'unit': 'V',
            'prec': 1, 'lolim': -120, 'hilim': -30.0},
        'MaxVoltage-SP': {
            'type': 'float', 'value': -37, 'unit': 'V',
            'prec': 1, 'lolim': -120, 'hilim': -30.0},
        'MaxVoltage-RB': {
            'type': 'float', 'value': -37, 'unit': 'V',
            'prec': 1, 'lolim': -120, 'hilim': -30.0},

        'ModelType-Sel': {
            'type': 'enum', 'value': _ct.BiasFBModelTypes.GaussianProcess,
            'enums': _et.BIASFB_MODEL_TYPES, 'unit': 'Lin_GP'},
        'ModelType-Sts': {
            'type': 'enum', 'value': _ct.BiasFBModelTypes.GaussianProcess,
            'enums': _et.BIASFB_MODEL_TYPES, 'unit': 'Lin_GP'},
        'ModelMaxNrPts-SP': {
            'type': 'int', 'value': 30, 'unit': '#',
            'lolim': 2, 'hilim': _ct.BIASFB_MAX_DATA_SIZE},
        'ModelMaxNrPts-RB': {
            'type': 'int', 'value': 30, 'unit': '#',
            'lolim': 2, 'hilim': _ct.BIASFB_MAX_DATA_SIZE},
        'ModelNrPts-Mon': {
            'type': 'int', 'value': 30, 'unit': '#',
            'lolim': 2, 'hilim': _ct.BIASFB_MAX_DATA_SIZE},
        'ModelFitParamsNow-Cmd': {'type': 'int', 'value': 0},
        'ModelAutoFitParams-Sel': {
            'type': 'enum', 'value': _ct.OffOn.On, 'enums': _et.OFF_ON,
            'unit': 'Off_On'},
        'ModelAutoFitParams-Sts': {
            'type': 'enum', 'value': _ct.OffOn.On, 'enums': _et.OFF_ON,
            'unit': 'Off_On'},
        'ModelAutoFitEveryNrPts-SP': {
            'type': 'int', 'value': 1, 'unit': '#',
            'lolim': 1, 'hilim': _ct.BIASFB_MAX_DATA_SIZE},
        'ModelAutoFitEveryNrPts-RB': {
            'type': 'int', 'value': 1, 'unit': '#',
            'lolim': 1, 'hilim': _ct.BIASFB_MAX_DATA_SIZE},
        'ModelNrPtsAfterFit-Mon': {
            'type': 'int', 'value': 1, 'unit': '#',
            'lolim': 1, 'hilim': _ct.BIASFB_MAX_DATA_SIZE},
        'ModelUpdateData-Sel': {
            'type': 'enum', 'value': _ct.OffOn.On, 'enums': _et.OFF_ON,
            'unit': 'Off_On'},
        'ModelUpdateData-Sts': {
            'type': 'enum', 'value': _ct.OffOn.On, 'enums': _et.OFF_ON,
            'unit': 'Off_On'},
        'ModelDataBias-SP': {
            'type': 'float', 'count': _ct.BIASFB_MAX_DATA_SIZE,
            'value': [0]*_ct.BIASFB_MAX_DATA_SIZE, 'unit': 'V'},
        'ModelDataBias-RB': {
            'type': 'float', 'count': _ct.BIASFB_MAX_DATA_SIZE,
            'value': [0]*_ct.BIASFB_MAX_DATA_SIZE, 'unit': 'V'},
        'ModelDataBias-Mon': {
            'type': 'float', 'count': _ct.BIASFB_MAX_DATA_SIZE,
            'value': [0]*_ct.BIASFB_MAX_DATA_SIZE, 'unit': 'V'},
        'ModelDataInjCurr-SP': {
            'type': 'float', 'count': _ct.BIASFB_MAX_DATA_SIZE,
            'value': [0]*_ct.BIASFB_MAX_DATA_SIZE, 'unit': 'mA'},
        'ModelDataInjCurr-RB': {
            'type': 'float', 'count': _ct.BIASFB_MAX_DATA_SIZE,
            'value': [0]*_ct.BIASFB_MAX_DATA_SIZE, 'unit': 'mA'},
        'ModelDataInjCurr-Mon': {
            'type': 'float', 'count': _ct.BIASFB_MAX_DATA_SIZE,
            'value': [0]*_ct.BIASFB_MAX_DATA_SIZE, 'unit': 'mA'},

        'LinModAngCoeff-SP': {
            'type': 'float', 'value': 10, 'unit': 'V/mA',
            'prec': 2, 'lolim': 0.1, 'hilim': 30.0},
        'LinModAngCoeff-RB': {
            'type': 'float', 'value': 10, 'unit': 'V/mA',
            'prec': 2, 'lolim': 0.1, 'hilim': 30.0},
        'LinModAngCoeff-Mon': {
            'type': 'float', 'value': 10, 'unit': 'V/mA',
            'prec': 2, 'lolim': 0.1, 'hilim': 30.0},
        'LinModOffCoeff-SP': {
            'type': 'float', 'value': -44, 'unit': 'V/mA',
            'prec': 2, 'lolim': -120, 'hilim': -30.0},
        'LinModOffCoeff-RB': {
            'type': 'float', 'value': -44, 'unit': 'V/mA',
            'prec': 2, 'lolim': -120, 'hilim': -30.0},
        'LinModOffCoeff-Mon': {
            'type': 'float', 'value': -44, 'unit': 'V/mA',
            'prec': 2, 'lolim': -120, 'hilim': -30.0},

        # These are used to give the model inference about the bias
        # Generally ploted in Injcurr X Bias graphs
        'LinModInferenceInjCurr-Mon': {
            'type': 'float', 'count': 100, 'value': [0]*100, 'unit': 'mA'},
        'LinModInferenceBias-Mon': {
            'type': 'float', 'count': 100, 'value': [0]*100, 'unit': 'V'},

        # These are used to give the model prediction about current
        # Generally ploted in Bias x InjCurr graphs to check model sanity
        'LinModPredBias-Mon': {
            'type': 'float', 'count': 100, 'value': [0]*100, 'unit': 'V'},
        'LinModPredInjCurrAvg-Mon': {
            'type': 'float', 'count': 100, 'value': [0]*100, 'unit': 'mA'},

        'GPModNoiseStd-SP': {
            'type': 'float', 'value': 0.0316, 'unit': 'mA', 'prec': 4,
            'lolim': 0.005, 'hilim': 0.5},
        'GPModNoiseStd-RB': {
            'type': 'float', 'value': 0.0316, 'unit': 'mA', 'prec': 4,
            'lolim': 0.005, 'hilim': 0.5},
        'GPModNoiseStd-Mon': {
            'type': 'float', 'value': 0.0316, 'unit': 'mA', 'prec': 4,
            'lolim': 0.005, 'hilim': 0.5},
        'GPModKernStd-SP': {
            'type': 'float', 'value': 0.432, 'unit': 'mA', 'prec': 3,
            'lolim': 0.05, 'hilim': 1},
        'GPModKernStd-RB': {
            'type': 'float', 'value': 0.432, 'unit': 'mA', 'prec': 3,
            'lolim': 0.05, 'hilim': 1},
        'GPModKernStd-Mon': {
            'type': 'float', 'value': 0.432, 'unit': 'mA', 'prec': 3,
            'lolim': 0.05, 'hilim': 1},
        'GPModKernLenScl-SP': {
            'type': 'float', 'value': 4, 'unit': 'V', 'prec': 3,
            'lolim': 2, 'hilim': 10},
        'GPModKernLenScl-RB': {
            'type': 'float', 'value': 4, 'unit': 'V', 'prec': 3,
            'lolim': 2, 'hilim': 10},
        'GPModKernLenScl-Mon': {
            'type': 'float', 'value': 4, 'unit': 'V', 'prec': 3,
            'lolim': 2, 'hilim': 10},

        # These properties are used to fix or unfix the fitting of the
        # gp parameters.
        'GPModNoiseStdFit-Sel': {
            'type': 'enum', 'value': _ct.FixedUnfixed.Unfixed,
            'enums': _et.FIXED_UNFIXED, 'unit': 'Fixed_Unfixed'},
        'GPModNoiseStdFit-Sts': {
            'type': 'enum', 'value': _ct.FixedUnfixed.Unfixed,
            'enums': _et.FIXED_UNFIXED, 'unit': 'Fixed_Unfixed'},
        'GPModKernStdFit-Sel': {
            'type': 'enum', 'value': _ct.FixedUnfixed.Unfixed,
            'enums': _et.FIXED_UNFIXED, 'unit': 'Fixed_Unfixed'},
        'GPModKernStdFit-Sts': {
            'type': 'enum', 'value': _ct.FixedUnfixed.Unfixed,
            'enums': _et.FIXED_UNFIXED, 'unit': 'Fixed_Unfixed'},
        'GPModKernLenSclFit-Sel': {
            'type': 'enum', 'value': _ct.FixedUnfixed.Fixed,
            'enums': _et.FIXED_UNFIXED, 'unit': 'Fixed_Unfixed'},
        'GPModKernLenSclFit-Sts': {
            'type': 'enum', 'value': _ct.FixedUnfixed.Fixed,
            'enums': _et.FIXED_UNFIXED, 'unit': 'Fixed_Unfixed'},


        # These are used to give the model inference about the bias
        # Generally ploted in Injcurr X Bias graphs
        'GPModInferenceInjCurr-Mon': {
            'type': 'float', 'count': 100, 'value': [0]*100, 'unit': 'mA'},
        'GPModInferenceBias-Mon': {
            'type': 'float', 'count': 100, 'value': [0]*100, 'unit': 'V'},

        # These are used to give the model prediction about current
        # Generally ploted in Bias x InjCurr graphs to check model sanity
        'GPModPredBias-Mon': {
            'type': 'float', 'count': 100, 'value': [0]*100, 'unit': 'V'},
        'GPModPredInjCurrAvg-Mon': {
            'type': 'float', 'count': 100, 'value': [0]*100, 'unit': 'mA'},
        'GPModPredInjCurrStd-Mon': {
            'type': 'float', 'count': 100, 'value': [0]*100, 'unit': 'mA'},
        }
    return {_ct.BIASFB_PROPTY_PREFIX+k: v for k, v in dbase.items()}<|MERGE_RESOLUTION|>--- conflicted
+++ resolved
@@ -442,7 +442,6 @@
             'type': 'char', 'count': 1000,
             'value': '\n'.join(_ct.INJ_STATUS_LABELS)},
     }
-<<<<<<< HEAD
     # PU standby handlers
     for puid in _ct.TOPUP_STANDBY_PUNICKNAMES:
         dbase.update({
@@ -459,9 +458,7 @@
                 'type': 'float', 'value': 10, 'unit': 's', 'prec': 1,
                 'lolim': 0, 'hilim': 2*60},
         })
-=======
     dbase.update(get_biasfb_database())
->>>>>>> 459d7c36
     dbase = _csdev.add_pvslist_cte(dbase)
     return dbase
 
