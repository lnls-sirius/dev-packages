--- conflicted
+++ resolved
@@ -2,8 +2,6 @@
 import os as _os
 from copy import deepcopy as _dcopy
 from siriuspy.util import get_namedtuple as _get_namedtuple
-from siriuspy.mathphys import constants as _c
-from siriuspy.optics import constants as _oc
 import siriuspy.csdevice.bpms as _csbpm
 from siriuspy.csdevice import util as _cutil
 from siriuspy.search.ma_search import MASearch as _MASearch
@@ -124,55 +122,7 @@
         ext = acc.lower() + 'respmat'
         self.RESPMAT_FILENAME = _os.path.join('data', 'respmat.'+ext)
 
-<<<<<<< HEAD
-        if self.acc_idx in self.Rings:
-            self.TRIGGER_NAME = 'AS-Glob:TI-BPM-SIBO:'
-            self.EnblRF = _get_namedtuple('EnblRF', ('Off', 'On'))
-            self.OrbitMode = _get_namedtuple(
-                'OrbitMode', ('Offline', 'Online', 'MultiTurn', 'SinglePass'))
-            self.ApplyCorr = _get_namedtuple(
-                'ApplyCorr', ('CH', 'CV', 'RF', 'All'))
-            self.AutoCorr = _get_namedtuple('AutoCorr', ('Off', 'On'))
-            self.RF_NOM_FREQ = 499458000.0
-            self.SyncKicks = _get_namedtuple('SyncKicks', ('Off', 'On'))
-            self.OrbitAcqChan = _get_namedtuple(
-                'OrbitAcqChan', ('Monit1', 'FOFB', 'TbT'))
-            self.OrbitAcqDataChan = _csbpm.AcqChan
-
-            # TODO: use correct name for this device
-            self.RF_GEN_NAME = 'AS-Glob:RF-Gen'
-            self.StatusLabels = _get_namedtuple(
-                'StatusLabels', ('Corrs', 'Matrix', 'Orbit', 'Global'),
-                (('CHCV Connected', 'CHCV Mode Configured',
-                  'CHCV PwrState On',
-                  'Timing Connected', 'Timing Configured',
-                  'RF Connected', 'RF PwrState On'),
-                 ('', ),
-                 ('Timing Connected', 'Timing Configured',
-                  'BPMs Connected', 'BPMs Enabled', 'BPMs Configured'),
-                 ('Ok', 'Not Ok')))
-            self.NR_CORRS = self.NR_CHCV + 1
-            self.C0 = (_oc.BO.circumference if self.acc == 'BO' else
-                       _oc.SI.circumference)  # in meter
-            self.T0 = self.C0 / _c.light_speed * 1000  # in milliseconds
-        else:
-            self.TRIGGER_NAME = 'AS-Glob:TI-BPM-TBTS:'
-            self.OrbitMode = _get_namedtuple(
-                'OrbitMode', ('Offline', 'SinglePass'))
-            self.ApplyCorr = _get_namedtuple(
-                'ApplyCorr', ('CH', 'CV', 'All'))
-            self.StatusLabels = _get_namedtuple(
-                'StatusLabels', ('Corrs', 'Matrix', 'Orbit', 'Global'),
-                (('CHCV Connected', 'CHCV Mode Configured',
-                  'CHCV PwrState On'),
-                 ('', ),
-                 ('Timing Connected', 'Timing Configured',
-                  'BPMs Connected', 'BPMs Enabled', 'BPMs Configured'),
-                 ('Ok', 'Not Ok')))
-            self.NR_CORRS = self.NR_CHCV
-=======
         self.NR_CORRS = self.NR_CHCV + 1 if acc in _et.RINGS else self.NR_CHCV
->>>>>>> b3c82c41
 
         self.OrbitAcqExtEvtSrc = _get_namedtuple(
             'OrbitAcqExtEvtSrc',
