"""Power Supply Control System Devices."""

import copy as _copy
import numpy as _np

# from pcaspy import Severity as _Severity
from siriuspy.search import PSSearch as _PSSearch
from siriuspy.search import MASearch as _MASearch
from siriuspy.pwrsupply.siggen import DEFAULT_SIGGEN_CONFIG as _DEF_SIGG_CONF
from siriuspy.csdevice import util as _cutil


# MIN_WFMSIZE = 2001

MAX_WFMSIZE = 4000
DEF_WFMSIZE = 3920
DEFAULT_SIGGEN_CONFIG = _DEF_SIGG_CONF
DEFAULT_WFMDATA = (0.0, ) * DEF_WFMSIZE

# NOTE: _SIZE has to be consistent with
# pwrsupply.bsmp.EntitiesFBP.Curve: _SIZE = _curve['count']*_curve['nblocks']
_SIZE = 4096
DEFAULT_CURVE = _np.zeros(_SIZE)

default_ps_current_precision = 4
default_pu_current_precision = 4
_default_ps_current_unit = None
_default_pu_current_unit = None


# _SEVERITY_NO_ALARM = _Severity.NO_ALARM
# _SEVERITY_MAJOR_ALARM = _Severity.MAJOR_ALARM
_SEVERITY_NO_ALARM = 0
_SEVERITY_MAJOR_ALARM = 2


# TODO: temporary data?
NOMINAL_VOLTAGE_FAC_2S_ACDC = 300.0  # [Volt] (for BO QF)
NOMINAL_VOLTAGE_FAC_2P4S_ACDC = 25.0  # [Volt] (for BO B-1, B-2)

# --- Enumeration Types ---


class ETypes(_cutil.ETypes):
    """Local enumerate types."""

    INTERFACE = ('Remote', 'Local', 'PCHost')
    MODELS = ('Empty',
              'FBP', 'FBP_DCLink', 'FAC_DCDC',
              'FAC_2S_ACDC', 'FAC_2S_DCDC',
              'FAC_2P4S_ACDC', 'FAC_2P4S_DCDC',
              'FAP', 'FAP_4P', 'FAP_2P2S',
              'FBP_SOFB',
              'Commercial',
              'FP')
    PWRSTATE_SEL = _cutil.ETypes.OFF_ON
    PWRSTATE_STS = ('Off', 'On', 'Initializing')
    STATES = ('Off', 'Interlock', 'Initializing',
              'SlowRef', 'SlowRefSync', 'Cycle', 'RmpWfm', 'MigWfm', 'FastRef')
    OPMODES = ('SlowRef', 'SlowRefSync', 'Cycle',
               'RmpWfm', 'MigWfm', 'FastRef')
    CMD_ACK = ('OK', 'Local', 'PCHost', 'Interlocked', 'UDC_locked',
               'DSP_TimeOut', 'DSP_Busy', 'Invalid',)
    SOFT_INTLCK_FBP = (
        'Sobre-temperatura no módulo', 'Reserved',
        'Reserved', 'Reserved',
        'Reserved', 'Reserved', 'Reserved', 'Reserved',
        'Reserved', 'Reserved', 'Reserved', 'Reserved',
        'Reserved', 'Reserved', 'Reserved', 'Reserved',
        'Reserved', 'Reserved', 'Reserved', 'Reserved',
        'Reserved', 'Reserved', 'Reserved', 'Reserved',
        'Reserved', 'Reserved', 'Reserved', 'Reserved',
        'Reserved', 'Reserved', 'Reserved', 'Reserved',)
    HARD_INTLCK_FBP = (
        'Sobre-corrente na carga', 'Sobre-tensão na carga',
        'Sobre-tensão no DC-Link', 'Sub-tensão no DC-Link',
        'Falha no relé de entrada do DC-Link',
        'Falha no fusível de entrada do DC-Link',
        'Falha nos drivers do módulo', 'Reserved',
        'Reserved', 'Reserved', 'Reserved', 'Reserved',
        'Reserved', 'Reserved', 'Reserved', 'Reserved',
        'Reserved', 'Reserved', 'Reserved', 'Reserved',
        'Reserved', 'Reserved', 'Reserved', 'Reserved',
        'Reserved', 'Reserved', 'Reserved', 'Reserved',
        'Reserved', 'Reserved', 'Reserved', 'Reserved',)
    SOFT_INTLCK_FBP_DCLINK = (
        'Reserved', 'Reserved', 'Reserved', 'Reserved',
        'Reserved', 'Reserved', 'Reserved', 'Reserved',
        'Reserved', 'Reserved', 'Reserved', 'Reserved',
        'Reserved', 'Reserved', 'Reserved', 'Reserved',
        'Reserved', 'Reserved', 'Reserved', 'Reserved',
        'Reserved', 'Reserved', 'Reserved', 'Reserved',
        'Reserved', 'Reserved', 'Reserved', 'Reserved',
        'Reserved', 'Reserved', 'Reserved', 'Reserved',)
    HARD_INTLCK_FBP_DCLINK = (
        'Falha na fonte 1', 'Falha na fonte 2',
        'Falha na fonte 3', 'Sobre-tensão da saída do bastidor DC-Link',
        'Sobre-tensão da fonte 1', 'Sobre-tensão na fonte 2',
        'Sobre-tensão na fonte 3', 'Sub-tensão da saída do bastidor DC-Link',
        'Sub-tensão na fonte 1', 'Sub-tensão na fonte 2',
        'Sub-tensão na fonte 3', 'Sensor de fumaça',
        'Interlock externo', 'Reserved', 'Reserved', 'Reserved',
        'Reserved', 'Reserved', 'Reserved', 'Reserved',
        'Reserved', 'Reserved', 'Reserved', 'Reserved',
        'Reserved', 'Reserved', 'Reserved', 'Reserved',
        'Reserved', 'Reserved', 'Reserved', 'Reserved',)
    SOFT_INTLCK_FAC_DCDC = (
        'Sobre-temperatura nos indutores',  'Sobre-temperatura nos IGBTs',
        'Falha no DCCT 1', 'Falha no DCCT 2',
        'Alta diferença entre DCCTs',
        'Falha na leitura da corrente na carga do DCCT 1',
        'Falha na leitura da corrente na carga do DCCT 2', 'Reserved',
        'Reserved', 'Reserved', 'Reserved', 'Reserved',
        'Reserved', 'Reserved', 'Reserved', 'Reserved',
        'Reserved', 'Reserved', 'Reserved', 'Reserved',
        'Reserved', 'Reserved', 'Reserved', 'Reserved',
        'Reserved', 'Reserved', 'Reserved', 'Reserved',
        'Reserved', 'Reserved', 'Reserved', 'Reserved',)
    HARD_INTLCK_FAC_DCDC = (
        'Sobre-corrente na carga', 'Sobre-tensão na carga',
        'Sobre-tensão no DC-Link', 'Sub-tensão no DC-Link',
        'Falha nos drivers do módulo',
        'Interlock da placa IIB',
        'Interlock externo', 'Interlock do rack',
        'Reserved', 'Reserved', 'Reserved', 'Reserved',
        'Reserved', 'Reserved', 'Reserved', 'Reserved',
        'Reserved', 'Reserved', 'Reserved', 'Reserved',
        'Reserved', 'Reserved', 'Reserved', 'Reserved',
        'Reserved', 'Reserved', 'Reserved', 'Reserved',
        'Reserved', 'Reserved', 'Reserved', 'Reserved',)
    SOFT_INTLCK_FAC_2S_DCDC = (
        'Falha no DCCT1', 'Falha no DCCT2',
        'Alta diferença entre DCCT\'s',
        'Falha na leitura da corrente na carga do DCCT1',
        'Falha na leitura da corrente na carga do DCCT2',
        'Reserved', 'Reserved', 'Reserved',
        'Reserved', 'Reserved', 'Reserved', 'Reserved',
        'Reserved', 'Reserved', 'Reserved', 'Reserved',
        'Reserved', 'Reserved', 'Reserved', 'Reserved',
        'Reserved', 'Reserved', 'Reserved', 'Reserved',
        'Reserved', 'Reserved', 'Reserved', 'Reserved',
        'Reserved', 'Reserved', 'Reserved', 'Reserved',)
    HARD_INTLCK_FAC_2S_DCDC = (
        'Sobre-corrente na carga', 'Sobre-tensão na carga',
        'Sobre-tensão no DC-Link do módulo 1',
        'Sobre-tensão no DC-Link do módulo 2',
        'Sub-tensão no DC-Link do módulo 1',
        'Sub-tensão no DC-Link do módulo 2',
        'Sobre-tensão na saída do módulo 1',
        'Sobre-tensão na saída do módulo 2',
        'Interlock da placa IIB do módulo 1',
        'Interlock da placa IIB do módulo 2',
        'Interlock externo', 'Interlock dos racks',
        'Reserved', 'Reserved', 'Reserved', 'Reserved',
        'Reserved', 'Reserved', 'Reserved', 'Reserved',
        'Reserved', 'Reserved', 'Reserved', 'Reserved',
        'Reserved', 'Reserved', 'Reserved', 'Reserved',
        'Reserved', 'Reserved', 'Reserved', 'Reserved',)
    SOFT_INTLCK_FAC_2S_ACDC = (
        'Sobre-temperatura no dissipador', 'Sobre-temperatura nos indutores',
        'Reserved', 'Reserved',
        'Reserved', 'Reserved', 'Reserved', 'Reserved',
        'Reserved', 'Reserved', 'Reserved', 'Reserved',
        'Reserved', 'Reserved', 'Reserved', 'Reserved',
        'Reserved', 'Reserved', 'Reserved', 'Reserved',
        'Reserved', 'Reserved', 'Reserved', 'Reserved',
        'Reserved', 'Reserved', 'Reserved', 'Reserved',
        'Reserved', 'Reserved', 'Reserved', 'Reserved',)
    HARD_INTLCK_FAC_2S_ACDC = (
        'Sobre-tensão no banco de capacitores',
        'Sobre-corrente na saída do retificador',
        'Falha no contator de entrada AC trifásica'
        'Interlock da placa IIB 1',
        'Interlock da placa IIB 2', 'Interlock da placa IIB 3',
        'Interlock da placa IIB 4', 'Reserved',
        'Reserved', 'Reserved', 'Reserved', 'Reserved',
        'Reserved', 'Reserved', 'Reserved', 'Reserved',
        'Reserved', 'Reserved', 'Reserved', 'Reserved',
        'Reserved', 'Reserved', 'Reserved', 'Reserved',
        'Reserved', 'Reserved', 'Reserved', 'Reserved',
        'Reserved', 'Reserved', 'Reserved', 'Reserved',)
    SOFT_INTLCK_FAC_2P4S_DCDC = (
        'Sobre-temperatura nos indutores',  'Sobre-temperatura nos IGBTs',
        'Falha no DCCT 1', 'Falha no DCCT 2',
        'Alta diferença entre DCCTs',
        'Falha na leitura da corrente na carga do DCCT 1',
        'Falha na leitura da corrente na carga do DCCT 2', 'Reserved',
        'Reserved', 'Reserved', 'Reserved', 'Reserved',
        'Reserved', 'Reserved', 'Reserved', 'Reserved',
        'Reserved', 'Reserved', 'Reserved', 'Reserved',
        'Reserved', 'Reserved', 'Reserved', 'Reserved',
        'Reserved', 'Reserved', 'Reserved', 'Reserved',
        'Reserved', 'Reserved', 'Reserved', 'Reserved',)
    HARD_INTLCK_FAC_2P4S_DCDC = (
        'Sobre-corrente na carga', 'Sobre-tensão na carga',
        'Sobre-tensão no DC-Link do módulo 1',
        'Sobre-tensão no DC-Link do módulo 2',
        'Sobre-tensão no DC-Link do módulo 3',
        'Sobre-tensão no DC-Link do módulo 4',
        'Sobre-tensão no DC-Link do módulo 5',
        'Sobre-tensão no DC-Link do módulo 6',
        'Sobre-tensão no DC-Link do módulo 7',
        'Sobre-tensão no DC-Link do módulo 8',
        'Sub-tensão no DC-Link do módulo 1',
        'Sub-tensão no DC-Link do módulo 2',
        'Sub-tensão no DC-Link do módulo 3',
        'Sub-tensão no DC-Link do módulo 4',
        'Sub-tensão no DC-Link do módulo 5',
        'Sub-tensão no DC-Link do módulo 6',
        'Sub-tensão no DC-Link do módulo 7',
        'Sub-tensão no DC-Link do módulo 8',
        'Sobre-tensão na saída do módulo 1',
        'Sobre-tensão na saída do módulo 2',
        'Sobre-tensão na saída do módulo 3',
        'Sobre-tensão na saída do módulo 4',
        'Sobre-tensão na saída do módulo 5',
        'Sobre-tensão na saída do módulo 6',
        'Sobre-tensão na saída do módulo 7',
        'Sobre-tensão na saída do módulo 8',
        'Reserved', 'Reserved', 'Reserved',
        'Reserved', 'Reserved', 'Reserved',)
<<<<<<< HEAD
    IIBINTLCK_FAC_2P4S_DCDC = (
        'Reserved', 'Reserved', 'Reserved', 'Reserved',
        'Reserved', 'Reserved', 'Reserved', 'Reserved',
        'Reserved', 'Reserved', 'Reserved', 'Reserved',
        'Reserved', 'Reserved', 'Reserved', 'Reserved',
        'Reserved', 'Reserved', 'Reserved', 'Reserved',
        'Reserved', 'Reserved', 'Reserved', 'Reserved',
        'Reserved', 'Reserved', 'Reserved', 'Reserved',
        'Reserved', 'Reserved', 'Reserved', 'Reserved',
    )
    IIBIS_INTLCK_FAC_ACDC = (
        'Reserved', 'Reserved', 'Reserved', 'Reserved',
        'Reserved', 'Reserved', 'Reserved', 'Reserved',
        'Reserved', 'Reserved', 'Reserved', 'Reserved',
        'Reserved', 'Reserved', 'Reserved', 'Reserved',
        'Reserved', 'Reserved', 'Reserved', 'Reserved',
        'Reserved', 'Reserved', 'Reserved', 'Reserved',
        'Reserved', 'Reserved', 'Reserved', 'Reserved',
        'Reserved', 'Reserved', 'Reserved', 'Reserved',)
    IIBCMD_INTLCK_FAC_ACDC = (
        'Reserved', 'Reserved', 'Reserved', 'Reserved',
        'Reserved', 'Reserved', 'Reserved', 'Reserved',
        'Reserved', 'Reserved', 'Reserved', 'Reserved',
        'Reserved', 'Reserved', 'Reserved', 'Reserved',
        'Reserved', 'Reserved', 'Reserved', 'Reserved',
        'Reserved', 'Reserved', 'Reserved', 'Reserved',
        'Reserved', 'Reserved', 'Reserved', 'Reserved',
        'Reserved', 'Reserved', 'Reserved', 'Reserved',)
=======
>>>>>>> fabce10c
    SOFT_INTLCK_FAC_2P4S_ACDC = (
        'Sobre-temperatura no dissipador', 'Sobre-temperatura nos indutores',
        'Reserved', 'Reserved',
        'Reserved', 'Reserved', 'Reserved', 'Reserved',
        'Reserved', 'Reserved', 'Reserved', 'Reserved',
        'Reserved', 'Reserved', 'Reserved', 'Reserved',
        'Reserved', 'Reserved', 'Reserved', 'Reserved',
        'Reserved', 'Reserved', 'Reserved', 'Reserved',
        'Reserved', 'Reserved', 'Reserved', 'Reserved',
        'Reserved', 'Reserved', 'Reserved', 'Reserved',)
    HARD_INTLCK_FAC_2P4S_ACDC = (
        'Sobre-tensão no banco de capacitores',
        'Sobre-tensão na saída do retificador',
        'Sub-tensão na saída do retificador',
        'Sobre-corrente na saída do retificador',
        'Falha no contator de entrada AC trifásica', 'Falha no driver do IGBT',
        'Reserved', 'Reserved',
        'Reserved', 'Reserved', 'Reserved', 'Reserved',
        'Reserved', 'Reserved', 'Reserved', 'Reserved',
        'Reserved', 'Reserved', 'Reserved', 'Reserved',
        'Reserved', 'Reserved', 'Reserved', 'Reserved',
        'Reserved', 'Reserved', 'Reserved', 'Reserved',
        'Reserved', 'Reserved', 'Reserved', 'Reserved',)
    SOFT_INTLCK_FAP = (
        'Falha no DCCT 1', 'Falha no DCCT 2',
        'Alta diferença entre DCCTs',
        'Falha de leitura da corrente na carga do DCCT 1',
        'Falha de leitura da corrente na carga do DCCT 2',
        'Reserved', 'Reserved', 'Reserved',
        'Reserved', 'Reserved', 'Reserved', 'Reserved',
        'Reserved', 'Reserved', 'Reserved', 'Reserved',
        'Reserved', 'Reserved', 'Reserved', 'Reserved',
        'Reserved', 'Reserved', 'Reserved', 'Reserved',
        'Reserved', 'Reserved', 'Reserved', 'Reserved',
        'Reserved', 'Reserved', 'Reserved', 'Reserved',)
    HARD_INTLCK_FAP = (
        'Sobre-corrente na carga',
        'Sobre-tensão na carga',
        'Sobre-tensão no DC-Link',
        'Sub-tensão no DC-Link',
        'Falha no contator de entrada do DC-Link',
        'Sobre-corrente no IGBT 1', 'Sobre-corrente no IGBT 2',
        'Interlock da placa IIB', 'Reserved',
        'Reserved', 'Reserved', 'Reserved', 'Reserved',
        'Reserved', 'Reserved', 'Reserved', 'Reserved',
        'Reserved', 'Reserved', 'Reserved', 'Reserved',
        'Reserved', 'Reserved', 'Reserved', 'Reserved',
        'Reserved', 'Reserved', 'Reserved', 'Reserved',
        'Reserved', 'Reserved', 'Reserved',)
    IIB_INTLCK_FAP = (
        'Sobre-tensão de entrada', 'Sobre-tensão de saída',
        'Sobre-corrente no IGBT 1', 'Sobre-corrente no IGBT 2',
        'Sobre-temperatura no IGBT 1', 'Sobre-temperatura no IGBT 2',
        'Sobre-tensão dos drivers dos IGBTs',
        'Sobre-corrente do driver do IGBT 1',
        'Sobre-corrente do driver do IGBT 2',
        'Erro no driver do IGBT 1', 'Erro no driver do IGBT 2',
        'Sobre-temperatura nos indutores', 'Sobre-temperatura no dissipador',
        'Falha no contator de entrada do DC-Link', 'Interlock externo',
        'Alta corrente de fuga', 'Interlock do rack',
        'Reserved', 'Reserved', 'Reserved', 'Reserved',
        'Reserved', 'Reserved', 'Reserved', 'Reserved',
        'Reserved', 'Reserved', 'Reserved', 'Reserved',
        'Reserved', 'Reserved', 'Reserved', 'Reserved',)
    SOFT_INTLCK_FAP_2P2S = SOFT_INTLCK_FAP
    HARD_INTLCK_FAP_2P2S = (
        'Sobre-corrente na carga',
        'Sobre-corrente no IGBT 1 do módulo 1',
        'Sobre-corrente no IGBT 2 do módulo 1',
        'Sobre-corrente no IGBT 1 do módulo 2',
        'Sobre-corrente no IGBT 2 do módulo 2',
        'Sobre-corrente no IGBT 1 do módulo 3',
        'Sobre-corrente no IGBT 2 do módulo 3',
        'Sobre-corrente no IGBT 1 do módulo 4',
        'Sobre-corrente no IGBT 2 do módulo 4',
        'Falha no contator de entrada do DC-Link do módulo 1',
        'Falha no contator de entrada do DC-Link do módulo 2',
        'Falha no contator de entrada do DC-Link do módulo 3',
        'Falha no contator de entrada do DC-Link do módulo 4',
        'Sobre-tensão no DC-Link do módulo 1',
        'Sobre-tensão no DC-Link do módulo 2',
        'Sobre-tensão no DC-Link do módulo 3',
        'Sobre-tensão no DC-Link do módulo 4',
        'Sub-tensão no DC-Link do módulo 1',
        'Sub-tensão no DC-Link do módulo 2',
        'Sub-tensão no DC-Link do módulo 3',
        'Sub-tensão no DC-Link do módulo 4',
        'Interlock da placa IIB do módulo 1',
        'Interlock da placa IIB do módulo 2',
        'Interlock da placa IIB do módulo 3',
        'Interlock da placa IIB do módulo 4',
        'Reserved', 'Reserved', 'Reserved', 'Reserved',
        'Reserved', 'Reserved', 'Reserved')
    IIB_INTLCK_FAP_2P2S = IIB_INTLCK_FAP
    CYCLE_TYPES = ('Sine', 'DampedSine', 'Trapezoidal', 'DampedSquaredSine')
    SYNC_MODES = ('Off', 'Cycle', 'RmpEnd', 'MigEnd')


_et = ETypes  # syntatic sugar


# --- Const class ---

class Const(_cutil.Const):
    """Const class defining power supply constants."""

    Models = _cutil.Const.register('Models', _et.MODELS)
    Interface = _cutil.Const.register('Interface', _et.INTERFACE)
    OpenLoop = _cutil.Const.register('OpenLoop', _et.CLOSE_OPEN)
    States = _cutil.Const.register('States', _et.STATES)
    PwrStateSel = _cutil.Const.register('PwrStateSel', _et.PWRSTATE_SEL)
    PwrStateSts = _cutil.Const.register('PwrStateSts', _et.PWRSTATE_STS)
    OpMode = _cutil.Const.register('OpMode', _et.OPMODES)
    CmdAck = _cutil.Const.register('CmdAck', _et.CMD_ACK)
    CycleType = _cutil.Const.register('CycleType', _et.CYCLE_TYPES)
    SyncMode = _cutil.Const.register('SyncMode', _et.SYNC_MODES)


# --- Power supply databases ---

def get_ps_current_unit():
    """Return power supply current unit."""
    global _default_ps_current_unit
    if _default_ps_current_unit is None:
        _default_ps_current_unit = _PSSearch.get_splims_unit('FBP')
    return _default_ps_current_unit


def get_pu_current_unit():
    """Return pulsed power supply 'current' unit."""
    global _default_pu_current_unit
    if _default_pu_current_unit is None:
        _default_pu_current_unit = _PSSearch.get_splims_unit('')
    return _default_pu_current_unit


def get_common_propty_database():
    """Return database entries to all BSMP-like devices."""
    db = {
        'Version-Cte': {'type': 'str', 'value': 'UNDEF'},
        'CtrlMode-Mon': {'type': 'enum', 'enums': _et.INTERFACE,
                         'value': Const.Interface.Remote},
        # Common Variables
        'PwrState-Sel': {'type': 'enum', 'enums': _et.PWRSTATE_SEL,
                         'value': Const.PwrStateSel.Off},
        'PwrState-Sts': {'type': 'enum', 'enums': _et.PWRSTATE_STS,
                         'value': Const.PwrStateSts.Off},
        'CtrlLoop-Sel': {'type': 'enum', 'enums': _et.CLOSE_OPEN,
                         'value': Const.OpenLoop.Open},
        'CtrlLoop-Sts': {'type': 'enum', 'enums': _et.CLOSE_OPEN,
                         'value': Const.OpenLoop.Open},
        'OpMode-Sel': {'type': 'enum', 'enums': _et.OPMODES,
                       'value': Const.OpMode.SlowRef},
        'OpMode-Sts': {'type': 'enum', 'enums': _et.STATES,
                       'value': Const.OpMode.SlowRef},
        # PRU
        'PRUSyncMode-Mon': {'type': 'enum', 'enums': _et.SYNC_MODES,
                            'value': Const.SyncMode.Off},
        'PRUBlockIndex-Mon': {'type': 'int', 'value': 0},
        'PRUSyncPulseCount-Mon': {'type': 'int', 'value': 0},
        'PRUCtrlQueueSize-Mon': {'type': 'int', 'value': 0,
                                 'high': 50, 'hihi': 50},

        # TODO: should BSMPComm and Interlocks PVs be in "basic"?
        # BSMPComm
        'BSMPComm-Sel': {'type': 'enum', 'enums': _et.PWRSTATE_SEL,
                         'value': Const.PwrStateSel.On},
        'BSMPComm-Sts': {'type': 'enum', 'enums': _et.PWRSTATE_STS,
                         'value': Const.PwrStateSts.On},
        # Interlocks
        'IntlkSoft-Mon': {'type': 'int',    'value': 0},
        'IntlkHard-Mon': {'type': 'int',    'value': 0},

        'Reset-Cmd': {'type': 'int', 'value': 0},

    }
    return db


def get_basic_propty_database():
    """Return database entries to all power-supply-like devices."""
    db = get_common_propty_database()
    db.update({
        'Current-SP': {'type': 'float', 'value': 0.0,
                       'prec': default_ps_current_precision},
        'Current-RB': {'type': 'float', 'value': 0.0,
                       'prec': default_ps_current_precision},
        'CurrentRef-Mon': {'type': 'float', 'value': 0.0,
                           'prec': default_ps_current_precision},
        'Current-Mon': {'type': 'float',  'value': 0.0,
                        'prec': default_ps_current_precision},
        # Commands
        'Abort-Cmd': {'type': 'int', 'value': 0},
        # Cycle
        'CycleEnbl-Mon': {'type': 'int', 'value': 0},
        'CycleType-Sel': {'type': 'enum', 'enums': _et.CYCLE_TYPES,
                          'value': DEFAULT_SIGGEN_CONFIG[0]},
        'CycleType-Sts': {'type': 'enum', 'enums': _et.CYCLE_TYPES,
                          'value': DEFAULT_SIGGEN_CONFIG[0]},
        'CycleNrCycles-SP': {'type': 'int', 'value': DEFAULT_SIGGEN_CONFIG[1]},
        'CycleNrCycles-RB': {'type': 'int', 'value': DEFAULT_SIGGEN_CONFIG[1]},
        'CycleFreq-SP': {'type': 'float', 'value': DEFAULT_SIGGEN_CONFIG[2],
                         'unit': 'Hz', 'prec': 4},
        'CycleFreq-RB': {'type': 'float', 'value': DEFAULT_SIGGEN_CONFIG[2],
                         'unit': 'Hz', 'prec': 4},
        'CycleAmpl-SP': {'type': 'float', 'value': DEFAULT_SIGGEN_CONFIG[3]},
        'CycleAmpl-RB': {'type': 'float', 'value': DEFAULT_SIGGEN_CONFIG[3]},
        'CycleOffset-SP': {'type': 'float', 'value': DEFAULT_SIGGEN_CONFIG[4]},
        'CycleOffset-RB': {'type': 'float', 'value': DEFAULT_SIGGEN_CONFIG[4]},
        'CycleAuxParam-SP': {'type': 'float', 'count': 4,
                             'value': DEFAULT_SIGGEN_CONFIG[5:9]},
        'CycleAuxParam-RB': {'type': 'float', 'count': 4,
                             'value': DEFAULT_SIGGEN_CONFIG[5:9]},
        'CycleIndex-Mon': {'type': 'int', 'value': 0},
        # Wfm
        'WfmIndex-Mon': {'type': 'int', 'value': 0},
        'WfmData-SP': {'type': 'float', 'count': DEF_WFMSIZE,
                       'value': list(DEFAULT_WFMDATA),
                       'prec': default_ps_current_precision},
        'WfmData-RB': {'type': 'float', 'count': DEF_WFMSIZE,
                       'value': list(DEFAULT_WFMDATA),
                       'prec': default_ps_current_precision},
        # PS Curves
        # NOTE: Part of BSMP curves implementation to be used in the future.
        # 'CurvesAcq-Sel': {'type': 'enum', 'enums': _et.DSBLD_ENBLD,
        #                   'value': Const.DsblEnbl.Dsbl},
        # 'Curve1-Mon': {'type': 'float', 'count': len(DEFAULT_CURVE),
        #                'Value': DEFAULT_CURVE,
        #                'prec': default_ps_current_precision},
        # 'CurvesAcq-Cmd': {'type': 'int', 'value': 0},
    })
    return db


def get_common_pu_propty_database():
    """Return database of common to all pulsed pwrsupply PVs."""
    # S TB-04:PU-InjSept
    # S TS-01:PU-EjeSeptF
    # S TS-01:PU-EjeSeptG
    # S TS-04:PU-InjSeptG-1
    # S TS-04:PU-InjSeptG-2
    # S TS-04:PU-InjSeptF
    # K BO-01D:PU-InjKckr
    # K BO-48D:PU-EjeKckr
    # K SI-01SA:PU-InjDpKckr
    # P SI-19C4:PU-PingV
    db = {
        'Version-Cte': {'type': 'str', 'value': 'UNDEF'},
        'CtrlMode-Mon': {'type': 'enum', 'enums': _et.INTERFACE,
                         'value': Const.Interface.Remote},
        'PwrState-Sel': {'type': 'enum', 'enums': _et.PWRSTATE_SEL,
                         'value': Const.PwrStateSel.Off},
        'PwrState-Sts': {'type': 'enum', 'enums': _et.PWRSTATE_STS,
                         'value': Const.PwrStateSts.Off},
        'Reset-Cmd': {'type': 'int', 'value': 0},
        'Pulse-Sel': {'type': 'enum', 'enums': _et.DSBL_ENBL,
                      'value': Const.DsblEnbl.Dsbl},
        'Pulse-Sts': {'type': 'enum', 'enums': _et.DSBL_ENBL,
                      'value': Const.DsblEnbl.Dsbl},
        'Voltage-SP': {'type': 'float', 'value': 0.0,
                       'prec': default_pu_current_precision},
        'Voltage-RB': {'type': 'float', 'value': 0.0,
                       'prec': default_pu_current_precision},
        'Voltage-Mon': {'type': 'float', 'value': 0.0,
                        'prec': default_pu_current_precision},
        'Intlk1-Mon': {'type': 'int', 'value': 0},
        'Intlk2-Mon': {'type': 'int', 'value': 0},
        'Intlk3-Mon': {'type': 'int', 'value': 0},
        'Intlk4-Mon': {'type': 'int', 'value': 0},
        'Intlk5-Mon': {'type': 'int', 'value': 0},
        'Intlk6-Mon': {'type': 'int', 'value': 0},
        'Intlk7-Mon': {'type': 'int', 'value': 0},
        'Intlk8-Mon': {'type': 'int', 'value': 0},
        'Intlk1Label-Cte': {'type': 'str', 'value': 'Switch module'},
        'Intlk2Label-Cte': {'type': 'str', 'value': 'AC CPFL OFF'},
        'Intlk3Label-Cte': {'type': 'str', 'value': 'Temperature'},
        'Intlk4Label-Cte': {'type': 'str', 'value': 'Personnel protection'},
        'Intlk5Label-Cte': {'type': 'str', 'value': 'HVPS Overcurrent'},
        'Intlk6Label-Cte': {'type': 'str', 'value': 'HVPS Overvoltage'},
        'Intlk7Label-Cte': {'type': 'str', 'value': 'External'},
        'Intlk8Label-Cte': {'type': 'str', 'value': 'Switch Overcurrent'},
    }
    return db


def get_common_pu_SI_InjKicker_propty_database():
    """Return database of SI injection kicker."""
    # K SI-01SA:PU-InjNLKckr
    db = get_common_pu_propty_database()
    # 'Comissioning': On-Axis magnet
    # 'Accumulation': Non-linear kicker
    db.update({
        'OpMode-Sel': {'type': 'enum',
                       'enums': ['Comissioning', 'Accumulation'],
                       'value': 0},
        'OpMode-Sts': {'type': 'enum',
                       'enums': ['Comissioning', 'Accumulation'],
                       'value': 0},
    })
    return db


def get_ps_propty_database(psmodel, pstype):
    """Return property database of a LNLS power supply type device."""
    database = _get_model_db(psmodel)
    _set_limits(pstype, database)
    # add pvs list
    database = _cutil.add_pvslist_cte(database)
    return database


def get_pu_propty_database(pstype):
    """Return database definition for a pulsed power supply type."""
    database = get_common_pu_propty_database()
    signals_lims = ('Voltage-SP', 'Voltage-RB', 'Voltage-Mon')
    signals_unit = signals_lims
    for propty, db in database.items():
        # set setpoint limits in database
        if propty in signals_lims:
            db['lolo'] = _PSSearch.get_splims(pstype, 'lolo')
            db['low'] = _PSSearch.get_splims(pstype, 'low')
            db['lolim'] = _PSSearch.get_splims(pstype, 'lolim')
            db['hilim'] = _PSSearch.get_splims(pstype, 'hilim')
            db['high'] = _PSSearch.get_splims(pstype, 'high')
            db['hihi'] = _PSSearch.get_splims(pstype, 'hihi')
        # define unit of current
        if propty in signals_unit:
            db['unit'] = get_ps_current_unit()
    # add pvs list
    database = _cutil.add_pvslist_cte(database)
    return database


def get_ma_propty_database(maname):
    """Return property database of a magnet type device."""
    current_alarm = ('Current-SP', 'Current-RB',
                     'CurrentRef-Mon', 'Current-Mon', )
    current_pvs = current_alarm  # + ('WfmData-SP', 'WfmData-RB')
    psnames = _MASearch.conv_psmaname_2_psnames(maname)
    psmodel = _PSSearch.conv_psname_2_psmodel(psnames[0])
    unit = _MASearch.get_splims_unit(psmodel=psmodel)
    magfunc_dict = _MASearch.conv_maname_2_magfunc(maname)
    pstype = _PSSearch.conv_psname_2_pstype(psnames[0])
    database = get_ps_propty_database(psmodel, pstype)
    db = {}

    for psname, magfunc in magfunc_dict.items():
        db[psname] = _copy.deepcopy(database)
        # set appropriate PS limits and unit
        for field in ["-SP", "-RB", "Ref-Mon", "-Mon"]:
            db[psname]['Current' + field]['lolo'] = \
                _MASearch.get_splims(maname, 'lolo')
            db[psname]['Current' + field]['low'] = \
                _MASearch.get_splims(maname, 'low')
            db[psname]['Current' + field]['lolim'] = \
                _MASearch.get_splims(maname, 'lolim')
            db[psname]['Current' + field]['hilim'] = \
                _MASearch.get_splims(maname, 'hilim')
            db[psname]['Current' + field]['high'] = \
                _MASearch.get_splims(maname, 'high')
            db[psname]['Current' + field]['hihi'] = \
                _MASearch.get_splims(maname, 'hihi')
        for propty in current_pvs:
            db[psname][propty]['unit'] = unit[0]
        # set approriate MA limits and unit
        if magfunc in ('quadrupole', 'quadrupole-skew'):
            strength_name = 'KL'
            unit = '1/m'
        elif magfunc == 'sextupole':
            strength_name = 'SL'
            unit = '1/m^2'
        elif magfunc == 'dipole':
            strength_name = 'Energy'
            unit = 'GeV'
        elif magfunc in ('corrector-vertical', 'corrector-horizontal'):
            strength_name = 'Kick'
            unit = 'urad'

        db[psname][strength_name + '-SP'] = \
            _copy.deepcopy(db[psname]['Current-SP'])
        db[psname][strength_name + '-SP']['unit'] = unit
        db[psname][strength_name + '-RB'] = \
            _copy.deepcopy(db[psname]['Current-RB'])
        db[psname][strength_name + '-RB']['unit'] = unit
        db[psname][strength_name + 'Ref-Mon'] = \
            _copy.deepcopy(db[psname]['CurrentRef-Mon'])
        db[psname][strength_name + 'Ref-Mon']['unit'] = unit
        db[psname][strength_name + '-Mon'] = \
            _copy.deepcopy(db[psname]['Current-Mon'])
        db[psname][strength_name + '-Mon']['unit'] = unit

        for field in ["-SP", "-RB", "Ref-Mon", "-Mon"]:
            db[psname][strength_name + field]['lolo'] = 0.0
            db[psname][strength_name + field]['low'] = 0.0
            db[psname][strength_name + field]['lolim'] = 0.0
            db[psname][strength_name + field]['hilim'] = 0.0
            db[psname][strength_name + field]['high'] = 0.0
            db[psname][strength_name + field]['hihi'] = 0.0

        # add PSConnStatus
        db[psname]['PSConnStatus-Mon'] = {
            'type': 'enum', 'enums': _et.DISCONN_CONN,
                            'value': Const.DisconnConn.Disconnected}

        # add pvs list
        db[psname] = _cutil.add_pvslist_cte(db[psname])

    return db


def get_li_ma_propty_database(maname):
    """Return property database of a magnet type device."""
    psnames = _MASearch.conv_psmaname_2_psnames(maname)
    database = _get_ps_LINAC_propty_database()
    db = {}
    db[psnames[0]] = database
    return db


def get_pm_propty_database(maname):
    """Return property database of a pulsed magnet type device."""
    if 'InjNLKckr' in maname or 'InjDipKckr' in maname:
        database = get_common_pu_SI_InjKicker_propty_database()
    else:
        database = get_common_pu_propty_database()

    psnames = _MASearch.conv_psmaname_2_psnames(maname)
    psmodel = _PSSearch.conv_psname_2_psmodel(psnames[0])
    current_alarm = ('Voltage-SP', 'Voltage-RB', 'Voltage-Mon', )
    unit = _MASearch.get_splims_unit(psmodel=psmodel)
    magfunc_dict = _MASearch.conv_maname_2_magfunc(maname)
    db = {}
    for psname, magfunc in magfunc_dict.items():
        db[psname] = _copy.deepcopy(database)
        # set appropriate PS limits and unit
        for field in ["-SP", "-RB", "-Mon"]:
            db[psname]['Voltage' + field]['lolo'] = \
                _MASearch.get_splims(maname, 'lolo')
            db[psname]['Voltage' + field]['low'] = \
                _MASearch.get_splims(maname, 'low')
            db[psname]['Voltage' + field]['lolim'] = \
                _MASearch.get_splims(maname, 'lolim')
            db[psname]['Voltage' + field]['hilim'] = \
                _MASearch.get_splims(maname, 'hilim')
            db[psname]['Voltage' + field]['high'] = \
                _MASearch.get_splims(maname, 'high')
            db[psname]['Voltage' + field]['hihi'] = \
                _MASearch.get_splims(maname, 'hihi')
        for propty in current_alarm:
            db[psname][propty]['unit'] = unit[0]
        # set approriate MA limits and unit
        if magfunc in ('corrector-vertical', 'corrector-horizontal'):
            db[psname]['Kick-SP'] = _copy.deepcopy(db[psname]['Voltage-SP'])
            db[psname]['Kick-SP']['unit'] = 'mrad'
            db[psname]['Kick-RB'] = _copy.deepcopy(db[psname]['Voltage-RB'])
            db[psname]['Kick-RB']['unit'] = 'mrad'
            db[psname]['Kick-Mon'] = _copy.deepcopy(db[psname]['Voltage-Mon'])
            db[psname]['Kick-Mon']['unit'] = 'mrad'

            for field in ["-SP", "-RB", "-Mon"]:
                db[psname]['Kick' + field]['lolo'] = 0.0
                db[psname]['Kick' + field]['low'] = 0.0
                db[psname]['Kick' + field]['lolim'] = 0.0
                db[psname]['Kick' + field]['hilim'] = 0.0
                db[psname]['Kick' + field]['high'] = 0.0
                db[psname]['Kick' + field]['hihi'] = 0.0
        else:
            raise ValueError('Invalid pulsed magnet power supply type!')

        # add PSConnStatus
        db[psname]['PSConnStatus-Mon'] = {
            'type': 'enum', 'enums': _et.DISCONN_CONN,
                            'value': Const.DisconnConn.Disconnected}
        # add pvs list
        db[psname] = _cutil.add_pvslist_cte(db[psname])

    return db


# --- Auxiliary functions ---


def _get_pu_FP_SEPT_propty_database():
    """."""
    return get_common_pu_propty_database()


def _get_pu_FP_KCKR_propty_database():
    """."""
    return get_common_pu_propty_database()


def _get_pu_FP_PINGER_propty_database():
    """."""
    return get_common_pu_propty_database()


def _get_ps_LINAC_propty_database():
    """Return LINAC pwrsupply props."""
    propty_db = {
        'rdnets': {'type': 'enum', 'enums': ['Connected', 'Broken'],
                   # 'states': [_Severity.NO_ALARM, _Severity.MAJOR_ALARM]},
                   'states': [_SEVERITY_NO_ALARM, _SEVERITY_MAJOR_ALARM]},
        'setpwm': {'type': 'enum', 'enums': ['Pwm_Off', 'Pwm_On']},  # 40
        'rdpwm': {'type': 'enum', 'enums': ['Pwm_Off', 'Pwm_On']},   # 40
        'seti': {'type': 'float', 'prec': 4, 'unit': 'A',
                 'lolo': 0.0, 'low': 0.0, 'lolim': 0.0,
                 'hilim': 0.0, 'high': 0.0, 'hihi': 0.0},            # 90
        'rdseti': {'type': 'float', 'prec': 4, 'unit': 'A',
                   'lolo': 0.0, 'low': 0.0, 'lolim': 0.0,
                   'hilim': 0.0, 'high': 0.0, 'hihi': 0.0},          # 90
        'rdmaxti': {'type': 'float', 'prec': 4, 'unit': 'A'},        # 91
        'rdminti': {'type': 'float', 'prec': 4, 'unit': 'A'},        # 92
        'rdseti_fit': {'type': 'float', 'prec': 4},                  # f0
        'rdi': {'type': 'float', 'prec': 4, 'unit': 'A',
                'lolo': 0.0, 'low': 0.0, 'lolim': 0.0,
                'hilim': 0.0, 'high': 0.0, 'hihi': 0.0,
                'mdel': 0.000099, 'adel': 0.000099},                 # f1
        'rdldv': {'type': 'float', 'prec': 4},                       # f2
        'rdbusv': {'type': 'float', 'prec': 4},                      # f3
        'rdwarn': {'type': 'int'},                                   # 23
        'rdsgin': {'type': 'int'},                                   # 70
        'rdsgin_msk': {'type': 'int'},                               # 71
        'sgin': {'type': 'int'},
        'rdsgout': {'type': 'int'},                                  # 72
        'rdsgout_msk': {'type': 'int'},                              # 73
        'sgout': {'type': 'int'},
        'rdtp': {'type': 'float', 'prec': 4},                        # 74
        'boottime': {'type': 'string'},
        'interlock': {'type': 'int', 'hihi': 55},
        'Cycle-Cmd': {'type': 'int', 'value': 0},
        'Abort-Cmd': {'type': 'int', 'value': 0},
        'Version-Cte': {'type': 'string', 'value': 'UNDEF'}
    }
    return propty_db


# --- FBP ---

def _get_ps_FBP_propty_database():
    """Return database with FBP pwrsupply model PVs."""
    propty_db = get_basic_propty_database()
    db_ps = {
        'IntlkSoftLabels-Cte':  {'type': 'string',
                                 'count': len(_et.SOFT_INTLCK_FBP),
                                 'value': _et.SOFT_INTLCK_FBP},
        'IntlkHardLabels-Cte':  {'type': 'string',
                                 'count': len(_et.HARD_INTLCK_FBP),
                                 'value': _et.HARD_INTLCK_FBP},
        'SwitchesTemperature-Mon': {'type': 'float', 'value': 0.0,
                                    'prec': 2,
                                    'unit': 'C'},
        'PWMDutyCycle-Mon': {'type': 'float', 'value': 0.0,
                             'prec': default_ps_current_precision},
    }
    propty_db.update(db_ps)
    return propty_db


def _get_ps_FBP_DCLink_propty_database():
    """Return database with FBP_DCLink pwrsupply model PVs."""
    propty_db = get_common_propty_database()
    db_ps = {
        'Voltage-SP': {'type': 'float', 'value': 0.0,
                       'lolim': 0.0, 'hilim': 100.0, 'prec': 4},
        'Voltage-RB': {'type': 'float', 'value': 0.0,
                       'lolim': 0.0, 'hilim': 100.0, 'prec': 4},
        'VoltageRef-Mon': {'type': 'float', 'value': 0.0,
                           'lolim': 0.0, 'hilim': 100.0, 'prec': 4},
        'Voltage-Mon': {'type': 'float', 'value': 0.0, 'prec': 4},
        'Voltage1-Mon': {'type': 'float', 'value': 0.0, 'prec': 4},
        'Voltage2-Mon': {'type': 'float', 'value': 0.0, 'prec': 4},
        'Voltage3-Mon': {'type': 'float', 'value': 0.0, 'prec': 4},
        'VoltageDig-Mon': {'type': 'int', 'value': 0,
                           'lolim': 0, 'hilim': 255},
        'IntlkSoftLabels-Cte':  {'type': 'string',
                                 'count': len(_et.SOFT_INTLCK_FBP_DCLINK),
                                 'value': _et.SOFT_INTLCK_FBP_DCLINK},
        'IntlkHardLabels-Cte':  {'type': 'string',
                                 'count': len(_et.HARD_INTLCK_FBP_DCLINK),
                                 'value': _et.HARD_INTLCK_FBP_DCLINK},
        'ModulesStatus-Mon': {'type': 'int', 'value': 0},
    }
    propty_db.update(db_ps)
    return propty_db


# --- FAC DCDC ---


def _get_ps_FAC_DCDC_propty_database():
    """Return database with FAC_DCDC pwrsupply model PVs."""
    propty_db = get_basic_propty_database()
    db_ps = {
        'IntlkSoftLabels-Cte':  {'type': 'string',
                                 'count': len(_et.SOFT_INTLCK_FAC_DCDC),
                                 'value': _et.SOFT_INTLCK_FAC_DCDC},
        'IntlkHardLabels-Cte':  {'type': 'string',
                                 'count': len(_et.HARD_INTLCK_FAC_DCDC),
                                 'value': _et.HARD_INTLCK_FAC_DCDC},
        'Current1-Mon': {'type': 'float',  'value': 0.0,
                         'prec': default_ps_current_precision,
                         'unit': 'A'},
        'Current2-Mon': {'type': 'float',  'value': 0.0,
                         'prec': default_ps_current_precision,
                         'unit': 'A'},
        'LoadVoltage-Mon': {'type': 'float', 'value': 0.0,
                            'prec': default_ps_current_precision,
                            'unit': 'V'},
        'InductorsTemperature-Mon': {'type': 'float', 'value': 0.0,
                                     'prec': 2,
                                     'unit': 'C'},
        'IGBTSTemperature-Mon': {'type': 'float', 'value': 0.0,
                                 'prec': 2,
                                 'unit': 'C'},
        'PWMDutyCycle-Mon': {'type': 'float', 'value': 0.0,
                             'prec': default_ps_current_precision},
    }
    propty_db.update(db_ps)
    return propty_db


def _get_ps_FAC_2S_DCDC_propty_database():
    """Return database with FAC_2S_DCDC pwrsupply model PVs."""
    propty_db = get_basic_propty_database()
    db_ps = {
        'IntlkSoftLabels-Cte':  {'type': 'string',
                                 'count': len(_et.SOFT_INTLCK_FAC_2S_DCDC),
                                 'value': _et.SOFT_INTLCK_FAC_2S_DCDC},
        'IntlkHardLabels-Cte':  {'type': 'string',
                                 'count': len(_et.HARD_INTLCK_FAC_2S_DCDC),
                                 'value': _et.HARD_INTLCK_FAC_2S_DCDC},
        'Current1-Mon': {'type': 'float', 'value': 0.0,
                         'prec': default_ps_current_precision,
                         'unit': 'A'},
        'Current2-Mon': {'type': 'float', 'value': 0.0,
                         'prec': default_ps_current_precision,
                         'unit': 'A'},
        'LoadVoltage-Mon': {'type': 'float', 'value': 0.0,
                            'prec': default_ps_current_precision,
                            'unit': 'V'},
        'Module1Voltage-Mon': {'type': 'float', 'value': 0.0,
                               'prec': default_ps_current_precision,
                               'unit': 'V'},
        'Module2Voltage-Mon': {'type': 'float', 'value': 0.0,
                               'prec': default_ps_current_precision,
                               'unit': 'V'},
        'CapacitorBank1Voltage-Mon': {'type': 'float', 'value': 0.0,
                                      'prec': default_ps_current_precision,
                                      'unit': 'V'},
        'CapacitorBank2Voltage-Mon': {'type': 'float', 'value': 0.0,
                                      'prec': default_ps_current_precision,
                                      'unit': 'V'},
        'PWMDutyCycle1-Mon': {'type': 'float', 'value': 0.0,
                              'prec': default_ps_current_precision},
        'PWMDutyCycle2-Mon': {'type': 'float', 'value': 0.0,
                              'prec': default_ps_current_precision},
        'PWMDutyDiff-Mon': {'type': 'float', 'value': 0.0,
                            'prec': default_ps_current_precision},
        'IIB1InductorsTemperature-Mon': {'type': 'float', 'value': 0.0,
                                         'prec': 2,
                                         'unit': 'C'},
        'IIB1HeatSinkTemperature-Mon': {'type': 'float', 'value': 0.0,
                                        'prec': 2,
                                        'unit': 'C'},
        'IIB2InductorsTemperature-Mon': {'type': 'float', 'value': 0.0,
                                         'prec': 2,
                                         'unit': 'C'},
        'IIB2HeatSinkTemperature-Mon': {'type': 'float', 'value': 0.0,
                                        'prec': 2,
                                        'unit': 'C'},
        'IntlkIIB1-Mon': {'type': 'int', 'value': 0},
        'IntlkIIB2-Mon': {'type': 'int', 'value': 0},
    }
    propty_db.update(db_ps)
    return propty_db


def _get_ps_FAC_2P4S_DCDC_propty_database():
    """Return database with FAC_2P4S pwrsupply model PVs."""
    propty_db = get_basic_propty_database()
    db_ps = {
        'Current1-Mon': {'type': 'float',  'value': 0.0,
                         'prec': default_ps_current_precision,
                         'unit': 'A'},
        'Current2-Mon': {'type': 'float',  'value': 0.0,
                         'prec': default_ps_current_precision,
                         'unit': 'A'},
        'IntlkSoftLabels-Cte':  {'type': 'string',
                                 'count': len(_et.SOFT_INTLCK_FAC_2P4S_DCDC),
                                 'value': _et.SOFT_INTLCK_FAC_2P4S_DCDC},
        'IntlkHardLabels-Cte':  {'type': 'string',
                                 'count': len(_et.HARD_INTLCK_FAC_2P4S_DCDC),
                                 'value': _et.HARD_INTLCK_FAC_2P4S_DCDC},
        'LoadVoltage-Mon': {'type': 'float', 'value': 0.0,
                            'prec': default_ps_current_precision,
                            'unit': 'V'},
        'CapacitorBank1Voltage-Mon': {'type': 'float', 'value': 0.0,
                                      'prec': default_ps_current_precision,
                                      'unit': 'V'},
        'CapacitorBank2Voltage-Mon': {'type': 'float', 'value': 0.0,
                                      'prec': default_ps_current_precision,
                                      'unit': 'V'},
        'CapacitorBank3Voltage-Mon': {'type': 'float', 'value': 0.0,
                                      'prec': default_ps_current_precision,
                                      'unit': 'V'},
        'CapacitorBank4Voltage-Mon': {'type': 'float', 'value': 0.0,
                                      'prec': default_ps_current_precision,
                                      'unit': 'V'},
        'CapacitorBank5Voltage-Mon': {'type': 'float', 'value': 0.0,
                                      'prec': default_ps_current_precision,
                                      'unit': 'V'},
        'CapacitorBank6Voltage-Mon': {'type': 'float', 'value': 0.0,
                                      'prec': default_ps_current_precision,
                                      'unit': 'V'},
        'CapacitorBank7Voltage-Mon': {'type': 'float', 'value': 0.0,
                                      'prec': default_ps_current_precision,
                                      'unit': 'V'},
        'CapacitorBank8Voltage-Mon': {'type': 'float', 'value': 0.0,
                                      'prec': default_ps_current_precision,
                                      'unit': 'V'},
        'Module1Voltage-Mon': {'type': 'float', 'value': 0.0,
                               'prec': default_ps_current_precision,
                               'unit': 'V'},
        'Module2Voltage-Mon': {'type': 'float', 'value': 0.0,
                               'prec': default_ps_current_precision,
                               'unit': 'V'},
        'Module3Voltage-Mon': {'type': 'float', 'value': 0.0,
                               'prec': default_ps_current_precision,
                               'unit': 'V'},
        'Module4Voltage-Mon': {'type': 'float', 'value': 0.0,
                               'prec': default_ps_current_precision,
                               'unit': 'V'},
        'Module5Voltage-Mon': {'type': 'float', 'value': 0.0,
                               'prec': default_ps_current_precision,
                               'unit': 'V'},
        'Module6Voltage-Mon': {'type': 'float', 'value': 0.0,
                               'prec': default_ps_current_precision,
                               'unit': 'V'},
        'Module7Voltage-Mon': {'type': 'float', 'value': 0.0,
                               'prec': default_ps_current_precision,
                               'unit': 'V'},
        'Module8Voltage-Mon': {'type': 'float', 'value': 0.0,
                               'prec': default_ps_current_precision,
                               'unit': 'V'},
        'PWMDutyCycle1-Mon': {'type': 'float', 'value': 0.0,
                              'prec': default_ps_current_precision},
        'PWMDutyCycle2-Mon': {'type': 'float', 'value': 0.0,
                              'prec': default_ps_current_precision},
        'PWMDutyCycle3-Mon': {'type': 'float', 'value': 0.0,
                              'prec': default_ps_current_precision},
        'PWMDutyCycle4-Mon': {'type': 'float', 'value': 0.0,
                              'prec': default_ps_current_precision},
        'PWMDutyCycle5-Mon': {'type': 'float', 'value': 0.0,
                              'prec': default_ps_current_precision},
        'PWMDutyCycle6-Mon': {'type': 'float', 'value': 0.0,
                              'prec': default_ps_current_precision},
        'PWMDutyCycle7-Mon': {'type': 'float', 'value': 0.0,
                              'prec': default_ps_current_precision},
        'PWMDutyCycle8-Mon': {'type': 'float', 'value': 0.0,
                              'prec': default_ps_current_precision},
        'Arm1Current-Mon': {'type': 'float', 'value': 0.0,
                            'prec': default_ps_current_precision,
                            'unit': 'A'},
        'Arm2Current-Mon': {'type': 'float', 'value': 0.0,
                            'prec': default_ps_current_precision,
                            'unit': 'A'},
        'IIBInductorTemperature-Mon': {'type': 'float', 'value': 0.0,
                                       'prec': 2,
                                       'unit': 'C'},
        'IIBHeatSinkTemperature-Mon': {'type': 'float', 'value': 0.0,
                                       'prec': 2,
                                       'unit': 'C'},
        'IIBInductorTemperature-Mon': {'type': 'float', 'value': 0.0,
                                       'prec': 2,
                                       'unit': 'C'},
        'IIBHeatSinkTemperature-Mon': {'type': 'float', 'value': 0.0,
                                       'prec': 2,
                                       'unit': 'C'},
        'IIBInductorTemperature-Mon': {'type': 'float', 'value': 0.0,
                                       'prec': 2,
                                       'unit': 'C'},
        'IIBHeatSinkTemperature-Mon': {'type': 'float', 'value': 0.0,
                                       'prec': 2,
                                       'unit': 'C'},
        'IIBInductorTemperature-Mon': {'type': 'float', 'value': 0.0,
                                       'prec': 2,
                                       'unit': 'C'},
        'IIBHeatSinkTemperature-Mon': {'type': 'float', 'value': 0.0,
                                       'prec': 2,
                                       'unit': 'C'},
        'IIBInductorTemperature-Mon': {'type': 'float', 'value': 0.0,
                                       'prec': 2,
                                       'unit': 'C'},
        'IIBHeatSinkTemperature-Mon': {'type': 'float', 'value': 0.0,
                                       'prec': 2,
                                       'unit': 'C'},
        'IIBInductorTemperature-Mon': {'type': 'float', 'value': 0.0,
                                       'prec': 2,
                                       'unit': 'C'},
        'IIBHeatSinkTemperature-Mon': {'type': 'float', 'value': 0.0,
                                       'prec': 2,
                                       'unit': 'C'},
        'IIBInductorTemperature-Mon': {'type': 'float', 'value': 0.0,
                                       'prec': 2,
                                       'unit': 'C'},
        'IIBHeatSinkTemperature-Mon': {'type': 'float', 'value': 0.0,
                                       'prec': 2,
                                       'unit': 'C'},
        'IIBInductorTemperature-Mon': {'type': 'float', 'value': 0.0,
                                       'prec': 2,
                                       'unit': 'C'},
        'IIBHeatSinkTemperature-Mon': {'type': 'float', 'value': 0.0,
                                       'prec': 2,
                                       'unit': 'C'},
        'IntlkIIB1-Mon': {'type': 'int', 'value': 0},
        'IntlkIIB2-Mon': {'type': 'int', 'value': 0},
        'IntlkIIB3-Mon': {'type': 'int', 'value': 0},
        'IntlkIIB4-Mon': {'type': 'int', 'value': 0},
        'IntlkIIB5-Mon': {'type': 'int', 'value': 0},
        'IntlkIIB6-Mon': {'type': 'int', 'value': 0},
        'IntlkIIB7-Mon': {'type': 'int', 'value': 0},
        'IntlkIIB8-Mon': {'type': 'int', 'value': 0},

        'IntlkIIB1Labels-Cte': {'type': 'string',
                                'count': len(_et.IIBINTLCK_FAC_2P4S_DCDC),
                                'value': _et.IIBINTLCK_FAC_2P4S_DCDC},
        'IntlkIIB2Labels-Cte': {'type': 'string',
                                'count': len(_et.IIBINTLCK_FAC_2P4S_DCDC),
                                'value': _et.IIBINTLCK_FAC_2P4S_DCDC},
        'IntlkIIB3Labels-Cte': {'type': 'string',
                                'count': len(_et.IIBINTLCK_FAC_2P4S_DCDC),
                                'value': _et.IIBINTLCK_FAC_2P4S_DCDC},
        'IntlkIIB4Labels-Cte': {'type': 'string',
                                'count': len(_et.IIBINTLCK_FAC_2P4S_DCDC),
                                'value': _et.IIBINTLCK_FAC_2P4S_DCDC},
        'IntlkIIB5Labels-Cte': {'type': 'string',
                                'count': len(_et.IIBINTLCK_FAC_2P4S_DCDC),
                                'value': _et.IIBINTLCK_FAC_2P4S_DCDC},
        'IntlkIIB6Labels-Cte': {'type': 'string',
                                'count': len(_et.IIBINTLCK_FAC_2P4S_DCDC),
                                'value': _et.IIBINTLCK_FAC_2P4S_DCDC},
        'IntlkIIB7Labels-Cte': {'type': 'string',
                                'count': len(_et.IIBINTLCK_FAC_2P4S_DCDC),
                                'value': _et.IIBINTLCK_FAC_2P4S_DCDC},
        'IntlkIIB8Labels-Cte': {'type': 'string',
                                'count': len(_et.IIBINTLCK_FAC_2P4S_DCDC),
                                'value': _et.IIBINTLCK_FAC_2P4S_DCDC},
    }
    propty_db.update(db_ps)
    return propty_db


# --- FAC ACDC ---


def _get_ps_FAC_2S_ACDC_propty_database():
    """Return database with FAC_2S_ACDC pwrsupply model PVs."""
    propty_db = get_common_propty_database()
    db_ps = {
        'IntlkSoftLabels-Cte':  {'type': 'string',
                                 'count': len(_et.SOFT_INTLCK_FAC_2S_ACDC),
                                 'value': _et.SOFT_INTLCK_FAC_2S_ACDC},
        'IntlkHardLabels-Cte':  {'type': 'string',
                                 'count': len(_et.HARD_INTLCK_FAC_2S_ACDC),
                                 'value': _et.HARD_INTLCK_FAC_2S_ACDC},
        'CapacitorBankVoltage-SP': {'type': 'float', 'value': 0.0,
                                    'prec': default_ps_current_precision,
                                    'lolim': 0.0, 'hilim': 1.0,
                                    'unit': 'V'},
        'CapacitorBankVoltage-RB': {'type': 'float', 'value': 0.0,
                                    'prec': default_ps_current_precision,
                                    'unit': 'V'},
        'CapacitorBankVoltageRef-Mon': {'type': 'float', 'value': 0.0,
                                        'prec': default_ps_current_precision,
                                        'unit': 'V'},
        'CapacitorBankVoltage-Mon': {'type': 'float', 'value': 0.0,
                                     'prec': default_ps_current_precision,
                                     'unit': 'V'},
        'RectifierVoltage-Mon': {'type': 'float', 'value': 0.0,
                                 'prec': default_ps_current_precision,
                                 'unit': 'V'},
        'RectifierCurrent-Mon': {'type': 'float', 'value': 0.0,
                                 'prec': default_ps_current_precision,
                                 'unit': 'V'},
        'HeatSinkTemperature-Mon': {'type': 'float', 'value': 0.0,
                                    'prec': 2,
                                    'unit': 'C'},
        'InductorsTemperature-Mon': {'type': 'float', 'value': 0.0,
                                     'prec': 2,
                                     'unit': 'C'},
        'PWMDutyCycle-Mon': {'type': 'float', 'value': 0.0,
                                     'prec': default_ps_current_precision},
    }
    propty_db.update(db_ps)
    return propty_db


def _get_ps_FAC_2P4S_ACDC_propty_database():
    """Return database with FAC_2P4S pwrsupply model PVs."""
    propty_db = _get_ps_FAC_2S_ACDC_propty_database()
    propty_db['IntlkSoftLabels-Cte'] = {
        'type': 'string', 'count': len(_et.SOFT_INTLCK_FAC_2P4S_ACDC),
        'value': _et.SOFT_INTLCK_FAC_2P4S_ACDC}
    propty_db['IntlkHardLabels-Cte'] = {
        'type': 'string', 'count': len(_et.HARD_INTLCK_FAC_2P4S_ACDC),
        'value': _et.HARD_INTLCK_FAC_2P4S_ACDC}
    return propty_db


# --- FAP ---

def _get_ps_FAP_propty_database():
    """Return database with FAP pwrsupply model PVs."""
    propty_db = get_basic_propty_database()
    db_ps = {
        'Current1-Mon': {'type': 'float',  'value': 0.0,
                         'prec': default_ps_current_precision,
                         'unit': 'A'},
        'Current2-Mon': {'type': 'float',  'value': 0.0,
                         'prec': default_ps_current_precision,
                         'unit': 'A'},
        'IntlkIIB-Mon': {'type': 'int',    'value': 0},
        'IntlkSoftLabels-Cte':  {'type': 'string',
                                 'count': len(_et.SOFT_INTLCK_FAP),
                                 'value': _et.SOFT_INTLCK_FAP},
        'IntlkHardLabels-Cte':  {'type': 'string',
                                 'count': len(_et.HARD_INTLCK_FAP),
                                 'value': _et.HARD_INTLCK_FAP},
        'IntlkIIB-Cte':  {'type': 'string',
                          'count': len(_et.IIB_INTLCK_FAP),
                          'value': _et.IIB_INTLCK_FAP},

    }
    propty_db.update(db_ps)
    return propty_db


def _get_ps_FAP_4P_propty_database():
    """Return database with FAP_4P pwrsupply model PVs."""
    # TODO: implement!!!
    return _get_ps_FBP_propty_database()


def _get_ps_FAP_2P2S_propty_database():
    """Return database with FAP_2P2S pwrsupply model PVs."""
    propty_db = get_basic_propty_database()
    db_ps = {
        'Current1-Mon': {'type': 'float',  'value': 0.0,
                         'prec': default_ps_current_precision,
                         'unit': 'A'},
        'Current2-Mon': {'type': 'float',  'value': 0.0,
                         'prec': default_ps_current_precision,
                         'unit': 'A'},
        'Intlk1IIB-Mon': {'type': 'int', 'value': 0},
        'Intlk2IIB-Mon': {'type': 'int', 'value': 0},
        'Intlk3IIB-Mon': {'type': 'int', 'value': 0},
        'Intlk4IIB-Mon': {'type': 'int', 'value': 0},
        'IntlkSoftLabels-Cte':  {'type': 'string',
                                 'count': len(_et.SOFT_INTLCK_FAP_2P2S),
                                 'value': _et.SOFT_INTLCK_FAP},
        'IntlkHardLabels-Cte':  {'type': 'string',
                                 'count': len(_et.HARD_INTLCK_FAP_2P2S),
                                 'value': _et.HARD_INTLCK_FAP},
        'Intlk1IIBLabels-Cte':  {'type': 'string',
                                 'count': len(_et.IIB_INTLCK_FAP_2P2S),
                                 'value': _et.IIB_INTLCK_FAP},
        'Intlk2IIBLabels-Cte':  {'type': 'string',
                                 'count': len(_et.IIB_INTLCK_FAP_2P2S),
                                 'value': _et.IIB_INTLCK_FAP},
        'Intlk3IIBLabels-Cte':  {'type': 'string',
                                 'count': len(_et.IIB_INTLCK_FAP_2P2S),
                                 'value': _et.IIB_INTLCK_FAP},
        'Intlk4IIBLabels-Cte':  {'type': 'string',
                                 'count': len(_et.IIB_INTLCK_FAP_2P2S),
                                 'value': _et.IIB_INTLCK_FAP},
        'Mod1Current-Mon': {'type': 'float', 'value': 0.0,
                            'prec': default_ps_current_precision,
                            'unit': 'A'},
        'Mod2Current-Mon': {'type': 'float', 'value': 0.0,
                            'prec': default_ps_current_precision,
                            'unit': 'A'},
        'Mod3Current-Mon': {'type': 'float', 'value': 0.0,
                            'prec': default_ps_current_precision,
                            'unit': 'A'},
        'Mod4Current-Mon': {'type': 'float', 'value': 0.0,
                            'prec': default_ps_current_precision,
                            'unit': 'A'},
        'IIB1InductorTemperature-Mon': {'type': 'float', 'value': 0.0,
                                        'prec': 2,
                                        'unit': 'C'},
        'IIB1HeatSinkTemperature-Mon': {'type': 'float', 'value': 0.0,
                                         'prec': 2,
                                         'unit': 'C'},
        'IIB2InductorTemperature-Mon': {'type': 'float', 'value': 0.0,
                                        'prec': 2,
                                        'unit': 'C'},
        'IIB2HeatSinkTemperature-Mon': {'type': 'float', 'value': 0.0,
                                        'prec': 2,
                                        'unit': 'C'},
        'IIB3InductorTemperature-Mon': {'type': 'float', 'value': 0.0,
                                        'prec': 2,
                                        'unit': 'C'},
        'IIB3HeatSinkTemperature-Mon': {'type': 'float', 'value': 0.0,
                                        'prec': 2,
                                        'unit': 'C'},
        'IIB4InductorTemperature-Mon': {'type': 'float', 'value': 0.0,
                                        'prec': 2,
                                        'unit': 'C'},
        'IIB4HeatSinkTemperature-Mon': {'type': 'float', 'value': 0.0,
                                        'prec': 2,
                                        'unit': 'C'},
    }
    propty_db.update(db_ps)
    return propty_db


# --- Others ---

def _get_ps_FBP_FOFB_propty_database():
    """Return database with FBP_FOFB pwrsupply model PVs."""
    # TODO: implement!!!
    return _get_ps_FBP_propty_database()


def _get_ps_Commercial_propty_database():
    """Return database with Commercial pwrsupply model PVs."""
    # TODO: implement!!!
    return _get_ps_FBP_propty_database()


# --- Aux. ---


def _set_limits(pstype, database):
    signals_lims = ('Current-SP', 'Current-RB',
                    'CurrentRef-Mon', 'Current-Mon', 'Current2-Mon'
                    'CycleAmpl-SP', 'CycleAmpl-RB',
                    'CycleOffset-SP', 'CycleOffset-RB',
                    'Voltage-SP', 'Voltage-RB', 'Voltage-Mon',
                    )
    # TODO: define limits to WfmData as well!
    signals_unit = signals_lims + (
        'WfmData-SP', 'WfmData-RB',
    )
    signals_prec = signals_unit

    for propty, db in database.items():
        # set setpoint limits in database
        if propty in signals_lims:
            db['lolo'] = _PSSearch.get_splims(pstype, 'lolo')
            db['low'] = _PSSearch.get_splims(pstype, 'low')
            db['lolim'] = _PSSearch.get_splims(pstype, 'lolim')
            db['hilim'] = _PSSearch.get_splims(pstype, 'hilim')
            db['high'] = _PSSearch.get_splims(pstype, 'high')
            db['hihi'] = _PSSearch.get_splims(pstype, 'hihi')
        # define unit of current
        if propty in signals_unit:
            db['unit'] = get_ps_current_unit()
        # define prec of current
        if propty in signals_prec:
            db['prec'] = default_ps_current_precision


def _get_model_db(psmodel):
    psmodel_2_dbfunc = {
        'FBP': _get_ps_FBP_propty_database,
        'FBP_DCLink': _get_ps_FBP_DCLink_propty_database,
        'FBP_FOFB': _get_ps_FBP_FOFB_propty_database,
        'FAC_DCDC': _get_ps_FAC_DCDC_propty_database,
        'FAC_2S_DCDC': _get_ps_FAC_2S_DCDC_propty_database,
        'FAC_2S_ACDC': _get_ps_FAC_2S_ACDC_propty_database,
        'FAC_2P4S_DCDC': _get_ps_FAC_2P4S_DCDC_propty_database,
        'FAC_2P4S_ACDC': _get_ps_FAC_2P4S_ACDC_propty_database,
        'FAP': _get_ps_FAP_propty_database,
        'FAP_2P2S': _get_ps_FAP_2P2S_propty_database,
        'FAP_4P': _get_ps_FAP_4P_propty_database,
        'Commercial': _get_ps_Commercial_propty_database,
        'FP_SEPT': _get_pu_FP_SEPT_propty_database,
        'FP_KCKR': _get_pu_FP_KCKR_propty_database,
        'FP_PINGER': _get_pu_FP_PINGER_propty_database,
        'LINAC_PS': _get_ps_LINAC_propty_database,
    }
    if psmodel in psmodel_2_dbfunc:
        func = psmodel_2_dbfunc[psmodel]
        return func()
    else:
        raise ValueError(
            'DB for psmodel "{}" not implemented!'.format(psmodel))<|MERGE_RESOLUTION|>--- conflicted
+++ resolved
@@ -219,37 +219,6 @@
         'Sobre-tensão na saída do módulo 8',
         'Reserved', 'Reserved', 'Reserved',
         'Reserved', 'Reserved', 'Reserved',)
-<<<<<<< HEAD
-    IIBINTLCK_FAC_2P4S_DCDC = (
-        'Reserved', 'Reserved', 'Reserved', 'Reserved',
-        'Reserved', 'Reserved', 'Reserved', 'Reserved',
-        'Reserved', 'Reserved', 'Reserved', 'Reserved',
-        'Reserved', 'Reserved', 'Reserved', 'Reserved',
-        'Reserved', 'Reserved', 'Reserved', 'Reserved',
-        'Reserved', 'Reserved', 'Reserved', 'Reserved',
-        'Reserved', 'Reserved', 'Reserved', 'Reserved',
-        'Reserved', 'Reserved', 'Reserved', 'Reserved',
-    )
-    IIBIS_INTLCK_FAC_ACDC = (
-        'Reserved', 'Reserved', 'Reserved', 'Reserved',
-        'Reserved', 'Reserved', 'Reserved', 'Reserved',
-        'Reserved', 'Reserved', 'Reserved', 'Reserved',
-        'Reserved', 'Reserved', 'Reserved', 'Reserved',
-        'Reserved', 'Reserved', 'Reserved', 'Reserved',
-        'Reserved', 'Reserved', 'Reserved', 'Reserved',
-        'Reserved', 'Reserved', 'Reserved', 'Reserved',
-        'Reserved', 'Reserved', 'Reserved', 'Reserved',)
-    IIBCMD_INTLCK_FAC_ACDC = (
-        'Reserved', 'Reserved', 'Reserved', 'Reserved',
-        'Reserved', 'Reserved', 'Reserved', 'Reserved',
-        'Reserved', 'Reserved', 'Reserved', 'Reserved',
-        'Reserved', 'Reserved', 'Reserved', 'Reserved',
-        'Reserved', 'Reserved', 'Reserved', 'Reserved',
-        'Reserved', 'Reserved', 'Reserved', 'Reserved',
-        'Reserved', 'Reserved', 'Reserved', 'Reserved',
-        'Reserved', 'Reserved', 'Reserved', 'Reserved',)
-=======
->>>>>>> fabce10c
     SOFT_INTLCK_FAC_2P4S_ACDC = (
         'Sobre-temperatura no dissipador', 'Sobre-temperatura nos indutores',
         'Reserved', 'Reserved',
