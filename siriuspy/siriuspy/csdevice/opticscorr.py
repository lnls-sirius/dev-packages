"""Define PVs, constants and properties of OpticsCorr SoftIOCs."""

<<<<<<< HEAD
from . import util as _cutil
=======
from .. import csdev as _csdev
>>>>>>> 57f23e86


# --- Enumeration Types ---

class ETypes(_csdev.ETypes):
    """Local enumerate types."""

    PROP_ADD = ('Proportional', 'Additional')


_et = ETypes  # syntactic sugar


# --- Const class ---

class Const(_csdev.Const):
    """Const class defining OpticsCorr constants and Enum types."""

    CorrMeth = _csdev.Const.register('CorrMeth', _et.PROP_ADD)
    SyncCorr = _csdev.Const.register('SyncCorr', _et.OFF_ON)
    BO_SFAMS_CHROMCORR = ('SF', 'SD')
    SI_SFAMS_CHROMCORR = ('SFA1', 'SFA2', 'SDA1', 'SDA2', 'SDA3',
                          'SFB1', 'SFB2', 'SDB1', 'SDB2', 'SDB3',
                          'SFP1', 'SFP2', 'SDP1', 'SDP2', 'SDP3')
    BO_QFAMS_TUNECORR = ('QF', 'QD')
    SI_QFAMS_TUNECORR = ('QFA', 'QFB', 'QFP',
                         'QDA', 'QDB1', 'QDB2', 'QDP1', 'QDP2')
    STATUS_LABELS = ('PS Connection', 'PS PwrState', 'PS OpMode',
                     'PS CtrlMode', 'Timing Config')


_c = Const  # syntactic sugar


# --- Databases ---


def get_chrom_database(acc):
    """Return OpticsCorr-Chrom Soft IOC database."""
    if acc == 'BO':
        sfams = _c.BO_SFAMS_CHROMCORR
    elif acc == 'SI':
        sfams = _c.SI_SFAMS_CHROMCORR

    corrmat_size = len(sfams)*2

    pvs_database = {
        'Version-Cte':      {'type': 'string', 'value': 'UNDEF'},

        'Log-Mon':          {'type': 'string', 'value': 'Starting...'},

        'ChromX-SP':        {'type': 'float', 'value': 0, 'prec': 6,
                             'hilim': 10, 'lolim': -10, 'high': 10,
                             'low': -10, 'hihi': 10, 'lolo': -10},
        'ChromX-RB':        {'type': 'float', 'value': 0, 'prec': 6},
        'ChromY-SP':        {'type': 'float', 'value': 0, 'prec': 6,
                             'hilim': 10, 'lolim': -10, 'high': 10,
                             'low': -10, 'hihi': 10, 'lolo': -10},
        'ChromY-RB':        {'type': 'float', 'value': 0, 'prec': 6},

        'ApplyDelta-Cmd':    {'type': 'int', 'value': 0},

        'ConfigName-SP':    {'type': 'string', 'value': ''},
        'ConfigName-RB':    {'type': 'string', 'value': ''},
        'RespMat-Mon':      {'type': 'float', 'count': corrmat_size,
                             'value': corrmat_size*[0], 'prec': 6, 'unit':
                             'Chrom x SFams (Matrix of add method)'},
        'NominalChrom-Mon': {'type': 'float', 'count': 2, 'value': 2*[0],
                             'prec': 6},
        'NominalSL-Mon':    {'type': 'float', 'count': len(sfams),
                             'value': len(sfams)*[0], 'prec': 6},

        'ConfigPS-Cmd':     {'type': 'int', 'value': 0},

        'Status-Mon':       {'type': 'int', 'value': 0b11111},
        'StatusLabels-Cte': {'type': 'char', 'count': 1000,
                             'value': '\n'.join(_c.STATUS_LABELS)},
    }

    for fam in sfams:
        pvs_database['SL' + fam + '-Mon'] = {
            'type': 'float', 'value': 0, 'prec': 4, 'unit': '1/m^2',
            'lolim': 0, 'hilim': 0, 'low': 0, 'high': 0, 'lolo': 0, 'hihi': 0}

    if acc == 'SI':
        pvs_database['CorrMeth-Sel'] = {'type': 'enum',
                                        'enums': _et.PROP_ADD,
                                        'value': _c.CorrMeth.Proportional}
        pvs_database['CorrMeth-Sts'] = {'type': 'enum',
                                        'enums': _et.PROP_ADD,
                                        'value': _c.CorrMeth.Proportional}
        # pvs_database['SyncCorr-Sel'] = {'type': 'enum', 'enums': _et.OFF_ON,
        #                                 'value': _c.SyncCorr.Off}
        # pvs_database['SyncCorr-Sts'] = {'type': 'enum', 'enums': _et.OFF_ON,
        #                                 'value': _c.SyncCorr.Off}
        # pvs_database['ConfigTiming-Cmd'] = {'type': 'int', 'value': 0}

    pvs_database = _csdev.add_pvslist_cte(pvs_database)
    return pvs_database


def get_tune_database(acc):
    """Return OpticsCorr-Tune Soft IOC database."""
    if acc == 'BO':
        qfams = _c.BO_QFAMS_TUNECORR
    elif acc == 'SI':
        qfams = _c.SI_QFAMS_TUNECORR

    corrmat_size = len(qfams)*2

    pvs_database = {
        'Version-Cte':     {'type': 'string', 'value': 'UNDEF'},

        'Log-Mon':         {'type': 'string', 'value': 'Starting...'},

        'DeltaTuneX-SP':   {'type': 'float', 'value': 0, 'prec': 6,
                            'hilim': 5, 'lolim': -5, 'high': 5, 'low': -5,
                            'hihi': 5, 'lolo': -5},
        'DeltaTuneX-RB':   {'type': 'float', 'value': 0, 'prec': 6,
                            'hilim': 5, 'lolim': -5, 'high': 5, 'low': -5,
                            'hihi': 5, 'lolo': -5},
        'DeltaTuneY-SP':   {'type': 'float', 'value': 0, 'prec': 6,
                            'hilim': 5, 'lolim': -5, 'high': 5, 'low': -5,
                            'hihi': 5, 'lolo': -5},
        'DeltaTuneY-RB':   {'type': 'float', 'value': 0, 'prec': 6,
                            'hilim': 5, 'lolim': -5, 'high': 5, 'low': -5,
                            'hihi': 5, 'lolo': -5},

        'ApplyDelta-Cmd':   {'type': 'int', 'value': 0},

        'ConfigName-SP':   {'type': 'string', 'value': ''},
        'ConfigName-RB':   {'type': 'string', 'value': ''},
        'RespMat-Mon':     {'type': 'float', 'count': corrmat_size,
                            'value': corrmat_size*[0], 'prec': 6, 'unit':
                            'Tune x QFams (Nominal Response Matrix)'},
        'NominalKL-Mon':   {'type': 'float', 'count': len(qfams),
                            'value': len(qfams)*[0], 'prec': 6},

        'ConfigPS-Cmd':    {'type': 'int', 'value': 0},

        'SetNewRefKL-Cmd': {'type': 'int', 'value': 0},

        'Status-Mon':      {'type': 'int', 'value': 0b11111},
        'StatusLabels-Cte': {'type': 'char', 'count': 1000,
                             'value': '\n'.join(_c.STATUS_LABELS)},
    }

    for fam in qfams:
        pvs_database['RefKL' + fam + '-Mon'] = {'type': 'float', 'value': 0,
                                                'prec': 6, 'unit': '1/m'}

        pvs_database['DeltaKL' + fam + '-Mon'] = {
            'type': 'float', 'value': 0, 'prec': 6, 'unit': '1/m',
            'lolim': 0, 'hilim': 0, 'low': 0, 'high': 0, 'lolo': 0, 'hihi': 0}

    if acc == 'SI':
        pvs_database['CorrMeth-Sel'] = {'type': 'enum',
                                        'enums': _et.PROP_ADD,
                                        'value': _c.CorrMeth.Proportional}
        pvs_database['CorrMeth-Sts'] = {'type': 'enum',
                                        'enums': _et.PROP_ADD,
                                        'value': _c.CorrMeth.Proportional}
        pvs_database['SyncCorr-Sel'] = {'type': 'enum', 'enums': _et.OFF_ON,
                                        'value': _c.SyncCorr.Off}
        pvs_database['SyncCorr-Sts'] = {'type': 'enum', 'enums': _et.OFF_ON,
                                        'value': _c.SyncCorr.Off}
        pvs_database['ConfigTiming-Cmd'] = {'type': 'int', 'value': 0}

    pvs_database = _csdev.add_pvslist_cte(pvs_database)
    return pvs_database<|MERGE_RESOLUTION|>--- conflicted
+++ resolved
@@ -1,10 +1,6 @@
 """Define PVs, constants and properties of OpticsCorr SoftIOCs."""
 
-<<<<<<< HEAD
-from . import util as _cutil
-=======
 from .. import csdev as _csdev
->>>>>>> 57f23e86
 
 
 # --- Enumeration Types ---
