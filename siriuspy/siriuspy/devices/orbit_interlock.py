"""Orbit Interlock devices."""

import numpy as _np

from ..search import BPMSearch as _BPMSearch
from ..util import ClassProperty as _classproperty
from .device import Device as _Device, Devices as _Devices


class BaseOrbitIntlk:
    """Base BPM Orbit Interlock Info."""

    CONV_NM2UM = 1e-3  # [nm] --> [um]

    UP_2_DOWN = {
        'M1': 'M2',
        'C1-1': 'C1-2',
        'C2': 'C3-1',
        'C3-2': 'C4',
    }
    DOWN_2_UP = {val: key for key, val in UP_2_DOWN.items()}

    __BPM_NAMES = None
    __BPM_NICKNAMES = None
    __BPM_POS = None
    __BPM_DOWNSTREAM = None
    __BPM_UPSTREAM = None

    @_classproperty
    def BPM_NAMES(cls):
        """BPM names."""
        if cls.__BPM_NAMES is not None:
            return cls.__BPM_NAMES

        cls.__BPM_NAMES = _BPMSearch.get_names({'sec': 'SI', 'dev': 'BPM'})
        cls.__BPM_NICKNAMES = _BPMSearch.get_nicknames(cls.__BPM_NAMES)
        cls.__BPM_POS = _BPMSearch.get_positions(cls.__BPM_NAMES)

        def _parse_nick_down_up(name, nick):
            sub, idx, *_ = nick.split('-') + ['']
            return name.substitute(sub=name.sub[:2]+sub, idx=idx)

        downnames, upnames = [], []
        for bpm in cls.__BPM_NAMES:
            nick = bpm.sub[2:]+('-' + bpm.idx if bpm.idx else '')
            if nick in BaseOrbitIntlk.DOWN_2_UP:
                down = bpm
                upnick = BaseOrbitIntlk.DOWN_2_UP[nick]
                upn = _parse_nick_down_up(bpm, upnick)
            elif nick in BaseOrbitIntlk.UP_2_DOWN:
                upn = bpm
                downnick = BaseOrbitIntlk.UP_2_DOWN[nick]
                down = _parse_nick_down_up(bpm, downnick)
            else:
                down, upn = '', ''
            downnames.append(down)
            upnames.append(upn)
        cls.__BPM_DOWNSTREAM = downnames
        cls.__BPM_UPSTREAM = upnames
        return cls.__BPM_NAMES

    @_classproperty
    def BPM_NICKNAMES(cls):
        """BPM nicknames."""
        cls.BPM_NAMES
        return cls.__BPM_NICKNAMES

    @_classproperty
    def BPM_POS(cls):
        """BPM positions."""
        cls.BPM_NAMES
        return cls.__BPM_POS

    @_classproperty
    def BPM_DOWNSTREAM(cls):
        """BPM downstream."""
        cls.BPM_NAMES
        return cls.__BPM_DOWNSTREAM

    @_classproperty
    def BPM_UPSTREAM(cls):
        """BPM upstream."""
        cls.BPM_NAMES
        return cls.__BPM_UPSTREAM

    def __init__(self):
        """Init."""
        self._oper = {
            'mean': self._mean,
            'diff': self._diff,
        }

    @staticmethod
    def get_down_up_bpms(bpmname):
        """Return down and up BPM names for bpmname."""
        index = BaseOrbitIntlk.BPM_NAMES.index(bpmname)
        down = BaseOrbitIntlk.BPM_DOWNSTREAM[index]
        upn = BaseOrbitIntlk.BPM_UPSTREAM[index]
        return down, upn

    def calc_intlk_metric(self, posarray, operation='', metric=''):
        """Return interlock metric, position or angulation."""
        if not operation:
            if not metric:
                raise ValueError(
                    'either the operation or the metric is required')
            operation = 'mean' if 'pos' in metric.lower() else 'diff'

        data_values = list()
        for bpm in BaseOrbitIntlk.BPM_NAMES:
            down, upn = BaseOrbitIntlk.get_down_up_bpms(bpm)
            dval = posarray[BaseOrbitIntlk.BPM_NAMES.index(down)]
            uval = posarray[BaseOrbitIntlk.BPM_NAMES.index(upn)]
            func = self._oper[operation]
            val = func(dval, uval)
            data_values.append(val)
        return data_values

    @staticmethod
    def _mean(var1, var2):
        return (var1 + var2)/2

    @staticmethod
    def _diff(var1, var2):
        return var1 - var2


class BPMOrbitIntlk(BaseOrbitIntlk, _Device):
    """This device group the orbit interlock  PVs from one BPM."""

    _properties = (
        # ==============================================================
        # Basic properties
        'PosX-Mon', 'PosY-Mon', 'Sum-Mon',
        # ==============================================================
        # General
        # +++++++
        # General interlock enable:
        'IntlkEn-Sel', 'IntlkEn-Sts',
        # General interlock clear:
        'IntlkClr-Cmd',  # maybe -Cmd?
        # Minimum sum threshold enable:
        # Habilita interlock de órbita apenas quando threshold da soma
        # ultrapassar o valor em "IntlkLmtMinSum-SP"
        'IntlkMinSumEn-Sel', 'IntlkMinSumEn-Sts',
        # Minimum sum threshold (em contagens da Soma da taxa FAcq):
        'IntlkLmtMinSum-SP', 'IntlkLmtMinSum-RB',
        # Status Instantâneo:
        # Interlock instântaneo, dificilmente será detectado com
        # a implementação atual do gateware
        'Intlk-Mon',
        # Latch do interlock, limpo apenas acionando-se a PV "Clr"
        # correspondente
        'IntlkLtc-Mon',
        # ===============================================================
        # Position (interlock de posição)
        # +++++++++++++++++++++++++++++++++++++
        # ***************************************************************
        # Condição para interlock de posição:
        #   thres_min > (pos BPM downstream + pos BPM upstream)/2 or
        #   thres_max < (pos BPM downstream + pos BPM upstream)/2
        # BPMs são agrupados 2 a 2 seguindo a ordem do feixe:
        # - M1/M2
        # - C1-1/C1-2
        # - C2/C3-1
        # - C3-2/C4
        # BPM upstream é sempre o "primeiro" BPM da dupla acima e BPM
        # downstream é sempre o "segundo" BPM da dupla.
        # ***************************************************************
<<<<<<< HEAD
        # Translation interlock enable:
        'IntlkTransEn-Sel', 'IntlkTransEn-Sts',
        # Translation interlock clear:
        'IntlkTransClr-Sel',
        # Thresholds (em nm da taxa FAcq):
        'IntlkLmtTransMaxX-SP', 'IntlkLmtTransMaxX-RB',
        'IntlkLmtTransMinX-SP', 'IntlkLmtTransMinX-RB',
        'IntlkLmtTransMaxY-SP', 'IntlkLmtTransMaxY-RB',
        'IntlkLmtTransMinY-SP', 'IntlkLmtTransMinY-RB',
=======
        # Position interlock enable:
        'IntlkPosEn-Sel', 'IntlkPosEn-Sts',
        # Position interlock clear:
        'IntlkPosClr-Cmd',
        # Thresholds (em nm da taxa Monit1):
        'IntlkLmtPosMaxX-SP', 'IntlkLmtPosMaxX-RB',
        'IntlkLmtPosMinX-SP', 'IntlkLmtPosMinX-RB',
        'IntlkLmtPosMaxY-SP', 'IntlkLmtPosMaxY-RB',
        'IntlkLmtPosMinY-SP', 'IntlkLmtPosMinY-RB',
        # Todos os interlocks são mascarados pelo "Enable"
>>>>>>> 2eed0d88
        # Status Instantâneo:
        'IntlkPosLower-Mon', 'IntlkPosUpper-Mon',  # X ou Y
        'IntlkPosLowerX-Mon', 'IntlkPosUpperX-Mon',  # X
        'IntlkPosLowerY-Mon', 'IntlkPosUpperY-Mon',  # Y
        # Status Latch, limpo apenas acionando-se a PV "Clr" correspondente:
        'IntlkPosLowerLtc-Mon', 'IntlkPosUpperLtc-Mon',
        'IntlkPosLowerLtcX-Mon', 'IntlkPosUpperLtcX-Mon',
        'IntlkPosLowerLtcY-Mon', 'IntlkPosUpperLtcY-Mon',
        # =============================================================
        # Angular (interlock de ângulo)
        # +++++++++++++++++++++++++++++
        # *************************************************************
        # Condição para interlock de ângulo:
        #   thres_min > (posição BPM downstream - posição BPM upstream) or
        #   thres_max < (posição BPM downstream - posição BPM upstream)
        # BPMs são agrupados 2 a 2 seguindo a ordem do feixe:
        # - M1/M2
        # - C1-1/C1-2
        # - C2/C3-1
        # - C3-2/C4
        # BPM upstream é sempre o "primeiro" BPM da dupla acima e BPM
        # downstream é sempre o "segundo" BPM da dupla.
        # ************************************************************
        # Angulation interlock enable:
        'IntlkAngEn-Sel', 'IntlkAngEn-Sts',
        # Angulation interlock clear:
<<<<<<< HEAD
        'IntlkAngClr-Sel',
        # Thresholds (em rad.nm da taxa FAcq).
=======
        'IntlkAngClr-Cmd',
        # Thresholds (em rad.nm da taxa Monit1).
>>>>>>> 2eed0d88
        #  Thresholds devem ser calculados como ângulo (em rad)
        #  entre os 2 BPMs adjacentes * distância (em nm) entre eles):
        'IntlkLmtAngMaxX-SP', 'IntlkLmtAngMaxX-RB',
        'IntlkLmtAngMinX-SP', 'IntlkLmtAngMinX-RB',
        'IntlkLmtAngMaxY-SP', 'IntlkLmtAngMaxY-RB',
        'IntlkLmtAngMinY-SP', 'IntlkLmtAngMinY-RB',
        # Todos os interlocks são mascarados pelo "Enable"
        # Status Instantâneo:
        'IntlkAngLower-Mon', 'IntlkAngUpper-Mon',
        'IntlkAngLowerX-Mon', 'IntlkAngUpperX-Mon',  # X
        'IntlkAngLowerY-Mon', 'IntlkAngUpperY-Mon',  # Y
        # Status Latch, limpo apenas acionando-se a PV "Clr" correspondente:
        'IntlkAngLowerLtc-Mon', 'IntlkAngUpperLtc-Mon',
        'IntlkAngLowerLtcX-Mon', 'IntlkAngUpperLtcX-Mon',
        'IntlkAngLowerLtcY-Mon', 'IntlkAngUpperLtcY-Mon',
        # ============================================================
        )

    def __init__(self, devname):
        """Init."""
        # call base class constructor
        BaseOrbitIntlk.__init__(self)
        if devname not in self.BPM_NAMES:
            raise ValueError(devname + ' is no a valid BPM name.')
        _Device.__init__(self, devname, properties=BPMOrbitIntlk._properties)

    @property
    def posx(self):
        """Position X, Monit rate."""
        return self['PosX-Mon'] * self.CONV_NM2UM

    @property
    def posy(self):
        """Position Y, Monit rate."""
        return self['PosY-Mon'] * self.CONV_NM2UM

    @property
    def possum(self):
        """Sum, Monit rate."""
        return self['Sum-Mon']

    @property
    def pair_down_up_bpms(self):
        """Return pair of downstream and upstream BPM names."""
        return self.get_down_up_bpms(self.devname)

    # --- general interlock ---

    @property
    def gen_enable(self):
        """General interlock enable."""
        return self['IntlkEn-Sts']

    @gen_enable.setter
    def gen_enable(self, value):
        self['IntlkEn-Sel'] = int(value)

    def cmd_reset_gen(self):
        """General interlock clear."""
        self['IntlkClr-Cmd'] = 1
        return True

    @property
    def gen_inst(self):
        """Instantaneous general interlock."""
        return self['Intlk-Mon']

    @property
    def gen_latch(self):
        """Latch general interlock."""
        return self['IntlkLtc-Mon']

    # --- minimum sum threshold ---

    @property
    def minsumthres_enable(self):
        """
        Minimum sum threshold enable.

        If enabled, generate orbit interlock only when sum threshold exceeds
        value in 'minsumthres' property.
        """
        return self['IntlkMinSumEn-Sts']

    @minsumthres_enable.setter
    def minsumthres_enable(self, value):
        self['IntlkMinSumEn-Sel'] = int(value)

    @property
    def minsumthres(self):
        """Minimum sum threshold [sum count, FAcq rate]."""
        return self['IntlkLmtMinSum-RB']

    @minsumthres.setter
    def minsumthres(self, value):
        self['IntlkLmtMinSum-SP'] = int(value)

    # --- position interlock ---

    @property
    def pos_enable(self):
        """Position interlock enable."""
        return self['IntlkPosEn-Sts']

    @pos_enable.setter
    def pos_enable(self, value):
        self['IntlkPosEn-Sel'] = int(value)

    def cmd_reset_pos(self):
        """Position interlock clear."""
        self['IntlkPosClr-Cmd'] = 1
        return True

    @property
    def pos_thresminx(self):
        """Minimum X position threshold."""
        return self['IntlkLmtPosMinX-RB']

    @pos_thresminx.setter
    def pos_thresminx(self, value):
        self['IntlkLmtPosMinX-SP'] = value

    @property
    def pos_thresmaxx(self):
        """Maximum X position threshold."""
        return self['IntlkLmtPosMaxX-RB']

    @pos_thresmaxx.setter
    def pos_thresmaxx(self, value):
        self['IntlkLmtPosMaxX-SP'] = value

    @property
    def pos_thresminy(self):
        """Minimum Y position threshold."""
        return self['IntlkLmtPosMinY-RB']

    @pos_thresminy.setter
    def pos_thresminy(self, value):
        self['IntlkLmtPosMinY-SP'] = value

    @property
    def pos_thresmaxy(self):
        """Maximum Y position threshold."""
        return self['IntlkLmtPosMaxY-RB']

    @pos_thresmaxy.setter
    def pos_thresmaxy(self, value):
        self['IntlkLmtPosMaxY-SP'] = value

    @property
    def pos_inst_lower(self):
        """
        Instantaneous position interlock set when either X or Y
        minimum thresholds are exceeded.
        """
        return self['IntlkPosLower-Mon']

    @property
    def pos_inst_upper(self):
        """
        Instantaneous position interlock set when either X or Y
        maximum thresholds are exceeded.
        """
        return self['IntlkPosUpper-Mon']

    @property
    def pos_inst_lower_x(self):
        """
        Instantaneous position interlock set when X
        minimum threshold is exceeded.
        """
        return self['IntlkPosLowerX-Mon']

    @property
    def pos_inst_upper_x(self):
        """
        Instantaneous position interlock set when X
        maximum threshold is exceeded.
        """
        return self['IntlkPosUpperX-Mon']

    @property
    def pos_inst_lower_y(self):
        """
        Instantaneous position interlock set when Y
        minimum threshold is exceeded.
        """
        return self['IntlkPosLowerY-Mon']

    @property
    def pos_inst_upper_y(self):
        """
        Instantaneous position interlock set when Y
        maximum threshold is exceeded.
        """
        return self['IntlkPosUpperY-Mon']

    @property
    def pos_latch_lower(self):
        """
        Latch position interlock set when either X or Y
        minimum thresholds are exceeded.
        """
        return self['IntlkPosLowerLtc-Mon']

    @property
    def pos_latch_upper(self):
        """
        Latch position interlock set when either X or Y
        maximum thresholds are exceeded.
        """
        return self['IntlkPosUpperLtc-Mon']

    @property
    def pos_latch_lower_x(self):
        """
        Latch position interlock set when X
        minimum threshold is exceeded.
        """
        return self['IntlkPosLowerLtcX-Mon']

    @property
    def pos_latch_upper_x(self):
        """
        Latch position interlock set when X
        maximum threshold is exceeded.
        """
        return self['IntlkPosUpperLtcX-Mon']

    @property
    def pos_latch_lower_y(self):
        """
        Latch position interlock set when Y
        minimum threshold is exceeded.
        """
        return self['IntlkPosLowerLtcY-Mon']

    @property
    def pos_latch_upper_y(self):
        """
        Latch position interlock set when Y
        maximum threshold is exceeded.
        """
        return self['IntlkPosUpperLtcY-Mon']

    #  --- angulation interlock ---

    @property
    def ang_enable(self):
        """Angulation interlock enable."""
        return self['IntlkAngEn-Sts']

    @ang_enable.setter
    def ang_enable(self, value):
        self['IntlkAngEn-Sel'] = int(value)

    def cmd_reset_ang(self):
        """Angulation interlock clear."""
        self['IntlkAngClr-Cmd'] = 1
        return True

    @property
    def ang_thresminx(self):
        """Minimum X angulation threshold."""
        return self['IntlkLmtAngMinX-RB']

    @ang_thresminx.setter
    def ang_thresminx(self, value):
        self['IntlkLmtAngMinX-SP'] = value

    @property
    def ang_thresmaxx(self):
        """Maximum X angulation threshold."""
        return self['IntlkLmtAngMaxX-RB']

    @ang_thresmaxx.setter
    def ang_thresmaxx(self, value):
        self['IntlkLmtAngMaxX-SP'] = value

    @property
    def ang_thresminy(self):
        """Minimum Y angulation threshold."""
        return self['IntlkLmtAngMinY-RB']

    @ang_thresminy.setter
    def ang_thresminy(self, value):
        self['IntlkLmtAngMinY-SP'] = value

    @property
    def ang_thresmaxy(self):
        """Maximum Y angulation threshold."""
        return self['IntlkLmtAngMaxY-RB']

    @ang_thresmaxy.setter
    def ang_thresmaxy(self, value):
        self['IntlkLmtAngMaxY-SP'] = value

    @property
    def ang_inst_lower(self):
        """
        Instantaneous angulation interlock set when either X or Y
        minimum thresholds are exceeded.
        """
        return self['IntlkAngLower-Mon']

    @property
    def ang_inst_upper(self):
        """
        Instantaneous angulation interlock set when either X or Y
        maximum thresholds are exceeded.
        """
        return self['IntlkAngUpper-Mon']

    @property
    def ang_inst_lower_x(self):
        """
        Instantaneous angulation interlock set when X
        minimum threshold is exceeded.
        """
        return self['IntlkAngLowerX-Mon']

    @property
    def ang_inst_upper_x(self):
        """
        Instantaneous angulation interlock set when X
        maximum threshold is exceeded.
        """
        return self['IntlkAngUpperX-Mon']

    @property
    def ang_inst_lower_y(self):
        """
        Instantaneous angulation interlock set when Y
        minimum threshold is exceeded.
        """
        return self['IntlkAngLowerY-Mon']

    @property
    def ang_inst_upper_y(self):
        """
        Instantaneous angulation interlock set when Y
        maximum threshold is exceeded.
        """
        return self['IntlkAngUpperY-Mon']

    @property
    def ang_latch_lower(self):
        """
        Latch angulation interlock set when either X or Y
        minimum thresholds are exceeded.
        """
        return self['IntlkAngLowerLtc-Mon']

    @property
    def ang_latch_upper(self):
        """
        Latch angulation interlock set when either X or Y
        maximum thresholds are exceeded.
        """
        return self['IntlkAngUpperLtc-Mon']

    @property
    def ang_latch_lower_x(self):
        """
        Latch angulation interlock set when X
        minimum threshold is exceeded.
        """
        return self['IntlkAngLowerLtcX-Mon']

    @property
    def ang_latch_upper_x(self):
        """
        Latch angulation interlock set when X
        maximum threshold is exceeded.
        """
        return self['IntlkAngUpperLtcX-Mon']

    @property
    def ang_latch_lower_y(self):
        """
        Latch angulation interlock set when Y
        minimum threshold is exceeded.
        """
        return self['IntlkAngLowerLtcY-Mon']

    @property
    def ang_latch_upper_y(self):
        """
        Latch angulation interlock set when Y
        maximum threshold is exceeded.
        """
        return self['IntlkAngUpperLtcY-Mon']


class OrbitInterlock(BaseOrbitIntlk, _Devices):
    """Orbit Interlock device."""

    TIMEOUT = 10

<<<<<<< HEAD
    # NOTE: this is a temporary location, will migrate to csconstants.
    # The values will be replaced by the measured calibration data.
    _av = _np.array([
        1.0, 1.0, 1.0, 1.0, 1.0, 1.0, 1.0, 1.0, 1.0, 1.0, 1.0, 1.0, 1.0, 1.0,
        1.0, 1.0, 1.0, 1.0, 1.0, 1.0, 1.0, 1.0, 1.0, 1.0, 1.0, 1.0, 1.0, 1.0,
        1.0, 1.0, 1.0, 1.0, 1.0, 1.0, 1.0, 1.0, 1.0, 1.0, 1.0, 1.0, 1.0, 1.0,
        1.0, 1.0, 1.0, 1.0, 1.0, 1.0, 1.0, 1.0, 1.0, 1.0, 1.0, 1.0, 1.0, 1.0,
        1.0, 1.0, 1.0, 1.0, 1.0, 1.0, 1.0, 1.0, 1.0, 1.0, 1.0, 1.0, 1.0, 1.0,
        1.0, 1.0, 1.0, 1.0, 1.0, 1.0, 1.0, 1.0, 1.0, 1.0, 1.0, 1.0, 1.0, 1.0,
        1.0, 1.0, 1.0, 1.0, 1.0, 1.0, 1.0, 1.0, 1.0, 1.0, 1.0, 1.0, 1.0, 1.0,
        1.0, 1.0, 1.0, 1.0, 1.0, 1.0, 1.0, 1.0, 1.0, 1.0, 1.0, 1.0, 1.0, 1.0,
        1.0, 1.0, 1.0, 1.0, 1.0, 1.0, 1.0, 1.0, 1.0, 1.0, 1.0, 1.0, 1.0, 1.0,
        1.0, 1.0, 1.0, 1.0, 1.0, 1.0, 1.0, 1.0, 1.0, 1.0, 1.0, 1.0, 1.0, 1.0,
        1.0, 1.0, 1.0, 1.0, 1.0, 1.0, 1.0, 1.0, 1.0, 1.0, 1.0, 1.0, 1.0, 1.0,
        1.0, 1.0, 1.0, 1.0, 1.0, 1.0])
    _bv = _np.array([
        0.0, 0.0, 0.0, 0.0, 0.0, 0.0, 0.0, 0.0, 0.0, 0.0, 0.0, 0.0, 0.0, 0.0,
        0.0, 0.0, 0.0, 0.0, 0.0, 0.0, 0.0, 0.0, 0.0, 0.0, 0.0, 0.0, 0.0, 0.0,
        0.0, 0.0, 0.0, 0.0, 0.0, 0.0, 0.0, 0.0, 0.0, 0.0, 0.0, 0.0, 0.0, 0.0,
        0.0, 0.0, 0.0, 0.0, 0.0, 0.0, 0.0, 0.0, 0.0, 0.0, 0.0, 0.0, 0.0, 0.0,
        0.0, 0.0, 0.0, 0.0, 0.0, 0.0, 0.0, 0.0, 0.0, 0.0, 0.0, 0.0, 0.0, 0.0,
        0.0, 0.0, 0.0, 0.0, 0.0, 0.0, 0.0, 0.0, 0.0, 0.0, 0.0, 0.0, 0.0, 0.0,
        0.0, 0.0, 0.0, 0.0, 0.0, 0.0, 0.0, 0.0, 0.0, 0.0, 0.0, 0.0, 0.0, 0.0,
        0.0, 0.0, 0.0, 0.0, 0.0, 0.0, 0.0, 0.0, 0.0, 0.0, 0.0, 0.0, 0.0, 0.0,
        0.0, 0.0, 0.0, 0.0, 0.0, 0.0, 0.0, 0.0, 0.0, 0.0, 0.0, 0.0, 0.0, 0.0,
        0.0, 0.0, 0.0, 0.0, 0.0, 0.0, 0.0, 0.0, 0.0, 0.0, 0.0, 0.0, 0.0, 0.0,
        0.0, 0.0, 0.0, 0.0, 0.0, 0.0, 0.0, 0.0, 0.0, 0.0, 0.0, 0.0, 0.0, 0.0,
        0.0, 0.0, 0.0, 0.0, 0.0, 0.0])

    # for each BPM, folowing BPM_NAMES indices
    # a, b: monit = a*facq + b
    CONV_POLY_FACQ_2_MONIT = _np.vstack([_av, _bv])

=======
>>>>>>> 2eed0d88
    class DEVICES:
        """."""
        SI = 'SI-Fam:DI-BPM'
        ALL = (SI, )

    def __init__(self, devname=None):
        """Init."""
        if devname is None:
            devname = self.DEVICES.SI
        if devname not in self.DEVICES.ALL:
            raise ValueError('Wrong value for devname')
        BaseOrbitIntlk.__init__(self)
        devs = [BPMOrbitIntlk(dev) for dev in self.BPM_NAMES]
        _Devices.__init__(self, devname, devs)

    # --- general interlock ---

    def cmd_gen_enable(self, timeout=TIMEOUT):
        """Enable all BPM general interlock."""
        for dev in self.devices:
            dev.gen_enable = 1
        return self._wait_devices_propty(
            self.devices, 'IntlkEn-Sts', 1, timeout=timeout)

    def cmd_gen_disable(self, timeout=TIMEOUT):
        """Disable all BPM general interlock."""
        for dev in self.devices:
            dev.gen_enable = 0
        return self._wait_devices_propty(
            self.devices, 'IntlkEn-Sts', 0, timeout=timeout)

    def cmd_reset_gen(self):
        """Reset all BPM general interlock."""
        for dev in self.devices:
            dev.cmd_reset_gen()
        return True

    @property
    def gen_inst(self):
        """General instantaneous interlocks.

        Returns:
            gen_inst (numpy.ndarray, 160):
                general instantaneous interlock for each BPM.
        """
        return _np.array([b.gen_inst for b in self._devices])

    @property
    def gen_latch(self):
        """General latch interlocks.

        Returns:
            gen_latch (numpy.ndarray, 160):
                general latch interlock for each BPM.
        """
        return _np.array([b.gen_latch for b in self._devices])

    # --- minimum sum threshold ---

    def cmd_minsumthres_enable(self, timeout=TIMEOUT):
        """Enable all BPM minimum sum threshold."""
        for dev in self.devices:
            dev.minsumthres_enable = 1
        return self._wait_devices_propty(
            self.devices, 'IntlkMinSumEn-Sts', 1, timeout=timeout)

    def cmd_minsumthres_disable(self, timeout=TIMEOUT):
        """Disable all BPM minimum sum threshold."""
        for dev in self.devices:
            dev.minsumthres_enable = 0
        return self._wait_devices_propty(
            self.devices, 'IntlkMinSumEn-Sts', 0, timeout=timeout)

    @property
    def minsumthres(self):
        """Minimum sum thresholds.

        Returns:
            thres (numpy.ndarray, 160): min.sum threshold for each BPM.
        """
        return _np.array([b.minsumthres for b in self._devices])

    @minsumthres.setter
    def minsumthres(self, value):
        value = self._handle_thres_input(value)
        for idx, dev in enumerate(self.devices):
            dev.minsumthres = value[idx]

    # --- position interlock ---

    def cmd_pos_enable(self, timeout=TIMEOUT):
        """Enable all BPM position interlock."""
        for dev in self.devices:
            dev.pos_enable = 1
        return self._wait_devices_propty(
            self.devices, 'IntlkPosEn-Sts', 1, timeout=timeout)

    def cmd_pos_disable(self, timeout=TIMEOUT):
        """Disable all BPM position interlock."""
        for dev in self.devices:
            dev.pos_enable = 0
        return self._wait_devices_propty(
            self.devices, 'IntlkPosEn-Sts', 0, timeout=timeout)

    def cmd_reset_pos(self):
        """Reset all BPM position interlock."""
        for dev in self.devices:
            dev.cmd_reset_pos()
        return True

    @property
    def pos_thresminx(self):
        """Minimum x position thresholds.

        Returns:
            thres (numpy.ndarray, 160):
                min. x position threshold for each BPM.
        """
        return _np.array([b.pos_thresminx for b in self._devices])

    @pos_thresminx.setter
    def pos_thresminx(self, value):
        value = self._handle_thres_input(value)
        for idx, dev in enumerate(self.devices):
            dev.pos_thresminx = value[idx]

    @property
    def pos_thresmaxx(self):
        """Maximum x position thresholds.

        Returns:
            thres (numpy.ndarray, 160):
                max. x position threshold for each BPM.
        """
        return _np.array([b.pos_thresmaxx for b in self._devices])

    @pos_thresmaxx.setter
    def pos_thresmaxx(self, value):
        value = self._handle_thres_input(value)
        for idx, dev in enumerate(self.devices):
            dev.pos_thresmaxx = value[idx]

    @property
    def pos_thresminy(self):
        """Minimum y position thresholds.

        Returns:
            thres (numpy.ndarray, 160):
                min. y position threshold for each BPM.
        """
        return _np.array([b.pos_thresminy for b in self._devices])

    @pos_thresminy.setter
    def pos_thresminy(self, value):
        value = self._handle_thres_input(value)
        for idx, dev in enumerate(self.devices):
            dev.pos_thresminy = value[idx]

    @property
    def pos_thresmaxy(self):
        """Maximum y position thresholds.

        Returns:
            thres (numpy.ndarray, 160):
                max. y position threshold for each BPM.
        """
        return _np.array([b.pos_thresmaxy for b in self._devices])

    @pos_thresmaxy.setter
    def pos_thresmaxy(self, value):
        value = self._handle_thres_input(value)
        for idx, dev in enumerate(self.devices):
            dev.pos_thresmaxy = value[idx]

    @property
    def pos_inst_lower(self):
        """Instantaneous position interlock set when either X or Y
        minimum thresholds are exceeded.

        Returns:
            intlk (numpy.ndarray, 160): interlock status for each BPM.
        """
        return _np.array([b.pos_inst_lower for b in self._devices])

    @property
    def pos_inst_upper(self):
        """Instantaneous position interlock set when either X or Y
        maximum thresholds are exceeded.

        Returns:
            intlk (numpy.ndarray, 160): interlock status for each BPM.
        """
        return _np.array([b.pos_inst_upper for b in self._devices])

    @property
    def pos_inst_lower_x(self):
        """Instantaneous position interlock set when X
        minimum threshold is exceeded.

        Returns:
            intlk (numpy.ndarray, 160): interlock status for each BPM.
        """
        return _np.array([b.pos_inst_lower_x for b in self._devices])

    @property
    def pos_inst_upper_x(self):
        """Instantaneous position interlock set when X
        maximum threshold is exceeded.

        Returns:
            intlk (numpy.ndarray, 160): interlock status for each BPM.
        """
        return _np.array([b.pos_inst_upper_x for b in self._devices])

    @property
    def pos_inst_lower_y(self):
        """Instantaneous position interlock set when Y
        minimum threshold is exceeded.

        Returns:
            intlk (numpy.ndarray, 160): interlock status for each BPM.
        """
        return _np.array([b.pos_inst_lower_y for b in self._devices])

    @property
    def pos_inst_upper_y(self):
        """Instantaneous position interlock set when Y
        maximum threshold is exceeded.

        Returns:
            intlk (numpy.ndarray, 160): interlock status for each BPM.
        """
        return _np.array([b.pos_inst_upper_y for b in self._devices])

    @property
    def pos_latch_lower(self):
        """Latch position interlock set when either X or Y
        minimum thresholds are exceeded.

        Returns:
            intlk (numpy.ndarray, 160): interlock status for each BPM.
        """
        return _np.array([b.pos_latch_lower for b in self._devices])

    @property
    def pos_latch_upper(self):
        """Latch position interlock set when either X or Y
        maximum thresholds are exceeded.

        Returns:
            intlk (numpy.ndarray, 160): interlock status for each BPM.
        """
        return _np.array([b.pos_latch_upper for b in self._devices])

    @property
    def pos_latch_lower_x(self):
        """Latch position interlock set when X
        minimum threshold is exceeded.

        Returns:
            intlk (numpy.ndarray, 160): interlock status for each BPM.
        """
        return _np.array([b.pos_latch_lower_x for b in self._devices])

    @property
    def pos_latch_upper_x(self):
        """Latch position interlock set when X
        maximum threshold is exceeded.

        Returns:
            intlk (numpy.ndarray, 160): interlock status for each BPM.
        """
        return _np.array([b.pos_latch_upper_x for b in self._devices])

    @property
    def pos_latch_lower_y(self):
        """Latch position interlock set when Y
        minimum threshold is exceeded.

        Returns:
            intlk (numpy.ndarray, 160): interlock status for each BPM.
        """
        return _np.array([b.pos_latch_lower_y for b in self._devices])

    @property
    def pos_latch_upper_y(self):
        """Latch position interlock set when Y
        maximum threshold is exceeded.

        Returns:
            intlk (numpy.ndarray, 160): interlock status for each BPM.
        """
        return _np.array([b.pos_latch_upper_y for b in self._devices])

    #  --- angulation interlock ---

    def cmd_ang_enable(self, timeout=TIMEOUT):
        """Enable all BPM angulation interlock."""
        for dev in self.devices:
            dev.ang_enable = 1
        return self._wait_devices_propty(
            self.devices, 'IntlkAngEn-Sts', 1, timeout=timeout)

    def cmd_ang_disable(self, timeout=TIMEOUT):
        """Disable all BPM angulation interlock."""
        for dev in self.devices:
            dev.ang_enable = 0
        return self._wait_devices_propty(
            self.devices, 'IntlkAngEn-Sts', 0, timeout=timeout)

    def cmd_reset_ang(self):
        """Reset all BPM angulation interlock."""
        for dev in self.devices:
            dev.cmd_reset_ang()
        return True

    @property
    def ang_thresminx(self):
        """Minimum x angulation thresholds.

        Returns:
            thres (numpy.ndarray, 160):
                min. x angulation threshold for each BPM.
        """
        return _np.array([b.ang_thresminx for b in self._devices])

    @ang_thresminx.setter
    def ang_thresminx(self, value):
        value = self._handle_thres_input(value)
        for idx, dev in enumerate(self.devices):
            dev.ang_thresminx = value[idx]

    @property
    def ang_thresmaxx(self):
        """Maximum x angulation thresholds.

        Returns:
            thres (numpy.ndarray, 160):
                max. x angulation threshold for each BPM.
        """
        return _np.array([b.ang_thresmaxx for b in self._devices])

    @ang_thresmaxx.setter
    def ang_thresmaxx(self, value):
        value = self._handle_thres_input(value)
        for idx, dev in enumerate(self.devices):
            dev.ang_thresmaxx = value[idx]

    @property
    def ang_thresminy(self):
        """Minimum y angulation thresholds.

        Returns:
            thres (numpy.ndarray, 160):
                min. y angulation threshold for each BPM.
        """
        return _np.array([b.ang_thresminy for b in self._devices])

    @ang_thresminy.setter
    def ang_thresminy(self, value):
        value = self._handle_thres_input(value)
        for idx, dev in enumerate(self.devices):
            dev.ang_thresminy = value[idx]

    @property
    def ang_thresmaxy(self):
        """Maximum y angulation thresholds.

        Returns:
            thres (numpy.ndarray, 160):
                max. y angulation threshold for each BPM.
        """
        return _np.array([b.ang_thresmaxy for b in self._devices])

    @ang_thresmaxy.setter
    def ang_thresmaxy(self, value):
        value = self._handle_thres_input(value)
        for idx, dev in enumerate(self.devices):
            dev.ang_thresmaxy = value[idx]

    @property
    def ang_inst_lower(self):
        """Instantaneous angulation interlock set when either X or Y
        minimum thresholds are exceeded.

        Returns:
            intlk (numpy.ndarray, 160): interlock status for each BPM.
        """
        return _np.array([b.ang_inst_lower for b in self._devices])

    @property
    def ang_inst_upper(self):
        """Instantaneous angulation interlock set when either X or Y
        maximum thresholds are exceeded.

        Returns:
            intlk (numpy.ndarray, 160): interlock status for each BPM.
        """
        return _np.array([b.ang_inst_upper for b in self._devices])

    @property
    def ang_inst_lower_x(self):
        """Instantaneous angulation interlock set when X
        minimum threshold is exceeded.

        Returns:
            intlk (numpy.ndarray, 160): interlock status for each BPM.
        """
        return _np.array([b.ang_inst_lower_x for b in self._devices])

    @property
    def ang_inst_upper_x(self):
        """Instantaneous angulation interlock set when X
        maximum threshold is exceeded.

        Returns:
            intlk (numpy.ndarray, 160): interlock status for each BPM.
        """
        return _np.array([b.ang_inst_upper_x for b in self._devices])

    @property
    def ang_inst_lower_y(self):
        """Instantaneous angulation interlock set when Y
        minimum threshold is exceeded.

        Returns:
            intlk (numpy.ndarray, 160): interlock status for each BPM.
        """
        return _np.array([b.ang_inst_lower_y for b in self._devices])

    @property
    def ang_inst_upper_y(self):
        """Instantaneous angulation interlock set when Y
        maximum threshold is exceeded.

        Returns:
            intlk (numpy.ndarray, 160): interlock status for each BPM.
        """
        return _np.array([b.ang_inst_upper_y for b in self._devices])

    @property
    def ang_latch_lower(self):
        """Latch angulation interlock set when either X or Y
        minimum thresholds are exceeded.

        Returns:
            intlk (numpy.ndarray, 160): interlock status for each BPM.
        """
        return _np.array([b.ang_latch_lower for b in self._devices])

    @property
    def ang_latch_upper(self):
        """Latch angulation interlock set when either X or Y
        maximum thresholds are exceeded.

        Returns:
            intlk (numpy.ndarray, 160): interlock status for each BPM.
        """
        return _np.array([b.ang_latch_upper for b in self._devices])

    @property
    def ang_latch_lower_x(self):
        """Latch angulation interlock set when X
        minimum threshold is exceeded.

        Returns:
            intlk (numpy.ndarray, 160): interlock status for each BPM.
        """
        return _np.array([b.ang_latch_lower_x for b in self._devices])

    @property
    def ang_latch_upper_x(self):
        """Latch angulation interlock set when X
        maximum threshold is exceeded.

        Returns:
            intlk (numpy.ndarray, 160): interlock status for each BPM.
        """
        return _np.array([b.ang_latch_upper_x for b in self._devices])

    @property
    def ang_latch_lower_y(self):
        """Latch angulation interlock set when Y
        minimum threshold is exceeded.

        Returns:
            intlk (numpy.ndarray, 160): interlock status for each BPM.
        """
        return _np.array([b.ang_latch_lower_y for b in self._devices])

    @property
    def ang_latch_upper_y(self):
        """Latch angulation interlock set when Y
        maximum threshold is exceeded.

        Returns:
            intlk (numpy.ndarray, 160): interlock status for each BPM.
        """
        return _np.array([b.ang_latch_upper_y for b in self._devices])

    @property
    def slow_orbit(self):
        """Slow orbit vectors.

        Returns:
            orbx (numpy.ndarray, 160): Horizontal Orbit.
            orby (numpy.ndarray, 160): Vertical Orbit.

        """
        orbx, orby = [], []
        for bpm in self._devices:
            orbx.append(bpm.posx)
            orby.append(bpm.posy)
        orbx = _np.array(orbx)
        orby = _np.array(orby)
        return orbx, orby

    @property
    def possum(self):
        """Sum vector, at Monit rate.

        Returns:
            possum (numpy.ndarray, 160): Sum vector, at Monit rate.
        """
        return _np.array([b.possum for b in self._devices])

    @property
    def position(self):
        """Position vectors.

        Position at each BPM is defined as:
            (pos BPM downstream + pos BPM upstream)/2

        Returns:
            posx (numpy.ndarray, 160): Horizontal Position.
            posy (numpy.ndarray, 160): Vertical Position.
        """
        orbx, orby = self.slow_orbit
        posx = _np.array(self.calc_intlk_metric(orbx, metric='pos'))
        posy = _np.array(self.calc_intlk_metric(orby, metric='pos'))
        return posx, posy

    @property
    def angulation(self):
        """Angulation vectors.

        Angulation at each BPM is defined as:
            (posição BPM downstream - posição BPM upstream)

        Returns:
            angx (numpy.ndarray, 160): Horizontal Angulation.
            angy (numpy.ndarray, 160): Vertical Angulation.
        """
        orbx, orby = self.slow_orbit
        angx = _np.array(self.calc_intlk_metric(orbx, metric='ang'))
        angy = _np.array(self.calc_intlk_metric(orby, metric='ang'))
        return angx, angy

    def _handle_thres_input(self, value):
        if isinstance(value, (int, float, _np.int_, _np.float_)):
            return [value, ] * len(self.BPM_NAMES)
        if len(value) != len(self.devices):
            raise ValueError(
                'the expected length is {0}, not {1}'.format(
                    len(self.devices), len(value)))
        return value<|MERGE_RESOLUTION|>--- conflicted
+++ resolved
@@ -167,17 +167,6 @@
         # BPM upstream é sempre o "primeiro" BPM da dupla acima e BPM
         # downstream é sempre o "segundo" BPM da dupla.
         # ***************************************************************
-<<<<<<< HEAD
-        # Translation interlock enable:
-        'IntlkTransEn-Sel', 'IntlkTransEn-Sts',
-        # Translation interlock clear:
-        'IntlkTransClr-Sel',
-        # Thresholds (em nm da taxa FAcq):
-        'IntlkLmtTransMaxX-SP', 'IntlkLmtTransMaxX-RB',
-        'IntlkLmtTransMinX-SP', 'IntlkLmtTransMinX-RB',
-        'IntlkLmtTransMaxY-SP', 'IntlkLmtTransMaxY-RB',
-        'IntlkLmtTransMinY-SP', 'IntlkLmtTransMinY-RB',
-=======
         # Position interlock enable:
         'IntlkPosEn-Sel', 'IntlkPosEn-Sts',
         # Position interlock clear:
@@ -188,7 +177,6 @@
         'IntlkLmtPosMaxY-SP', 'IntlkLmtPosMaxY-RB',
         'IntlkLmtPosMinY-SP', 'IntlkLmtPosMinY-RB',
         # Todos os interlocks são mascarados pelo "Enable"
->>>>>>> 2eed0d88
         # Status Instantâneo:
         'IntlkPosLower-Mon', 'IntlkPosUpper-Mon',  # X ou Y
         'IntlkPosLowerX-Mon', 'IntlkPosUpperX-Mon',  # X
@@ -215,14 +203,9 @@
         # Angulation interlock enable:
         'IntlkAngEn-Sel', 'IntlkAngEn-Sts',
         # Angulation interlock clear:
-<<<<<<< HEAD
-        'IntlkAngClr-Sel',
+        'IntlkAngClr-Cmd',
         # Thresholds (em rad.nm da taxa FAcq).
-=======
-        'IntlkAngClr-Cmd',
-        # Thresholds (em rad.nm da taxa Monit1).
->>>>>>> 2eed0d88
-        #  Thresholds devem ser calculados como ângulo (em rad)
+        # Thresholds devem ser calculados como ângulo (em rad)
         #  entre os 2 BPMs adjacentes * distância (em nm) entre eles):
         'IntlkLmtAngMaxX-SP', 'IntlkLmtAngMaxX-RB',
         'IntlkLmtAngMinX-SP', 'IntlkLmtAngMinX-RB',
@@ -621,42 +604,6 @@
 
     TIMEOUT = 10
 
-<<<<<<< HEAD
-    # NOTE: this is a temporary location, will migrate to csconstants.
-    # The values will be replaced by the measured calibration data.
-    _av = _np.array([
-        1.0, 1.0, 1.0, 1.0, 1.0, 1.0, 1.0, 1.0, 1.0, 1.0, 1.0, 1.0, 1.0, 1.0,
-        1.0, 1.0, 1.0, 1.0, 1.0, 1.0, 1.0, 1.0, 1.0, 1.0, 1.0, 1.0, 1.0, 1.0,
-        1.0, 1.0, 1.0, 1.0, 1.0, 1.0, 1.0, 1.0, 1.0, 1.0, 1.0, 1.0, 1.0, 1.0,
-        1.0, 1.0, 1.0, 1.0, 1.0, 1.0, 1.0, 1.0, 1.0, 1.0, 1.0, 1.0, 1.0, 1.0,
-        1.0, 1.0, 1.0, 1.0, 1.0, 1.0, 1.0, 1.0, 1.0, 1.0, 1.0, 1.0, 1.0, 1.0,
-        1.0, 1.0, 1.0, 1.0, 1.0, 1.0, 1.0, 1.0, 1.0, 1.0, 1.0, 1.0, 1.0, 1.0,
-        1.0, 1.0, 1.0, 1.0, 1.0, 1.0, 1.0, 1.0, 1.0, 1.0, 1.0, 1.0, 1.0, 1.0,
-        1.0, 1.0, 1.0, 1.0, 1.0, 1.0, 1.0, 1.0, 1.0, 1.0, 1.0, 1.0, 1.0, 1.0,
-        1.0, 1.0, 1.0, 1.0, 1.0, 1.0, 1.0, 1.0, 1.0, 1.0, 1.0, 1.0, 1.0, 1.0,
-        1.0, 1.0, 1.0, 1.0, 1.0, 1.0, 1.0, 1.0, 1.0, 1.0, 1.0, 1.0, 1.0, 1.0,
-        1.0, 1.0, 1.0, 1.0, 1.0, 1.0, 1.0, 1.0, 1.0, 1.0, 1.0, 1.0, 1.0, 1.0,
-        1.0, 1.0, 1.0, 1.0, 1.0, 1.0])
-    _bv = _np.array([
-        0.0, 0.0, 0.0, 0.0, 0.0, 0.0, 0.0, 0.0, 0.0, 0.0, 0.0, 0.0, 0.0, 0.0,
-        0.0, 0.0, 0.0, 0.0, 0.0, 0.0, 0.0, 0.0, 0.0, 0.0, 0.0, 0.0, 0.0, 0.0,
-        0.0, 0.0, 0.0, 0.0, 0.0, 0.0, 0.0, 0.0, 0.0, 0.0, 0.0, 0.0, 0.0, 0.0,
-        0.0, 0.0, 0.0, 0.0, 0.0, 0.0, 0.0, 0.0, 0.0, 0.0, 0.0, 0.0, 0.0, 0.0,
-        0.0, 0.0, 0.0, 0.0, 0.0, 0.0, 0.0, 0.0, 0.0, 0.0, 0.0, 0.0, 0.0, 0.0,
-        0.0, 0.0, 0.0, 0.0, 0.0, 0.0, 0.0, 0.0, 0.0, 0.0, 0.0, 0.0, 0.0, 0.0,
-        0.0, 0.0, 0.0, 0.0, 0.0, 0.0, 0.0, 0.0, 0.0, 0.0, 0.0, 0.0, 0.0, 0.0,
-        0.0, 0.0, 0.0, 0.0, 0.0, 0.0, 0.0, 0.0, 0.0, 0.0, 0.0, 0.0, 0.0, 0.0,
-        0.0, 0.0, 0.0, 0.0, 0.0, 0.0, 0.0, 0.0, 0.0, 0.0, 0.0, 0.0, 0.0, 0.0,
-        0.0, 0.0, 0.0, 0.0, 0.0, 0.0, 0.0, 0.0, 0.0, 0.0, 0.0, 0.0, 0.0, 0.0,
-        0.0, 0.0, 0.0, 0.0, 0.0, 0.0, 0.0, 0.0, 0.0, 0.0, 0.0, 0.0, 0.0, 0.0,
-        0.0, 0.0, 0.0, 0.0, 0.0, 0.0])
-
-    # for each BPM, folowing BPM_NAMES indices
-    # a, b: monit = a*facq + b
-    CONV_POLY_FACQ_2_MONIT = _np.vstack([_av, _bv])
-
-=======
->>>>>>> 2eed0d88
     class DEVICES:
         """."""
         SI = 'SI-Fam:DI-BPM'
