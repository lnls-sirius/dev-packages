"""Storage Ring Scrapers."""

from .device import Device as _Device
import time as _time


class _ScraperDev(_Device):
    """."""

    class DEVICES:
        """Devices names."""

        H = 'SI-01SA:DI-ScrapH'
        V = 'SI-01SA:DI-ScrapV'
        ALL = (H, V)

    PROPERTIES_DEFAULT = (
        'Home-Cmd', 'ForceComplete-Mon', 'CoordConvErr-Mon',
        'EnblBacklashComp-Sel', 'EnblBacklashComp-Sts'
        )

    def __init__(self, devname, props2init='all'):
        """."""
        # check if device exists
        if devname not in _ScraperDev.DEVICES.ALL:
            raise NotImplementedError(devname)

        super().__init__(devname, props2init=props2init)

    @property
    def is_force_cmd_complete(self):
        """."""
        return self['ForceComplete-Mon']

    @property
    def is_coordinate_convertion_ok(self):
        """."""
        return not self['CoordConvErr-Mon']

    @property
    def is_backlash_compensation_enabled(self):
        """."""
        return self['EnblBacklashComp-Sts']

    def enable_backlash_compensation(self):
        """."""
        self['EnblBacklashComp-Sel'] = 1

    def disable_backlash_compensation(self):
        """."""
        self['EnblBacklashComp-Sel'] = 0

    def cmd_go_max_aperture(self):
        """Go to maximum slit aperture."""
        self['Home-Cmd'] = 1

    def _wait_finish_moving(self, pv_names, timeout=10):
        """."""
        t0 = _time.time()
        ret1 = self._wait(propty=pv_names[0], value=1, timeout=timeout)
        if not ret1:
            return ret1
        timeout -= _time.time() - t0
        ret2 = self._wait(propty=pv_names[1], value=1, timeout=timeout)
        return ret2

    @staticmethod
    def _check_limits(lims, is_negative=False):
        dlim = lims[1] - lims[0]
        if (dlim == 0) or ((dlim < 0) ^ is_negative):
            stg = 'greater' if is_negative else 'smaller'
            raise ValueError(f'Inner limit must be {stg:s} than outer limit.')


class ScraperH(_ScraperDev):
    """."""

<<<<<<< HEAD
    PROPERTIES_DEFAULT = _ScraperDev.PROPERTIES_DEFAULT + (
        'OuterSlitPos-SP', 'OuterSlitPos-RB',
        'InnerSlitPos-SP', 'InnerSlitPos-RB',
        'InnerDoneMov-Mon', 'OuterDoneMov-Mon',
        'OuterSlitInnerLim-SP', 'OuterSlitInnerLim-RB',
        'OuterSlitOuterLim-SP', 'OuterSlitOuterLim-RB',
        'OuterSlitBacklashDist-SP', 'OuterSlitBacklashDist-RB',
        'OuterMotionCtrl-Cte', 'ForceOuterSlitPos-Cmd',
        'InnerSlitInnerLim-SP', 'InnerSlitInnerLim-RB',
        'InnerSlitOuterLim-SP', 'InnerSlitOuterLim-RB',
        'InnerSlitBacklashDist-SP', 'InnerSlitBacklashDist-RB',
        'InnerMotionCtrl-Cte', 'ForceInnerSlitPos-Cmd',
=======
    _properties = (
        'LeftSlitPos-SP', 'LeftSlitPos-RB',
        'RightSlitPos-SP', 'RightSlitPos-RB',
        'RightDoneMov-Mon', 'LeftDoneMov-Mon',
        'LeftSlitInnerLim-SP', 'LeftSlitInnerLim-RB',
        'LeftSlitOuterLim-SP', 'LeftSlitOuterLim-RB',
        'LeftSlitBacklashDist-SP', 'LeftSlitBacklashDist-RB',
        'LeftMotionCtrl-Cte', 'ForceLeftSlitPos-Cmd',
        'RightSlitInnerLim-SP', 'RightSlitInnerLim-RB',
        'RightSlitOuterLim-SP', 'RightSlitOuterLim-RB',
        'RightSlitBacklashDist-SP', 'RightSlitBacklashDist-RB',
        'RightMotionCtrl-Cte', 'ForceRightSlitPos-Cmd',
>>>>>>> ddf51a5f
        )

    def __init__(self, devname=None, props2init='all'):
        """."""
        if devname is None:
            devname = _ScraperDev.DEVICES.H
        super().__init__(devname, props2init=props2init)

    @property
    def left_slit_pos(self):
        """Left slit position [mm]."""
        return self['LeftSlitPos-RB']

    @property
    def right_slit_pos(self):
        """Right slit position [mm]."""
        return self['RightSlitPos-RB']

    @property
    def is_left_slit_moving(self):
        """."""
        return not self['LeftDoneMov-Mon']

    @property
    def is_right_slit_moving(self):
        """."""
        return not self['RightDoneMov-Mon']

    @property
    def left_slit_limits(self):
        """Limits for left slit."""
        return [self['LeftSlitInnerLim-RB'], self['LeftSlitOuterLim-RB']]

    @left_slit_limits.setter
    def left_slit_limits(self, lims):
        """Set left slit limits."""
        _ScraperDev._check_limits(lims, is_negative=False)
        self['LeftSlitInnerLim-SP'] = lims[0]
        self['LeftSlitOuterLim-SP'] = lims[1]

    @property
    def right_slit_limits(self):
        """Limits for right slit."""
        return [self['RightSlitInnerLim-RB'], self['RightSlitOuterLim-RB']]

    @right_slit_limits.setter
    def right_slit_limits(self, lims):
        """Set right slit limits."""
        _ScraperDev._check_limits(lims, is_negative=True)
        self['RightSlitInnerLim-SP'] = lims[0]
        self['RightSlitOuterLim-SP'] = lims[1]

    @property
    def left_slit_control_prefix(self):
        """."""
        return self['LeftMotionCtrl-Cte']

    @property
    def right_slit_control_prefix(self):
        """."""
        return self['RightMotionCtrl-Cte']

    def wait_slits_finish_moving(self, timeout=10):
        """."""
        names = [slit + 'DoneMov-Mon' for slit in ('Left', 'Right')]
        return self._wait_finish_moving(pv_names=names, timeout=timeout)

    def move_left_slit(self, value):
        """Move left slit to given position [mm]."""
        self['LeftSlitPos-SP'] = value

    def move_right_slit(self, value):
        """Move right slit to given position [mm]."""
        self['RightSlitPos-SP'] = value

    def cmd_force_left_slit(self):
        """Force left slit position."""
        self['ForceLeftSlitPos-Cmd'] = 1
        return self._wait(propty='ForceComplete-Mon', value=1, timeout=10)

    def cmd_force_right_slit(self):
        """Force right slit position."""
        self['ForceRightSlitPos-Cmd'] = 1
        return self._wait(propty='ForceComplete-Mon', value=1, timeout=10)


class ScraperV(_ScraperDev):
    """."""

    PROPERTIES_DEFAULT = _ScraperDev.PROPERTIES_DEFAULT + (
        'TopSlitPos-SP', 'TopSlitPos-RB',
        'BottomSlitPos-SP', 'BottomSlitPos-RB',
        'BottomDoneMov-Mon', 'TopDoneMov-Mon',
        'TopSlitInnerLim-SP', 'TopSlitInnerLim-RB',
        'TopSlitOuterLim-SP', 'TopSlitOuterLim-RB',
        'TopMotionCtrl-Cte', 'ForceTopSlitPos-Cmd',
        'BottomSlitInnerLim-SP', 'BottomSlitInnerLim-RB',
        'BottomSlitOuterLim-SP', 'BottomSlitOuterLim-RB',
        'BottomMotionCtrl-Cte', 'ForceBottomSlitPos-Cmd',
        )

    def __init__(self, devname=None, props2init='all'):
        """."""
        if devname is None:
            devname = _ScraperDev.DEVICES.V
        super().__init__(devname, props2init=props2init)

    @property
    def top_slit_pos(self):
        """Top slit position [mm]."""
        return self['TopSlitPos-RB']

    @property
    def bottom_slit_pos(self):
        """Bottom slit position [mm]."""
        return self['BottomSlitPos-RB']

    @property
    def is_top_slit_moving(self):
        """."""
        return not self['TopDoneMov-Mon']

    @property
    def is_bottom_slit_moving(self):
        """."""
        return not self['BottomDoneMov-Mon']

    @property
    def top_slit_limits(self):
        """Set top slit limits."""
        return [self['TopSlitInnerLim-RB'], self['TopSlitOuterLim-RB']]

    @top_slit_limits.setter
    def top_slit_limits(self, lims):
        """Set top slit limits."""
        _ScraperDev._check_limits(lims, is_negative=False)
        self['TopSlitInnerLim-SP'] = lims[0]
        self['TopSlitOuterLim-SP'] = lims[1]

    @property
    def bottom_slit_limits(self):
        """Set bottom slit limits."""
        return [self['BottomSlitInnerLim-RB'], self['BottomSlitOuterLim-RB']]

    @bottom_slit_limits.setter
    def bottom_slit_limits(self, lims):
        """Set bottom slit limits."""
        _ScraperDev._check_limits(lims, is_negative=True)
        self['BottomSlitInnerLim-SP'] = lims[0]
        self['BottomSlitOuterLim-SP'] = lims[1]

    @property
    def bottom_slit_control_prefix(self):
        """."""
        return self['BottomMotionCtrl-Cte']

    @property
    def top_slit_control_prefix(self):
        """."""
        return self['TopMotionCtrl-Cte']

    def wait_slits_finish_moving(self, timeout=10):
        """."""
        names = [slit + 'DoneMov-Mon' for slit in ('Top', 'Bottom')]
        return self._wait_finish_moving(pv_names=names, timeout=timeout)

    def move_top_slit(self, value):
        """Change top slit position [mm]."""
        self['TopSlitPos-SP'] = value

    def move_bottom_slit(self, value):
        """Change bottom slit position [mm]."""
        self['BottomSlitPos-SP'] = value

    def cmd_force_top_slit(self):
        """Force top slit position."""
        self['ForceTopSlitPos-Cmd'] = 1
        return self._wait(propty='ForceComplete-Mon', value=1, timeout=10)

    def cmd_force_bottom_slit(self):
        """Force bottom slit position."""
        self['ForceBottomSlitPos-Cmd'] = 1
        return self._wait(propty='ForceComplete-Mon', value=1, timeout=10)<|MERGE_RESOLUTION|>--- conflicted
+++ resolved
@@ -75,21 +75,7 @@
 class ScraperH(_ScraperDev):
     """."""
 
-<<<<<<< HEAD
     PROPERTIES_DEFAULT = _ScraperDev.PROPERTIES_DEFAULT + (
-        'OuterSlitPos-SP', 'OuterSlitPos-RB',
-        'InnerSlitPos-SP', 'InnerSlitPos-RB',
-        'InnerDoneMov-Mon', 'OuterDoneMov-Mon',
-        'OuterSlitInnerLim-SP', 'OuterSlitInnerLim-RB',
-        'OuterSlitOuterLim-SP', 'OuterSlitOuterLim-RB',
-        'OuterSlitBacklashDist-SP', 'OuterSlitBacklashDist-RB',
-        'OuterMotionCtrl-Cte', 'ForceOuterSlitPos-Cmd',
-        'InnerSlitInnerLim-SP', 'InnerSlitInnerLim-RB',
-        'InnerSlitOuterLim-SP', 'InnerSlitOuterLim-RB',
-        'InnerSlitBacklashDist-SP', 'InnerSlitBacklashDist-RB',
-        'InnerMotionCtrl-Cte', 'ForceInnerSlitPos-Cmd',
-=======
-    _properties = (
         'LeftSlitPos-SP', 'LeftSlitPos-RB',
         'RightSlitPos-SP', 'RightSlitPos-RB',
         'RightDoneMov-Mon', 'LeftDoneMov-Mon',
@@ -101,7 +87,6 @@
         'RightSlitOuterLim-SP', 'RightSlitOuterLim-RB',
         'RightSlitBacklashDist-SP', 'RightSlitBacklashDist-RB',
         'RightMotionCtrl-Cte', 'ForceRightSlitPos-Cmd',
->>>>>>> ddf51a5f
         )
 
     def __init__(self, devname=None, props2init='all'):
