--- conflicted
+++ resolved
@@ -5,13 +5,7 @@
 
 from mathphys.functions import get_namedtuple as _get_namedtuple
 
-<<<<<<< HEAD
-from .device import Device as _Device, Devices as _Devices, \
-    DeviceNC as _DeviceNC
-=======
-from ..namesys import SiriusPVName as _PVName
 from .device import Device as _Device, DeviceSet as _DeviceSet
->>>>>>> 5d27f2ac
 
 
 class RFGen(_Device):
@@ -585,12 +579,8 @@
         SI = 'SR-RF-DLLRF-01'
         ALL = (BO, SI)
 
-<<<<<<< HEAD
-    _properties = (
+    PROPERTIES_DEFAULT = (
         'SL:S', 'SL',
-=======
-    PROPERTIES_DEFAULT = (
->>>>>>> 5d27f2ac
         'PL:REF', 'PL:REF:S', 'SL:REF:PHS', 'SL:INP:PHS',
         'mV:AL:REF-SP', 'mV:AL:REF-RB', 'SL:REF:AMP', 'SL:INP:AMP',
         'DTune-SP', 'DTune-RB', 'TUNE:DEPHS',
@@ -853,12 +843,8 @@
 
         BO = 'BO-05D:RF-P5Cav'
 
-<<<<<<< HEAD
-    _properties = (
+    PROPERTIES_DEFAULT = (
         'PwrFwd-Mon', 'PwrRev-Mon',
-=======
-    PROPERTIES_DEFAULT = (
->>>>>>> 5d27f2ac
         'Cell3PwrTop-Mon', 'Cell3PwrBot-Mon', 'PwrRFIntlk-Mon', 'Sts-Mon',
         'Cell1Pwr-Mon', 'Cell2Pwr-Mon', 'Cell3Pwr-Mon', 'Cell4Pwr-Mon',
         'Cell5Pwr-Mon', 'Cylin1T-Mon', 'Cylin2T-Mon', 'Cylin3T-Mon',
