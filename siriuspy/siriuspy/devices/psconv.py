"""Define Power Supply Property and Strength Devices."""

from ..namesys import SiriusPVName as _SiriusPVName
from ..magnet.factory import NormalizerFactory as _NormalizerFactory

from .device import DeviceSet as _DeviceSet
from .syncd import DevicesSync as _DevicesSync


class PSProperty(_DevicesSync):
    """Power Supply Epics Connector."""

    _ps2devs = {
        # devices which are mapped to more than one device
        'BO-Fam:PS-B-1': ('BO-Fam:PS-B-1', 'BO-Fam:PS-B-2'),
        'BO-Fam:PS-B-2': ('BO-Fam:PS-B-1', 'BO-Fam:PS-B-2'),
        'SI-Fam:PS-B1B2-1': ('SI-Fam:PS-B1B2-1', 'SI-Fam:PS-B1B2-2'),
        'SI-Fam:PS-B1B2-2': ('SI-Fam:PS-B1B2-1', 'SI-Fam:PS-B1B2-2'),
        }

<<<<<<< HEAD
    def __init__(self, devname, propty, auto_mon=False, refactor=1.0):
=======
    def __init__(self, devname, propty, auto_monitor_mon=False):
>>>>>>> 28dbe6e8
        """."""
        devname = _SiriusPVName(devname)

        # value refactor for specializations
        self._refactor = refactor

        # get devnames
        devnames = PSProperty._get_devnames(devname)

        # call base class constructor
        super().__init__(
            devnames=devnames, propty_sync=[propty],
            auto_monitor_mon=auto_monitor_mon)

    @property
    def property_sync(self):
        """Return sole synchonized property name of device."""
        return self.properties_sync[0]

    @property
    def value(self):
        """Return property value."""
<<<<<<< HEAD
        value = self._refactor * self.value_get(self.property_sync)
        return value
=======
        return self.get_value(self.property_sync)
>>>>>>> 28dbe6e8

    @value.setter
    def value(self, current):
        """Set property value."""
<<<<<<< HEAD
        current /= self._refactor
        self.value_set(self.property_sync, current)
=======
        self.set_value(self.property_sync, current)
>>>>>>> 28dbe6e8

    @property
    def limits(self):
        """Return Property limits."""
        # NOTE: improve code.
        try:
            pvname = self.pvnames[0]
        except TypeError:
            # is a set
            for pvn in self.pvnames:
                if pvn.endswith('-SP'):
                    pvname = pvn
        pvobj = self.pv_object(pvname)
        limits = (
            pvobj.lower_alarm_limit,
            pvobj.lower_warning_limit,
            pvobj.lower_disp_limit,
            pvobj.lower_ctrl_limit,
            pvobj.upper_ctrl_limit,
            pvobj.upper_disp_limit,
            pvobj.upper_warning_limit,
            pvobj.upper_alarm_limit)
        return limits

    @staticmethod
    def _get_devnames(devname):
        """."""
        if devname in PSProperty._ps2devs:
            return PSProperty._ps2devs[devname]
        return (devname, )


class StrengthConv(_DeviceSet):
    """Strength Converter."""

    # TODO: Test changing default value of auto_monitor_mon
    # to see if conversion IOCs are improved.

<<<<<<< HEAD
    _special_conv_refactors = {
        # LI
        'LI-01:PS-Spect': 1.0,
        'LI-Fam:PS-QF1': 1.0, 'LI-Fam:PS-QF2': 1.0, 'LI-01:PS-QF3': 1.0,
        'LI-01:PS-QD1': 1.0, 'LI-01:PS-QD2': 1.0,
        'LI-01:PS-CV-1': 1.0, 'LI-01:PS-CH-1': 1.0,
        'LI-01:PS-CV-2': 1.0, 'LI-01:PS-CH-2': 1.0,
        'LI-01:PS-CV-3': 1.0, 'LI-01:PS-CH-3': 1.0,
        'LI-01:PS-CV-4': 1.0, 'LI-01:PS-CH-4': 1.0,
        'LI-01:PS-CV-5': 1.0, 'LI-01:PS-CH-5': 1.0,
        'LI-01:PS-CV-6': 1.0, 'LI-01:PS-CH-6': 1.0,
        'LI-01:PS-CV-7': 1.0, 'LI-01:PS-CH-7': 1.0,
    }

    def __init__(self, devname, proptype, auto_mon=False):
=======
    def __init__(self, devname, proptype, auto_monitor_mon=False):
>>>>>>> 28dbe6e8
        """."""
        devname = _SiriusPVName(devname)

        # get pwrsupply normalized
        self._norm_mag = self._create_normalizer(devname)

        # get devices that provide normalization current for strengths
        self._dev_dip, self._dev_fam = \
            self._get_devices(devname, proptype, auto_monitor_mon)
        if self._dev_fam:
            devices = (self._dev_dip, self._dev_fam)
        elif self._dev_dip:
            devices = (self._dev_dip, )
        else:
            devices = ()

        # call base class constructor
        super().__init__(devices, devname=devname)

    @property
    def dipole_strength(self):
        """Return dipole strength."""
        if self._dev_dip:
            return self._dev_dip.value
        return None

    @property
    def family_strength(self):
        """Return family strength."""
        if self._dev_fam:
            return self._dev_fam.value
        return None

    def conv_current_2_strength(
            self, currents,
            strengths_dipole=None, strengths_family=None):
        """Convert currents to strengths."""
        norm = self._norm_mag
        kwargs = self._get_kwargs(strengths_dipole, strengths_family)
        if kwargs is None:
            return None
        strengths = \
            norm.conv_current_2_strength(currents=currents, **kwargs)
        return strengths

    def conv_strength_2_current(self, strengths,
                                strengths_dipole=None,
                                strengths_family=None):
        """Convert strengths to currents."""
        norm = self._norm_mag
        kwargs = self._get_kwargs(strengths_dipole, strengths_family)
        if kwargs is None:
            return None
        currents = \
            norm.conv_strength_2_current(strengths=strengths, **kwargs)
        return currents

    def _get_kwargs(self,
                    strengths_dipole=None,
                    strengths_family=None):
        if not self._dev_dip:
            # is a dipole
            kwargs = dict()
            return kwargs
        if not self._dev_fam:
            # is not a trim
            if strengths_dipole is None:
                strengths_dipole = self._dev_dip.value
                if strengths_dipole is None:
                    return None
            kwargs = {'strengths_dipole': strengths_dipole}
            return kwargs
        # is a trim
        if strengths_dipole is None:
            strengths_dipole = self._dev_dip.value
            if strengths_dipole is None:
                return None
        if strengths_family is None:
            strengths_family = self._dev_fam.value
            if strengths_family is None:
                return None
        kwargs = {
            'strengths_dipole': strengths_dipole,
            'strengths_family': strengths_family}
        return kwargs

    @staticmethod
    def _create_normalizer(psname):
        if psname.sec == 'TB' and psname.dev == 'B':
            norm_mag = _NormalizerFactory.create('TB-Fam:MA-B')
        elif psname.sec == 'BO' and psname.dev == 'B':
            norm_mag = _NormalizerFactory.create('BO-Fam:MA-B')
        elif psname.sec == 'TS' and psname.dev == 'B':
            norm_mag = _NormalizerFactory.create('TS-Fam:MA-B')
        elif psname.sec == 'SI' and psname.dev == 'B1B2':
            norm_mag = _NormalizerFactory.create('SI-Fam:MA-B1B2')
        else:
            maname = psname.replace(':PS', ':MA').replace(':PU', ':PM')
            norm_mag = _NormalizerFactory.create(maname)
        return norm_mag

    @staticmethod
    def _get_devices(devname, proptype, auto_monitor_mon):
        # is dipole?
        if StrengthConv._get_dev_if_dipole(devname):
            return None, None

        # is insertion device?
        if StrengthConv._get_dev_if_id(devname):
            return None, None

        # is trim?
        status, dev_dip, dev_fam = \
            StrengthConv._get_dev_if_trim(devname, proptype, auto_monitor_mon)
        if status:
            return dev_dip, dev_fam

        # is booster ps?
        status, dev_dip = StrengthConv._get_dev_if_booster(
            devname, proptype, auto_monitor_mon)
        if status:
            return dev_dip, None

        # is others
        return StrengthConv._get_dev_others(
            devname, proptype, auto_monitor_mon), None

    @staticmethod
    def _get_dev_if_dipole(devname):
        if devname.dev in {'B', 'B1B2'}:
            # dipoles need no connectors
            return True
        return False

    @staticmethod
    def _get_dev_if_id(devname):
        if devname.dis == 'ID':
            # insertion devices need no connectors
            return True
        return False

    @staticmethod
    def _get_dev_if_trim(devname, proptype, auto_monitor_mon):
        if StrengthConv._is_trim(devname):
            # trims need dipole and family connectors
            dev_dip = PSProperty(
                'SI-Fam:PS-B1B2-1', 'Energy' + proptype,
                auto_monitor_mon=auto_monitor_mon)
            devname = devname.substitute(sub='Fam')
            dev_fam = PSProperty(
                devname, 'KL' + proptype, auto_monitor_mon=auto_monitor_mon)
            return True, dev_dip, dev_fam
        return False, None, None

    @staticmethod
    def _get_dev_if_booster(devname, proptype, auto_monitor_mon):
        if devname.startswith('BO'):
            if devname.dev == 'InjKckr':
                # BO injection kicker uses TB dipole normalizer
                dev_dip = PSProperty(
                    'TB-Fam:PS-B', 'Energy' + proptype,
                    auto_monitor_mon=auto_monitor_mon)
            elif devname.dev == 'EjeKckr':
                # BO ejection kicker uses TS dipole normalizer
                dev_dip = PSProperty(
                    'TS-Fam:PS-B', 'Energy' + proptype,
                    auto_monitor_mon=auto_monitor_mon)
            else:
                # other BO ps use BO dipoles as normalizer
                dev_dip = PSProperty(
                    'BO-Fam:PS-B-1', 'Energy' + proptype,
                    auto_monitor_mon=auto_monitor_mon)
            return True, dev_dip
        return False, None

    @staticmethod
    def _get_dev_others(devname, proptype, auto_monitor_mon):
        if devname.startswith('LI'):
<<<<<<< HEAD
            refactor = StrengthConv._special_conv_refactors.get(devname, 1.0)
            return PSProperty('TB-Fam:PS-B', 'Energy' + proptype, auto_mon, refactor=refactor)
=======
            return PSProperty(
                'TB-Fam:PS-B', 'Energy' + proptype,
                auto_monitor_mon=auto_monitor_mon)
>>>>>>> 28dbe6e8
        if devname.startswith('TB'):
            # all TB ps other than dipoles need dipole connectors
            return PSProperty(
                'TB-Fam:PS-B', 'Energy' + proptype,
                auto_monitor_mon=auto_monitor_mon)
        elif devname.startswith('TS'):
            # all TS ps use TS dipole
            return PSProperty(
                'TS-Fam:PS-B', 'Energy' + proptype,
                auto_monitor_mon=auto_monitor_mon)
        elif devname.startswith('SI'):
            if devname.dev in {'InjDpKckr', 'InjNLKckr'}:
                # SI injection ps use TS dipole
                return PSProperty(
                    'TS-Fam:PS-B', 'Energy' + proptype,
                    auto_monitor_mon=auto_monitor_mon)
            else:
                # other SI ps use SI dipole
                return PSProperty(
                    'SI-Fam:PS-B1B2-1', 'Energy' + proptype,
                    auto_monitor_mon=auto_monitor_mon)
        return None

    @staticmethod
    def _is_trim(psname):
        check = (psname.sec == 'SI')
        check &= (psname.sub != 'Fam')
        check &= 'QS' not in psname.dev
        check &= 'Q' in psname.dev
        return check<|MERGE_RESOLUTION|>--- conflicted
+++ resolved
@@ -18,11 +18,7 @@
         'SI-Fam:PS-B1B2-2': ('SI-Fam:PS-B1B2-1', 'SI-Fam:PS-B1B2-2'),
         }
 
-<<<<<<< HEAD
-    def __init__(self, devname, propty, auto_mon=False, refactor=1.0):
-=======
-    def __init__(self, devname, propty, auto_monitor_mon=False):
->>>>>>> 28dbe6e8
+    def __init__(self, devname, propty, auto_monitor_mon=False, refactor=1.0):
         """."""
         devname = _SiriusPVName(devname)
 
@@ -45,22 +41,14 @@
     @property
     def value(self):
         """Return property value."""
-<<<<<<< HEAD
-        value = self._refactor * self.value_get(self.property_sync)
+        value = self._refactor * self.get_value(self.property_sync)
         return value
-=======
-        return self.get_value(self.property_sync)
->>>>>>> 28dbe6e8
 
     @value.setter
     def value(self, current):
         """Set property value."""
-<<<<<<< HEAD
         current /= self._refactor
-        self.value_set(self.property_sync, current)
-=======
         self.set_value(self.property_sync, current)
->>>>>>> 28dbe6e8
 
     @property
     def limits(self):
@@ -99,7 +87,6 @@
     # TODO: Test changing default value of auto_monitor_mon
     # to see if conversion IOCs are improved.
 
-<<<<<<< HEAD
     _special_conv_refactors = {
         # LI
         'LI-01:PS-Spect': 1.0,
@@ -114,10 +101,7 @@
         'LI-01:PS-CV-7': 1.0, 'LI-01:PS-CH-7': 1.0,
     }
 
-    def __init__(self, devname, proptype, auto_mon=False):
-=======
     def __init__(self, devname, proptype, auto_monitor_mon=False):
->>>>>>> 28dbe6e8
         """."""
         devname = _SiriusPVName(devname)
 
@@ -296,14 +280,10 @@
     @staticmethod
     def _get_dev_others(devname, proptype, auto_monitor_mon):
         if devname.startswith('LI'):
-<<<<<<< HEAD
             refactor = StrengthConv._special_conv_refactors.get(devname, 1.0)
-            return PSProperty('TB-Fam:PS-B', 'Energy' + proptype, auto_mon, refactor=refactor)
-=======
             return PSProperty(
                 'TB-Fam:PS-B', 'Energy' + proptype,
-                auto_monitor_mon=auto_monitor_mon)
->>>>>>> 28dbe6e8
+                auto_monitor_mon=auto_monitor_mon, refactor=refactor)
         if devname.startswith('TB'):
             # all TB ps other than dipoles need dipole connectors
             return PSProperty(
