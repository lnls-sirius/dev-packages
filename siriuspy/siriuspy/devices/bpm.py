--- conflicted
+++ resolved
@@ -964,22 +964,13 @@
             return orbx, orby
         return orbx, orby, _np.array(possum).T
 
-<<<<<<< HEAD
-    def get_sampling_frequency(self, rf_freq: float, acq_rate='FAcq') -> float:
-=======
-    def get_sampling_frequency(
-            self, rf_freq: float, acq_rate='') -> float:
->>>>>>> b8e3d2be
+    def get_sampling_frequency(self, rf_freq: float, acq_rate='') -> float:
         """Return the sampling frequency of the acquisition.
 
         Args:
             rf_freq (float): RF frequency.
-<<<<<<< HEAD
-            acq_rate (str, optional): acquisition rate. Defaults to 'FAcq'.
-=======
             acq_rate (str, optional): acquisition rate. Defaults to ''.
             If empty string, it gets the configured acq. rate on BPMs
->>>>>>> b8e3d2be
 
         Returns:
             float: acquisition frequency.
