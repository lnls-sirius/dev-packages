"""."""
import time as _time
from threading import Event as _Flag
import numpy as _np

from .device import Device as _Device, Devices as _Devices, \
    ProptyDevice as _ProptyDevice
from ..diagbeam.bpm.csdev import Const as _csbpm
from ..search import BPMSearch as _BPMSearch
from ..namesys import SiriusPVName as _PVName


class BPM(_Device):
    """BPM Device."""

    ACQSTATES_NOTOK = {
            _csbpm.AcqStates.Error, _csbpm.AcqStates.No_Memory,
            _csbpm.AcqStates.Too_Few_Samples,
            _csbpm.AcqStates.Too_Many_Samples, _csbpm.AcqStates.Acq_Overflow}
    ACQSTATES_STARTED = {
        _csbpm.AcqStates.Waiting, _csbpm.AcqStates.External_Trig,
        _csbpm.AcqStates.Data_Trig, _csbpm.AcqStates.Software_Trig,
        _csbpm.AcqStates.Acquiring}
    ACQSTATES_FINISHED = {_csbpm.AcqStates.Idle, _csbpm.AcqStates.Aborted}
    ACQSTATES_FINISHED |= ACQSTATES_NOTOK

    _properties = (
        'asyn.ENBL', 'asyn.CNCT', 'SwMode-Sel', 'SwMode-Sts',
        'RFFEAtt-SP', 'RFFEAtt-RB',
        'SP_AArrayData', 'SP_BArrayData', 'SP_CArrayData', 'SP_DArrayData',
        'GEN_AArrayData', 'GEN_BArrayData', 'GEN_CArrayData', 'GEN_DArrayData',
        'GEN_XArrayData', 'GEN_YArrayData', 'GEN_SUMArrayData',
        'GEN_QArrayData',
        'GEN_RawXArrayData', 'GEN_RawYArrayData', 'GEN_RawSUMArrayData',
        'GEN_RawQArrayData',
        'SPPosX-Mon', 'SPPosY-Mon', 'SPSum-Mon', 'SPPosQ-Mon',
        'SPAmplA-Mon', 'SPAmplB-Mon', 'SPAmplC-Mon', 'SPAmplD-Mon',
        'PosX-Mon', 'PosY-Mon', 'Sum-Mon', 'PosQ-Mon',
        'AmplA-Mon', 'AmplB-Mon', 'AmplC-Mon', 'AmplD-Mon',
        'INFOClkFreq-RB', 'INFOHarmonicNumber-RB', 'INFOTbTRate-RB',
        'INFOFOFBRate-RB', 'INFOMONITRate-RB', 'INFOFAcqRate-RB',
        'GEN_PolyXArrayCoeff-SP', 'GEN_PolyXArrayCoeff-RB',
        'GEN_PolyYArrayCoeff-SP', 'GEN_PolyYArrayCoeff-RB',
        'GEN_PolySUMArrayCoeff-SP', 'GEN_PolySUMArrayCoeff-RB',
        'GEN_PolyQArrayCoeff-SP', 'GEN_PolyQArrayCoeff-RB',
        'PosKx-SP', 'PosKx-RB',
        'PosKy-RB', 'PosKy-SP',
        'PosKsum-SP', 'PosKsum-RB',
        'PosKq-SP', 'PosKq-RB',
        'PosXOffset-SP', 'PosXOffset-RB',
        'PosYOffset-SP', 'PosYOffset-RB',
        'PosSumOffset-SP', 'PosSumOffset-RB',
        'PosQOffset-SP', 'PosQOffset-RB',
        'ACQBPMMode-Sel', 'ACQBPMMode-Sts',
        'ACQChannel-Sel', 'ACQChannel-Sts',
        'ACQShots-SP', 'ACQShots-RB',
        'ACQUpdateTime-SP', 'ACQUpdateTime-RB',
        'ACQSamplesPre-SP', 'ACQSamplesPre-RB',
        'ACQSamplesPost-SP', 'ACQSamplesPost-RB',
        'ACQTriggerEvent-Sel', 'ACQTriggerEvent-Sts',
        'ACQStatus-Sts', 'ACQCount-Mon',
        'ACQTrigger-Sel', 'ACQTrigger-Sts',
        'ACQTriggerRep-Sel', 'ACQTriggerRep-Sts',
        'ACQDataTrigChan-Sel', 'ACQDataTrigChan-Sts',
        'ACQTriggerDataSel-SP', 'ACQTriggerDataSel-RB',
        'ACQTriggerDataThres-SP', 'ACQTriggerDataThres-RB',
        'ACQTriggerDataPol-Sel', 'ACQTriggerDataPol-Sts',
        'ACQTriggerDataHyst-SP', 'ACQTriggerDataHyst-RB',
<<<<<<< HEAD
        'SwTagEn-Sel', 'SwTagEn-Sts', 'SwDivClk-RB',
        'TbtTagEn-Sel', 'TbtTagEn-Sts',
        'Monit1TagEn-Sel', 'Monit1TagEn-Sts',
=======
        'SwTagEn-Sel', 'SwTagEn-Sts',
        'TbTTagEn-Sel', 'TbTTagEn-Sts',
        'FAcqTagEn-Sel', 'FAcqTagEn-Sts',
>>>>>>> 4b1fc4dc
        'MonitTagEn-Sel', 'MonitTagEn-Sts',
        'TbTDataMaskEn-Sel', 'TbTDataMaskEn-Sts',
        'TbTDataMaskSamplesBeg-SP', 'TbTDataMaskSamplesBeg-RB',
        'TbTDataMaskSamplesEnd-SP', 'TbTDataMaskSamplesEnd-RB',
        'XYPosCal-Sel', 'XYPosCal-Sts',
        'SUMPosCal-Sel', 'SUMPosCal-Sts',
        'QPosCal-Sel', 'QPosCal-Sts',
        )

    CONV_NM2UM = 1e-3  # [nm] --> [um]

    def __init__(self, devname, auto_mon=True, ispost_mortem=False):
        """."""
        # call base class constructor
        if not _BPMSearch.is_valid_devname(devname):
            raise ValueError(devname + ' is not a valid BPM or PBPM name.')

        self._ispost_mortem = ispost_mortem
        properties = {self._get_propname(p) for p in BPM._properties}

        if _BPMSearch.is_photon_bpm(devname):
            properties -= {'RFFEAtt-SP', 'RFFEAtt-RB'}
        properties = list(properties)

        super().__init__(
            devname, properties=properties, auto_mon=auto_mon)
        self.csdata = _csbpm

    def __str__(self):
        """."""
        stg = '################### Summary Status ###################\n'
        stg += 'asyn:\n'
        stg += f'    Enabled: {_csbpm.EnblTyp._fields[self.asyn_state]:s}\n'
        stg += '    Connected: '
        stg += '    Switching Mode: '
        stg += f'{_csbpm.SwModes._fields[self.switching_mode]:s}\n'
        stg += f'{_csbpm.ConnTyp._fields[self.asyn_connected]:s}\n'
        stg += '\nAcquisition Parameters:\n'
        stg += f'    - Status: {_csbpm.AcqStates._fields[self.acq_status]:s}\n'
        stg += f'    - Mode: {_csbpm.OpModes._fields[self.acq_mode]:s}\n'
        stg += f'    - Channel: {_csbpm.AcqChan._fields[self.acq_channel]:s}\n'
        stg += f'    - Nr Shots: {self.acq_nrshots:d}\n'
        stg += f'    - Update Time: {self.acq_update_time:.1f} ms\n'
        stg += f'    - Repeat: {_csbpm.AcqRepeat._fields[self.acq_repeat]:s}\n'
        stg += '    - Trigger Type: '
        stg += f'{_csbpm.AcqTrigTyp._fields[self.acq_trigger]:s}\n'
        if self.acq_trigger == _csbpm.AcqTrigTyp.Data:
            stg += '        - Channel: '
            stg += f'{_csbpm.AcqChan._fields[self.acq_trig_datachan]:s}\n'
            stg += '        - Source: '
            stg += f'{_csbpm.AcqDataTyp._fields[self.acq_trig_datasel]:s}\n'
            stg += '        - Polarity: '
            stg += f'{_csbpm.Polarity._fields[self.acq_trig_datapol]:s}\n'
            stg += f'        - Threshold: {self.acq_trig_datathres:.1f}\n'
            stg += f'        - Hysteresis: {self.acq_trig_datahyst:d}\n'
        stg += '\n'
        return stg

    @property
    def is_ok(self):
        """."""
        okay = self.acq_status not in self.ACQSTATES_NOTOK
        okay &= self.asyn_connected == _csbpm.ConnTyp.Connected
        okay &= self.asyn_state == _csbpm.EnblTyp.Enable
        return okay

    @property
    def rffe_att(self):
        """."""
        if 'RFFEAtt-RB' not in self._pvs:
            return None
        return self['RFFEAtt-RB']

    @rffe_att.setter
    def rffe_att(self, val):
        """."""
        if 'RFFEAtt-SP' in self._pvs:
            self['RFFEAtt-SP'] = val

    @property
    def asyn_state(self):
        """."""
        return self['asyn.ENBL']

    @asyn_state.setter
    def asyn_state(self, boo):
        """."""
        val = _csbpm.EnblTyp.Enable if boo else _csbpm.EnblTyp.Disable
        self['asyn.ENBL'] = val

    @property
    def asyn_connected(self):
        """."""
        return self['asyn.CNCT']

    @property
    def switching_mode(self):
        """."""
        return self['SwMode-Sts']

    @switching_mode.setter
    def switching_mode(self, val):
        """."""
        self['SwMode-Sel'] = val

    @property
    def switching_mode_str(self):
        """."""
        return _csbpm.SwModes._fields[self.switching_mode]

    @property
    def switching_rate(self):
        """Switching rate manifested at BPM readings.

        NOTE: Actually this property maps the rate of the effect of
        switching on the orbit, which is twice the switching rate,
        because the switching has two states.

        """
        return self['SwDivClk-RB'] * 2

    @property
    def switching_period(self):
        """Switching period manifested at BPM readings."""
        return self.switching_rate / self.adcfreq

    @property
    def harmonic_number(self):
        """."""
        return self['INFOHarmonicNumber-RB']

    @property
    def adcfreq(self):
        """."""
        return self['INFOClkFreq-RB']

    @property
    def tbt_rate(self):
        """Divisor or TbT in relation to ADC."""
        return self['INFOTbTRate-RB']

    @property
    def tbt_period(self):
        """."""
        return self.tbt_rate / self.adcfreq

    @property
    def tbt_sync_enbl(self):
        """."""
        return self['TbTTagEn-Sts']

    @tbt_sync_enbl.setter
    def tbt_sync_enbl(self, val):
        """."""
        self['TbTTagEn-Sel'] = val

    @property
    def tbt_mask_enbl(self):
        """."""
        return self['TbTDataMaskEn-Sts']

    @tbt_mask_enbl.setter
    def tbt_mask_enbl(self, val):
        """."""
        self['TbTDataMaskEn-Sel'] = val

    @property
    def tbt_mask_beg(self):
        """."""
        return self['TbTDataMaskSamplesBeg-RB']

    @tbt_mask_beg.setter
    def tbt_mask_beg(self, val):
        """."""
        self['TbTDataMaskSamplesBeg-SP'] = val

    @property
    def tbt_mask_end(self):
        """."""
        return self['TbTDataMaskSamplesEnd-RB']

    @tbt_mask_end.setter
    def tbt_mask_end(self, val):
        """."""
        self['TbTDataMaskSamplesEnd-SP'] = val

    @property
    def fofb_sync_enbl(self):
        """."""
        return self['SwTagEn-Sts']

    @fofb_sync_enbl.setter
    def fofb_sync_enbl(self, val):
        """."""
        self['SwTagEn-Sel'] = val

    @property
    def fofb_rate(self):
        """Divisor or FOFB in relation to ADC."""
        return self['INFOFOFBRate-RB']

    @property
    def fofb_period(self):
        """."""
        return self.fofb_rate / self.adcfreq

    @property
    def facq_rate(self):
        """Divisor or FAcq in relation to ADC."""
        return self['INFOFAcqRate-RB']

    @property
    def facq_period(self):
        """."""
        return self.facq_rate / self.adcfreq

    @property
    def facq_sync_enbl(self):
        """."""
        return self['FAcqTagEn']

    @facq_sync_enbl.setter
    def facq_sync_enbl(self, val):
        """."""
        self['FAcqTagEn-Sel'] = val

    @property
    def monit_rate(self):
        """Divisor or Monit in relation to ADC."""
        return self['INFOMONITRate-RB']

    @property
    def monit_period(self):
        """."""
        return self.monit_rate / self.adcfreq

    @property
    def monit_sync_enbl(self):
        """."""
        return self['MonitTagEn-Sts']

    @monit_sync_enbl.setter
    def monit_sync_enbl(self, val):
        """."""
        self['MonitTagEn-Sel'] = val

    @property
    def posx_gain(self):
        """."""
        return self['PosKx-RB'] * self.CONV_NM2UM

    @posx_gain.setter
    def posx_gain(self, value):
        self['PosKx-SP'] = float(value) / self.CONV_NM2UM

    @property
    def posy_gain(self):
        """."""
        return self['PosKy-RB'] * self.CONV_NM2UM

    @posy_gain.setter
    def posy_gain(self, value):
        self['PosKy-SP'] = float(value) / self.CONV_NM2UM

    @property
    def possum_gain(self):
        """."""
        return self['PosKsum-RB']

    @possum_gain.setter
    def possum_gain(self, value):
        self['PosKsum-SP'] = float(value)

    @property
    def posq_gain(self):
        """."""
        return self['PosKq-RB']

    @posq_gain.setter
    def posq_gain(self, value):
        self['PosKq-SP'] = float(value)

    @property
    def posx_offset(self):
        """."""
        return self['PosXOffset-RB'] * self.CONV_NM2UM

    @posx_offset.setter
    def posx_offset(self, value):
        self['PosXOffset-SP'] = float(value) / self.CONV_NM2UM

    @property
    def posy_offset(self):
        """."""
        return self['PosYOffset-RB'] * self.CONV_NM2UM

    @posy_offset.setter
    def posy_offset(self, value):
        self['PosYOffset-SP'] = float(value) / self.CONV_NM2UM

    @property
    def possum_offset(self):
        """."""
        return self['PosSumOffset-RB']

    @possum_offset.setter
    def possum_offset(self, value):
        self['PosSumOffset-SP'] = float(value)

    @property
    def posq_offset(self):
        """."""
        return self['PosQOffset-RB']

    @posq_offset.setter
    def posq_offset(self, value):
        self['PosQOffset-SP'] = float(value)

    @property
    def posx(self):
        """."""
        return self['PosX-Mon'] * self.CONV_NM2UM

    @property
    def posy(self):
        """."""
        return self['PosY-Mon'] * self.CONV_NM2UM

    @property
    def possum(self):
        """."""
        return self['Sum-Mon']

    @property
    def posq(self):
        """."""
        return self['PosQ-Mon']

    @property
    def ampla(self):
        """."""
        return self['AmplA-Mon']

    @property
    def amplb(self):
        """."""
        return self['AmplB-Mon']

    @property
    def amplc(self):
        """."""
        return self['AmplC-Mon']

    @property
    def ampld(self):
        """."""
        return self['AmplD-Mon']

    @property
    def mt_posx(self):
        """."""
        return self[self._get_propname('GEN_XArrayData')] * self.CONV_NM2UM

    @property
    def mt_posy(self):
        """."""
        return self[self._get_propname('GEN_YArrayData')] * self.CONV_NM2UM

    @property
    def mt_possum(self):
        """."""
        return self[self._get_propname('GEN_SUMArrayData')]

    @property
    def mt_posq(self):
        """."""
        return self[self._get_propname('GEN_QArrayData')]

    @property
    def mt_ampla(self):
        """."""
        return self[self._get_propname('GEN_AArrayData')]

    @property
    def mt_amplb(self):
        """."""
        return self[self._get_propname('GEN_BArrayData')]

    @property
    def mt_amplc(self):
        """."""
        return self[self._get_propname('GEN_CArrayData')]

    @property
    def mt_ampld(self):
        """."""
        return self[self._get_propname('GEN_DArrayData')]

    @property
    def mt_polyx(self):
        """."""
        return self[self._get_propname('GEN_PolyXArrayCoeff-RB')]

    @mt_polyx.setter
    def mt_polyx(self, value):
        """."""
        self[self._get_propname('GEN_PolyXArrayCoeff-SP')] = _np.array(value)

    @property
    def mt_polyy(self):
        """."""
        return self[self._get_propname('GEN_PolyYArrayCoeff-RB')]

    @mt_polyy.setter
    def mt_polyy(self, value):
        """."""
        self[self._get_propname('GEN_PolyYArrayCoeff-SP')] = _np.array(value)

    @property
    def mt_polysum(self):
        """."""
        return self[self._get_propname('GEN_PolySUMArrayCoeff-RB')]

    @mt_polysum.setter
    def mt_polysum(self, value):
        """."""
        self[self._get_propname('GEN_PolySUMArrayCoeff-SP')] = _np.array(value)

    @property
    def mt_polyq(self):
        """."""
        return self[self._get_propname('GEN_PolyQArrayCoeff-RB')]

    @mt_polyq.setter
    def mt_polyq(self, value):
        """."""
        self[self._get_propname('GEN_PolyQArrayCoeff-SP')] = _np.array(value)

    @property
    def mt_polyxy_enbl(self):
        """."""
        return self['XYPosCal-Sts']

    @mt_polyxy_enbl.setter
    def mt_polyxy_enbl(self, val):
        """."""
        self['XYPosCal-Sel'] = val

    @property
    def mt_polysum_enbl(self):
        """."""
        return self['SUMPosCal-Sts']

    @mt_polysum_enbl.setter
    def mt_polysum_enbl(self, val):
        """."""
        self['SUMPosCal-Sel'] = val

    @property
    def mt_polyq_enbl(self):
        """."""
        return self['QPosCal-Sts']

    @mt_polyq_enbl.setter
    def mt_polyq_enbl(self, val):
        """."""
        self['QPosCal-Sel'] = val

    @property
    def mtraw_posx(self):
        """Multi turn raw X array data."""
        return self[self._get_propname('GEN_RawXArrayData')] * self.CONV_NM2UM

    @property
    def mtraw_posy(self):
        """Multi turn raw Y array data."""
        return self[self._get_propname('GEN_RawYArrayData')] * self.CONV_NM2UM

    @property
    def mtraw_possum(self):
        """Multi turn raw sum array data."""
        return self[self._get_propname('GEN_RawSUMArrayData')]

    @property
    def mtraw_posq(self):
        """Multi turn raw Q array data."""
        return self[self._get_propname('GEN_RawQArrayData')]

    @property
    def sp_posx(self):
        """."""
        return self['SPPosX-Mon'] * self.CONV_NM2UM

    @property
    def sp_posy(self):
        """."""
        return self['SPPosY-Mon'] * self.CONV_NM2UM

    @property
    def sp_possum(self):
        """."""
        return self['SPSum-Mon']

    @property
    def sp_posq(self):
        """."""
        return self['SPPosQ-Mon']

    @property
    def sp_ampla(self):
        """."""
        return self['SPAmplA-Mon']

    @property
    def sp_amplb(self):
        """."""
        return self['SPAmplB-Mon']

    @property
    def sp_amplc(self):
        """."""
        return self['SPAmplC-Mon']

    @property
    def sp_ampld(self):
        """."""
        return self['SPAmplD-Mon']

    @property
    def sp_arraya(self):
        """."""
        return self['SP_AArrayData']

    @property
    def sp_arrayb(self):
        """."""
        return self['SP_BArrayData']

    @property
    def sp_arrayc(self):
        """."""
        return self['SP_CArrayData']

    @property
    def sp_arrayd(self):
        """."""
        return self['SP_DArrayData']

    @property
    def acq_mode(self):
        """."""
        return self[self._get_propname('ACQBPMMode-Sts')]

    @acq_mode.setter
    def acq_mode(self, mode):
        """."""
        self[self._get_propname('ACQBPMMode-Sel')] = mode

    @property
    def acq_ctrl(self):
        """."""
        return self[self._get_propname('ACQTriggerEvent-Sts')]

    @acq_ctrl.setter
    def acq_ctrl(self, val):
        """."""
        self[self._get_propname('ACQTriggerEvent-Sel')] = val

    @property
    def acq_status(self):
        """."""
        return self[self._get_propname('ACQStatus-Sts')]

    @property
    def acq_count(self):
        """Counter of number of acquisitions so far."""
        return self[self._get_propname('ACQCount-Mon')]

    @property
    def acq_channel(self):
        """."""
        return self[self._get_propname('ACQChannel-Sts')]

    @acq_channel.setter
    def acq_channel(self, val):
        """."""
        self[self._get_propname('ACQChannel-Sel')] = val

    @property
    def acq_channel_str(self):
        """."""
        return _csbpm.AcqChan._fields[self.acq_channel]

    @property
    def acq_trigger(self):
        """."""
        return self[self._get_propname('ACQTrigger-Sts')]

    @acq_trigger.setter
    def acq_trigger(self, val):
        """."""
        self[self._get_propname('ACQTrigger-Sel')] = val

    @property
    def acq_repeat(self):
        """."""
        return self[self._get_propname('ACQTriggerRep-Sts')]

    @acq_repeat.setter
    def acq_repeat(self, val):
        """."""
        self[self._get_propname('ACQTriggerRep-Sel')] = val

    @property
    def acq_update_time(self):
        """."""
        return self[self._get_propname('ACQUpdateTime-RB')]  / 1e3

    @acq_update_time.setter
    def acq_update_time(self, val):
        """."""
        self[self._get_propname('ACQUpdateTime-SP')] = val * 1e3

    @property
    def acq_trig_datachan(self):
        """."""
        return self[self._get_propname('ACQDataTrigChan-Sts')]

    @acq_trig_datachan.setter
    def acq_trig_datachan(self, val):
        """."""
        self[self._get_propname('ACQDataTrigChan-Sel')] = val

    @property
    def acq_trig_datasel(self):
        """."""
        return self[self._get_propname('ACQTriggerDataSel-RB')]

    @acq_trig_datasel.setter
    def acq_trig_datasel(self, val):
        """."""
        self[self._get_propname('ACQTriggerDataSel-SP')] = val

    @property
    def acq_trig_datathres(self):
        """."""
        return self[self._get_propname('ACQTriggerDataThres-RB')]

    @acq_trig_datathres.setter
    def acq_trig_datathres(self, val):
        """."""
        self[self._get_propname('ACQTriggerDataThres-SP')] = val

    @property
    def acq_trig_datahyst(self):
        """."""
        return self[self._get_propname('ACQTriggerDataHyst-RB')]

    @acq_trig_datahyst.setter
    def acq_trig_datahyst(self, val):
        """."""
        self[self._get_propname('ACQTriggerDataHyst-SP')] = val

    @property
    def acq_trig_datapol(self):
        """."""
        return self[self._get_propname('ACQTriggerDataPol-RB')]

    @acq_trig_datapol.setter
    def acq_trig_datapol(self, val):
        """."""
        self[self._get_propname('ACQTriggerDataPol-SP')] = val

    @property
    def acq_nrsamples_post(self):
        """."""
        return self[self._get_propname('ACQSamplesPost-RB')]

    @acq_nrsamples_post.setter
    def acq_nrsamples_post(self, val):
        """."""
        self[self._get_propname('ACQSamplesPost-SP')] = val

    @property
    def acq_nrsamples_pre(self):
        """."""
        return self[self._get_propname('ACQSamplesPre-RB')]

    @acq_nrsamples_pre.setter
    def acq_nrsamples_pre(self, val):
        """."""
        self[self._get_propname('ACQSamplesPre-SP')] = val

    @property
    def acq_nrshots(self):
        """."""
        return self[self._get_propname('ACQShots-RB')]

    @acq_nrshots.setter
    def acq_nrshots(self, val):
        """."""
        self[self._get_propname('ACQShots-SP')] = val

    def wait_acq_finish(self, timeout=10):
        """Wait Acquisition to finish."""
        return self._wait(
            self._get_propname('ACQStatus-Sts'), self.ACQSTATES_FINISHED,
            timeout=timeout, comp=lambda x, y: x in y)

    def wait_acq_start(self, timeout=10):
        """Wait Acquisition to start."""
        return self._wait(
            self._get_propname('ACQStatus-Sts'), self.ACQSTATES_STARTED,
            timeout=timeout, comp=lambda x, y: x in y)

    def cmd_acq_start(self):
        """Command Start Acquisition."""
        self.acq_ctrl = _csbpm.AcqEvents.Start
        return self._wait(
            self._get_propname('ACQTriggerEvent-Sts'), _csbpm.AcqEvents.Start)

    def cmd_acq_stop(self):
        """Command Stop Acquisition."""
        self.acq_ctrl = _csbpm.AcqEvents.Stop
        return self._wait(
            self._get_propname('ACQTriggerEvent-Sts'), _csbpm.AcqEvents.Stop)

    def cmd_acq_abort(self):
        """Command Abort Acquisition."""
        self.acq_ctrl = _csbpm.AcqEvents.Abort
        return self._wait(
            self._get_propname('ACQTriggerEvent-Sts'), _csbpm.AcqEvents.Abort)

    def cmd_turn_on_switching(self):
        """Command Turn on Switching."""
        self.switching_mode = _csbpm.SwModes.switching
        return self._wait('SwMode-Sts', _csbpm.SwModes.switching)

    def cmd_turn_off_switching(self):
        """Command Turn off Switching."""
        self.switching_mode = _csbpm.SwModes.direct
        return self._wait('SwMode-Sts', _csbpm.SwModes.direct)

    def cmd_sync_tbt(self):
        """Synchronize TbT acquisitions with Timing System."""
        self.tbt_sync_enbl = 1
        _time.sleep(0.1)
        self.tbt_sync_enbl = 0
        return self._wait('TbTTagEn-Sts', 0)

    def cmd_sync_fofb(self):
        """Synchronize FOFB acquisitions with Timing System."""
        self.fofb_sync_enbl = 1
        _time.sleep(0.1)
        self.fofb_sync_enbl = 0
        return self._wait('SwTagEn-Sts', 0)

    def cmd_sync_facq(self):
        """Synchronize FAcq acquisitions with Timing System."""
        self.facq_sync_enbl = 1
        _time.sleep(0.1)
        self.facq_sync_enbl = 0
        return self._wait('FAcqTagEn-Sts', 0)

    def cmd_sync_monit(self):
        """Synchronize Monit acquisitions with Timing System."""
        self.monit_sync_enbl = 1
        _time.sleep(0.1)
        self.monit_sync_enbl = 0
        return self._wait('FAcqTagEn-Sts', 0)

    def get_sampling_frequency(
            self, rf_freq: float, acq_rate='') -> float:
        """Return the sampling frequency of the acquisition.

        Args:
            rf_freq (float): RF frequency.
            acq_rate (str, optional): acquisition rate. Defaults to ''.
            If empty string, it gets the configured acq. rate on BPMs

        Returns:
            float: acquisition frequency.

        """
        acq_rate = self.acq_channel_str if not acq_rate else acq_rate
        fadc = rf_freq / self.harmonic_number * self.tbt_rate
        if acq_rate.lower().startswith('tbt'):
            return fadc / self.tbt_rate
        elif acq_rate.lower().startswith('fofb'):
            return fadc / self.fofb_rate
        elif acq_rate.lower().startswith('monit1'):
            return fadc / self.monit1_rate
        return fadc / self.monit_rate

    def get_switching_frequency(self, rf_freq: float) -> float:
        """Return the switching frequency.

        Args:
            rf_freq (float): RF frequency.

        Returns:
            float: switching frequency.

        """
        fadc = rf_freq / self.harmonic_number * self.tbt_rate
        return fadc / self.switching_rate

    def _get_propname(self, prop):
        if not self._ispost_mortem:
            return prop
        if prop.startswith('GEN'):
            return prop.replace('GEN', 'PM')
        elif prop.startswith('ACQ'):
            return prop.replace('ACQ', 'ACQ_PM')
        return prop


class FamBPMs(_Devices):
    """."""

    TIMEOUT = 10
    RFFEATT_MAX = 30

    class DEVICES:
        """."""

        SI = 'SI-Fam:DI-BPM'
        BO = 'BO-Fam:DI-BPM'
        ALL = (BO, SI)

    def __init__(self, devname=None, ispost_mortem=False):
        """."""
        if devname is None:
            devname = self.DEVICES.SI
        if devname not in self.DEVICES.ALL:
            raise ValueError('Wrong value for devname')

        devname = _PVName(devname)
        bpm_names = _BPMSearch.get_names(
            filters={'sec': devname.sec, 'dev': devname.dev})
        self._ispost_mortem = ispost_mortem
        devs = [
            BPM(dev, auto_mon=False, ispost_mortem=ispost_mortem)
            for dev in bpm_names]

        super().__init__(devname, devs)
        self._bpm_names = bpm_names
        self._csbpm = devs[0].csdata

        self._mturn_flags = dict()
        for bpm in devs:
            pvo = bpm.pv_object('ACQCount-Mon')
            pvo.auto_monitor = True
            self._mturn_flags[pvo.pvname] = _Flag()
            pvo.add_callback(self._mturn_set_flag)

    @property
    def bpm_names(self):
        """Return BPM names."""
        return self._bpm_names

    @property
    def csbpm(self):
        """Return control system BPM constants class."""
        return self._csbpm

    def set_attenuation(self, value=RFFEATT_MAX, timeout=TIMEOUT):
        """."""
        for bpm in self:
            bpm.rffe_att = value

        mstr = ''
        okall = True
        t0 = _time.time()
        for bpm in self:
            tout = timeout - (_time.time() - t0)
            if not bpm._wait('RFFEAtt-RB', value, timeout=tout):
                okall = False
                mstr += (
                    f'\n{bpm.devname:<20s}: ' +
                    f'rb {bpm.rffe_att:.0f} != sp {value:.0f}')

        print('RFFE attenuation set confirmed in all BPMs', end='')
        print(', except:' + mstr if mstr else '.')
        return okall

    def get_slow_orbit(self):
        """Get slow orbit vectors.

        Returns:
            orbx (numpy.ndarray, 160): Horizontal Orbit.
            orby (numpy.ndarray, 160): Vertical Orbit.

        """
        orbx, orby = [], []
        for bpm in self._devices:
            orbx.append(bpm.posx)
            orby.append(bpm.posy)
        orbx = _np.array(orbx)
        orby = _np.array(orby)
        return orbx, orby

    def get_mturn_orbit(self, return_sum=False):
        """Get Multiturn orbit matrices.

        Args:
            return_sum (bool, optional): Whether or not to return BPMs sum.
                Defaults to False.

        Returns:
            orbx (numpy.ndarray, Nx160): Horizontal Orbit.
            orby (numpy.ndarray, Nx160): Vertical Orbit.
            possum (numpy.ndarray, Nx160): BPMs Sum signal.

        """
        orbx, orby = [], []
        if return_sum:
            possum = []

        mini = None
        for bpm in self._devices:
            mtx = bpm.mt_posx
            mty = bpm.mt_posy
            orbx.append(mtx)
            orby.append(mty)

            if mini is None:
                mini = mtx.size
            mini = _np.min([mini, mtx.size, mty.size])

            if return_sum:
                mts = bpm.mt_possum
                possum.append(mts)
                mini = min(mini, mts.size)

        for i, (obx, oby) in enumerate(zip(orbx, orby)):
            orbx[i] = obx[:mini]
            orby[i] = oby[:mini]
            if return_sum:
                possum[i] = possum[i][:mini]
        orbx = _np.array(orbx).T
        orby = _np.array(orby).T

        if not return_sum:
            return orbx, orby
        return orbx, orby, _np.array(possum).T

    def get_sampling_frequency(self, rf_freq: float, acq_rate='') -> float:
        """Return the sampling frequency of the acquisition.

        Args:
            rf_freq (float): RF frequency.
            acq_rate (str, optional): acquisition rate. Defaults to ''.
            If empty string, it gets the configured acq. rate on BPMs

        Returns:
            float: acquisition frequency.

        """
<<<<<<< HEAD
        fs_bpms = {
            dev.get_sampling_frequency(rf_freq, acq_rate)
            for dev in self.devices}
        if len(fs_bpms) == 1:
            return fs_bpms.pop()
        else:
            print('BPMs are not configured with the same ACQChannel.')
            return None

    def get_switching_frequency(self, rf_freq: float) -> float:
        """Return the switching frequency.

        Args:
            rf_freq (float): RF frequency.

        Returns:
            float: switching frequency.

        """
        fsw_bpms = {
            dev.get_switching_frequency(rf_freq) for dev in self.devices}
        if len(fsw_bpms) == 1:
            return fsw_bpms.pop()
        else:
            print('BPMs are not configured with the same SwMode.')
            return None
=======
        bpm = self._devices[0]
        acq_rate = bpm.acq_channel_str if not acq_rate else acq_rate
        fadc = rf_freq / bpm.harmonic_number * bpm.tbt_rate
        if acq_rate.lower().startswith('tbt'):
            return fadc / bpm.tbt_rate
        elif acq_rate.lower().startswith('fofb'):
            return fadc / bpm.fofb_rate
        elif acq_rate.lower().startswith('monit'):
            return fadc / bpm.monit_rate
        return fadc / bpm.facq_rate
>>>>>>> 4b1fc4dc

    def mturn_config_acquisition(
            self, nr_points_after: int, nr_points_before=0,
            acq_rate='FAcq', repeat=True, external=True) -> int:
        """Configure acquisition for BPMs.

        Args:
            nr_points_after (int): number of points after trigger.
            nr_points_before (int): number of points after trigger.
                Defaults to 0.
            acq_rate (str, optional): Acquisition rate ('TbT', 'FOFB',
                'FAcq'). Defaults to 'FAcq'.
            repeat (bool, optional): Whether or not acquisition should be
                repetitive. Defaults to True.
            external (bool, optional): Whether or not external trigger should
                be used. Defaults to True.

        Returns:
            int: code describing what happened:
                =0: BPMs are ready.
                <0: Index of the first BPM which did not stop last acq. plus 1.
                >0: Index of the first BPM which is not ready for acq. plus 1.

        """
        if acq_rate.lower().startswith('facq'):
            acq_rate = self._csbpm.AcqChan.FAcq
        elif acq_rate.lower().startswith('fofb'):
            acq_rate = self._csbpm.AcqChan.FOFB
        elif acq_rate.lower().startswith('tbt'):
            acq_rate = self._csbpm.AcqChan.TbT
        else:
            raise ValueError(acq_rate + ' is not a valid acquisition rate.')

        if repeat:
            repeat = self._csbpm.AcqRepeat.Repetitive
        else:
            repeat = self._csbpm.AcqRepeat.Normal

        if external:
            trig = self._csbpm.AcqTrigTyp.External
        else:
            trig = self._csbpm.AcqTrigTyp.Now

        ret = self.cmd_mturn_acq_abort()
        if ret > 0:
            return -ret

        for bpm in self._devices:
            bpm.acq_repeat = repeat
            bpm.acq_channel = acq_rate
            bpm.acq_trigger = trig
            bpm.acq_nrsamples_pre = nr_points_before
            bpm.acq_nrsamples_post = nr_points_after

        return self.cmd_mturn_acq_start()

    def cmd_mturn_acq_abort(self, wait=True, timeout=10) -> int:
        """Abort BPMs acquistion.

        Args:
            wait (bool, optional): whether or not to wait BPMs get ready.
                Defaults to True.
            timeout (int, optional): Time to wait. Defaults to 10.

        Returns:
            int: code describing what happened:
                =0: BPMs are ready.
                >0: Index of the first BPM which did not update plus 1.

        """
        for bpm in self._devices:
            bpm.acq_ctrl = self._csbpm.AcqEvents.Abort

        if wait:
            return self.wait_acquisition_finish(timeout=timeout)
        return 0

    def wait_acquisition_finish(self, timeout=10) -> int:
        """Wait for all BPMs to be ready for acquisition.

        Args:
            timeout (int, optional): Time to wait. Defaults to 10.

        Returns:
            int: code describing what happened:
                =0: BPMs are ready.
                >0: Index of the first BPM which did not update plus 1.

        """
        for i, bpm in enumerate(self._devices):
            t0_ = _time.time()
            if not bpm.wait_acq_finish(timeout):
                return i + 1
            timeout -= _time.time() - t0_
        return 0

    def cmd_mturn_acq_start(self, wait=True, timeout=10) -> int:
        """Start BPMs acquisition.

        Args:
            wait (bool, optional): whether or not to wait BPMs get ready.
                Defaults to True.
            timeout (int, optional): Time to wait. Defaults to 10.

        Returns:
            int: code describing what happened:
                =0: BPMs are ready.
                >0: Index of the first BPM which did not update plus 1.

        """
        for bpm in self._devices:
            bpm.acq_ctrl = self._csbpm.AcqEvents.Start
        if wait:
            return self.wait_acquisition_start(timeout=timeout)
        return 0

    def wait_acquisition_start(self, timeout=10) -> bool:
        """Wait for all BPMs to be ready for acquisition.

        Args:
            timeout (int, optional): Time to wait. Defaults to 10.

        Returns:
            int: code describing what happened:
                =0: BPMs are ready.
                >0: Index of the first BPM which did not update plus 1.

        """
        for i, bpm in enumerate(self._devices):
            t0_ = _time.time()
            if not bpm.wait_acq_start(timeout):
                return i + 1
            timeout -= _time.time() - t0_
        return 0

    def set_switching_mode(self, mode='direct'):
        """Set switching mode of BPMS.

        Args:
            mode ((str, int), optional): Desired mode, must be in
                {'direct', 'switching', 1, 3}. Defaults to 'direct'.

        Raises:
            ValueError: When mode is not in {'direct', 'switching', 1, 3}.

        """
        if mode not in ('direct', 'switching', 1, 3):
            raise ValueError('Value must be in ("direct", "switching", 1, 3).')

        for bpm in self._devices:
            bpm.switching_mode = mode

    def mturn_update_initial_orbit(self, consider_sum=False):
        """Call this method before acquisition to get orbit for comparison."""
        self._initial_orbs = self.get_mturn_orbit(return_sum=consider_sum)

    def mturn_reset_flags(self):
        """Reset Multiturn flags to wait for a new orbit update."""
        for flag in self._mturn_flags.values():
            flag.clear()

    def mturn_reset_flags_and_update_initial_orbit(self, consider_sum=False):
        """Set initial state to wait for orbit acquisition to start."""
        self.mturn_reset_flags()
        self.mturn_update_initial_orbit(consider_sum)

    def mturn_wait_update_flags(self, timeout=10):
        """Wait for all acquisition flags to be updated.

        Args:
            timeout (int, optional): Time to wait. Defaults to 10.

        Returns:
            int: code describing what happened:
                =0: BPMs are ready.
                >0: Index of the first BPM which did not update plus 1.

        """
        for i, flag in enumerate(self._mturn_flags.values()):
            t00 = _time.time()
            if not flag.wait(timeout=timeout):
                return i + 1
            timeout -= _time.time() - t00
            timeout = max(timeout, 0)
        return 0

    def mturn_wait_update_orbit(self, timeout=10, consider_sum=False) -> int:
        """Call this method after acquisition to check if orbit was updated.

        For this method to work it is necessary to call
            mturn_update_initial_orbit
        before the acquisition starts, so that a reference for comparison is
        created.

        Args:
            timeout (int, optional): Waiting timeout. Defaults to 10.
            consider_sum (bool, optional): Whether to also wait for sum signal
                to be updated. Defaults to False.

        Returns:
            int: code describing what happened:
                -4: unknown error;
                -3: initial orbit was not acquired before acquisition;
                -2: TypeError ocurred (maybe because some of them are None);
                -1: Orbits have different sizes;
                =0: Orbit updated.
                >0: Index of the first BPM which did not update plus 1.

        """
        orbs0, self._initial_orbs = self._initial_orbs, None
        if orbs0 is None:
            return -3
        while timeout > 0:
            t00 = _time.time()
            orbs = self.get_mturn_orbit(return_sum=consider_sum)
            typ = False
            try:
                sizes = [
                    min(o.shape[0], o0.shape[0]) for o, o0 in zip(orbs, orbs0)]
                continue_ = max(sizes) != min(sizes)
                errs = _np.any([
                    _np.all(_np.isclose(o[:s], o0[:s]), axis=0)
                    for o, o0, s in zip(orbs, orbs0, sizes)], axis=0)
                continue_ |= _np.any(errs)
            except TypeError:
                typ = True
                continue_ = True
            if not continue_:
                return 0
            _time.sleep(0.1)
            timeout -= _time.time() - t00

        if typ:
            return -1
        elif max(sizes) != min(sizes):
            return -2
        elif _np.any(errs):
            return int(errs.nonzero()[0][0])+1
        return -4

    def mturn_wait_update(self, timeout=10, consider_sum=False) -> int:
        """Combine mturn_wait_update_flags and mturn_wait_update_orbit.

        Args:
            timeout (int, optional): Waiting timeout. Defaults to 10.
            consider_sum (bool, optional): Whether to also wait for sum signal
                to be updated. Defaults to False.

        Returns:
            int: code describing what happened:
                -4: unknown error;
                -3: initial orbit was not acquired before acquisition;
                -2: TypeError ocurred (maybe because some of them are None);
                -1: Orbits have different sizes;
                =0: Orbit updated.
                >0: Index of the first BPM which did not update plus 1.

        """
        t00 = _time.time()
        ret = self.mturn_wait_update_flags(timeout)
        if ret > 0:
            return ret
        timeout -= _time.time() - t00

        return self.mturn_wait_update_orbit(timeout, consider_sum=consider_sum)

    def _mturn_set_flag(self, pvname, **kwargs):
        _ = kwargs
        self._mturn_flags[pvname].set()


class BPMLogicalTrigger(_ProptyDevice):
    """BPM Logical Trigger device."""

    _properties = (
        'RcvSrc-Sel', 'RcvSrc-Sts',
        'RcvInSel-SP', 'RcvInSel-RB',
        'TrnSrc-Sel', 'TrnSrc-Sts',
        'TrnOutSel-SP', 'TrnOutSel-RB',
    )

    def __init__(self, bpmname, index):
        """Init."""
        if not _BPMSearch.is_valid_devname(bpmname):
            raise NotImplementedError(bpmname)
        if not 0 <= int(index) <= 23:
            raise NotImplementedError(index)
        super().__init__(
            bpmname, 'TRIGGER'+str(index),
            properties=BPMLogicalTrigger._properties)

    @property
    def receiver_source(self):
        """Receiver source."""
        return self['RcvSrc-Sts']

    @receiver_source.setter
    def receiver_source(self, value):
        self['RcvSrc-Sel'] = value

    @property
    def receiver_in_sel(self):
        """Receiver in selection."""
        return self['RcvInSel-RB']

    @receiver_in_sel.setter
    def receiver_in_sel(self, value):
        self['RcvInSel-SP'] = value

    @property
    def transmitter_source(self):
        """Transmitter source."""
        return self['TrnSrc-Sts']

    @transmitter_source.setter
    def transmitter_source(self, value):
        self['TrnSrc-Sel'] = value

    @property
    def transmitter_out_sel(self):
        """Transmitter out selection."""
        return self['TrnOutSel-RB']

    @transmitter_out_sel.setter
    def transmitter_out_sel(self, value):
        self['TrnOutSel-SP'] = value<|MERGE_RESOLUTION|>--- conflicted
+++ resolved
@@ -66,15 +66,9 @@
         'ACQTriggerDataThres-SP', 'ACQTriggerDataThres-RB',
         'ACQTriggerDataPol-Sel', 'ACQTriggerDataPol-Sts',
         'ACQTriggerDataHyst-SP', 'ACQTriggerDataHyst-RB',
-<<<<<<< HEAD
-        'SwTagEn-Sel', 'SwTagEn-Sts', 'SwDivClk-RB',
-        'TbtTagEn-Sel', 'TbtTagEn-Sts',
-        'Monit1TagEn-Sel', 'Monit1TagEn-Sts',
-=======
-        'SwTagEn-Sel', 'SwTagEn-Sts',
+        'SwTagEn-Sel', 'SwTagEn-Sts',  'SwDivClk-RB',
         'TbTTagEn-Sel', 'TbTTagEn-Sts',
         'FAcqTagEn-Sel', 'FAcqTagEn-Sts',
->>>>>>> 4b1fc4dc
         'MonitTagEn-Sel', 'MonitTagEn-Sts',
         'TbTDataMaskEn-Sel', 'TbTDataMaskEn-Sts',
         'TbTDataMaskSamplesBeg-SP', 'TbTDataMaskSamplesBeg-RB',
@@ -882,6 +876,42 @@
         fadc = rf_freq / self.harmonic_number * self.tbt_rate
         return fadc / self.switching_rate
 
+    def get_sampling_frequency(
+            self, rf_freq: float, acq_rate='') -> float:
+        """Return the sampling frequency of the acquisition.
+
+        Args:
+            rf_freq (float): RF frequency.
+            acq_rate (str, optional): acquisition rate. Defaults to ''.
+            If empty string, it gets the configured acq. rate on BPMs
+
+        Returns:
+            float: acquisition frequency.
+
+        """
+        acq_rate = self.acq_channel_str if not acq_rate else acq_rate
+        fadc = rf_freq / self.harmonic_number * self.tbt_rate
+        if acq_rate.lower().startswith('tbt'):
+            return fadc / self.tbt_rate
+        elif acq_rate.lower().startswith('fofb'):
+            return fadc / self.fofb_rate
+        elif acq_rate.lower().startswith('monit1'):
+            return fadc / self.monit1_rate
+        return fadc / self.monit_rate
+
+    def get_switching_frequency(self, rf_freq: float) -> float:
+        """Return the switching frequency.
+
+        Args:
+            rf_freq (float): RF frequency.
+
+        Returns:
+            float: switching frequency.
+
+        """
+        fadc = rf_freq / self.harmonic_number * self.tbt_rate
+        return fadc / self.switching_rate
+
     def _get_propname(self, prop):
         if not self._ispost_mortem:
             return prop
@@ -1034,7 +1064,6 @@
             float: acquisition frequency.
 
         """
-<<<<<<< HEAD
         fs_bpms = {
             dev.get_sampling_frequency(rf_freq, acq_rate)
             for dev in self.devices}
@@ -1061,18 +1090,6 @@
         else:
             print('BPMs are not configured with the same SwMode.')
             return None
-=======
-        bpm = self._devices[0]
-        acq_rate = bpm.acq_channel_str if not acq_rate else acq_rate
-        fadc = rf_freq / bpm.harmonic_number * bpm.tbt_rate
-        if acq_rate.lower().startswith('tbt'):
-            return fadc / bpm.tbt_rate
-        elif acq_rate.lower().startswith('fofb'):
-            return fadc / bpm.fofb_rate
-        elif acq_rate.lower().startswith('monit'):
-            return fadc / bpm.monit_rate
-        return fadc / bpm.facq_rate
->>>>>>> 4b1fc4dc
 
     def mturn_config_acquisition(
             self, nr_points_after: int, nr_points_before=0,
