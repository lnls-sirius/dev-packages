--- conflicted
+++ resolved
@@ -3,10 +3,6 @@
 import time as _time
 # from threading import Event as _Flag
 
-<<<<<<< HEAD
-from copy import deepcopy as _dcopy
-=======
->>>>>>> 2b85b38f
 import numpy as _np
 
 from .device import Device as _Device
@@ -969,467 +965,4 @@
 
     def _get_pvname(self, propty):
         propty = self.get_propname(propty)
-<<<<<<< HEAD
-        return super()._get_pvname(propty)
-
-
-class FamBPMs(_DeviceSet):
-    """Family of BPMs.
-
-    Parameters
-    ----------
-        devname (str, optional)
-            Device name. If not provided, defaults to DEVICES.SI.
-            Determine the list of BPM names.
-        bpmnames ((list, tuple), optional)
-            BPM names list. If provided, it takes priority over 'devname'
-            parameter. Defaults to None.
-        ispost_mortem (bool, optional)
-            Whether to control PM acquisition core. Defaults to False.
-    """
-
-    TIMEOUT = 10
-    RFFEATT_MAX = 30
-    PROPERTIES_ACQ = BPM.PROPERTIES_ACQ
-    PROPERTIES_DEFAULT = BPM.PROPERTIES_DEFAULT
-    ALL_MTURN_SIGNALS2ACQ = ('A', 'B', 'C', 'D', 'X', 'Y', 'Q', 'S')
-
-    class DEVICES:
-        """."""
-
-        SI = 'SI-Fam:DI-BPM'
-        BO = 'BO-Fam:DI-BPM'
-        ALL = (BO, SI)
-
-    def __init__(
-            self, devname=None, bpmnames=None, ispost_mortem=False,
-            props2init='all', mturn_signals2acq=('X', 'Y')):
-        """."""
-        if devname is None:
-            devname = self.DEVICES.SI
-        if devname not in self.DEVICES.ALL:
-            raise ValueError('Wrong value for devname')
-
-        devname = _PVName(devname)
-        bpm_names = bpmnames or _BPMSearch.get_names(
-            filters={'sec': devname.sec, 'dev': devname.dev})
-        self._ispost_mortem = ispost_mortem
-
-        self._mturn_signals2acq = list(mturn_signals2acq)
-        self.bpms = [BPM(
-            dev, auto_monitor_mon=False, ispost_mortem=ispost_mortem,
-            props2init=props2init) for dev in bpm_names]
-
-        super().__init__(self.bpms[:], devname=devname)
-        self._bpm_names = bpm_names
-        self._csbpm = self.bpms[0].csdata
-        self._initial_timestamps = None
-
-        self._mturn_flags = dict()
-        # NOTE: ACQCount-Mon need to be fixed on BPM's IOC
-        # for bpm in devs:
-        #     pvo = bpm.pv_object('ACQCount-Mon')
-        #     pvo.auto_monitor = True
-        #     self._mturn_flags[pvo.pvname] = _Flag()
-        #     pvo.add_callback(self._mturn_set_flag)
-
-    @property
-    def bpm_names(self):
-        """Return BPM names."""
-        return self._bpm_names
-
-    @property
-    def csbpm(self):
-        """Return control system BPM constants class."""
-        return self._csbpm
-
-    @property
-    def mturn_signals2acq(self):
-        """Return which signals will be acquired by get_mturn_signals."""
-        return _dcopy(self._mturn_signals2acq)
-
-    @mturn_signals2acq.setter
-    def mturn_signals2acq(self, sigs):
-        sigs = [s.upper() for s in sigs]
-        diff = set(sigs) - set(self.ALL_MTURN_SIGNALS2ACQ)
-        if diff:
-            raise ValueError('The following signals do not exist: '+str(diff))
-        self._mturn_signals2acq = sigs
-
-    def set_attenuation(self, value=RFFEATT_MAX, timeout=TIMEOUT):
-        """."""
-        for bpm in self:
-            bpm.rffe_att = value
-
-        mstr = ''
-        okall = True
-        t0 = _time.time()
-        for bpm in self:
-            tout = timeout - (_time.time() - t0)
-            if not bpm._wait('RFFEAtt-RB', value, timeout=tout):
-                okall = False
-                mstr += (
-                    f'\n{bpm.devname:<20s}: ' +
-                    f'rb {bpm.rffe_att:.0f} != sp {value:.0f}')
-
-        print('RFFE attenuation set confirmed in all BPMs', end='')
-        print(', except:' + mstr if mstr else '.')
-        return okall
-
-    def get_slow_orbit(self):
-        """Get slow orbit vectors.
-
-        Returns:
-            orbx (numpy.ndarray, 160): Horizontal Orbit.
-            orby (numpy.ndarray, 160): Vertical Orbit.
-
-        """
-        orbx, orby = [], []
-        for bpm in self.bpms:
-            orbx.append(bpm.posx)
-            orby.append(bpm.posy)
-        orbx = _np.array(orbx)
-        orby = _np.array(orby)
-        return orbx, orby
-
-    def get_mturn_signals(self):
-        """Get Multiturn signals matrices.
-
-        Returns:
-            list: Each component of the list is an numpy.ndarray with shape
-                (N, 160), containing the values for the signals acquired.
-
-        """
-        sigs = [[] for _ in self._mturn_signals2acq]
-
-        mini = int(sys.maxsize)  # a very large integer
-        for bpm in self.bpms:
-            for i, sn in enumerate(self._mturn_signals2acq):
-                sn = 'sum' if sn == 'S' else sn.lower()
-                name = 'mt_' + ('ampl' if sn in 'abcd' else 'pos') + sn
-                sigs[i].append(getattr(bpm, name))
-            mini = min(mini, _np.min([s[-1].size for s in sigs]))
-
-        for i, sig in enumerate(sigs):
-            for j, s in enumerate(sig):
-                sig[j] = s[:mini]
-            sigs[i] = _np.array(sig).T
-        return sigs
-
-    def get_mturn_timestamps(self):
-        """Get Multiturn data timestamps.
-
-        Returns:
-            tsmps (numpy.ndarray, (160, N)): The i-th row has the timestamp of
-                the i-th bpm for the N aquired signals.
-
-        """
-        tsmps = _np.zeros(
-            (len(self.bpms), len(self._mturn_signals2acq)), dtype=float)
-        for i, bpm in enumerate(self.bpms):
-            for j, s in enumerate(self._mturn_signals2acq):
-                s = 'SUM' if s == 'S' else s
-                pvo = bpm.pv_object(f'GEN_{s}ArrayData')
-                tv = pvo.get_timevars(timeout=self.TIMEOUT)
-                tsmps[i, j] = pvo.timestamp if tv is None else tv['timestamp']
-        return tsmps
-
-    def get_sampling_frequency(self, rf_freq: float, acq_rate='') -> float:
-        """Return the sampling frequency of the acquisition.
-
-        Args:
-            rf_freq (float): RF frequency.
-            acq_rate (str, optional): acquisition rate. Defaults to ''.
-            If empty string, it gets the configured acq. rate on BPMs
-
-        Returns:
-            float: acquisition frequency.
-
-        """
-        fs_bpms = {
-            dev.get_sampling_frequency(rf_freq, acq_rate)
-            for dev in self.bpms}
-        if len(fs_bpms) == 1:
-            return fs_bpms.pop()
-        else:
-            print('BPMs are not configured with the same ACQChannel.')
-            return None
-
-    def get_switching_frequency(self, rf_freq: float) -> float:
-        """Return the switching frequency.
-
-        Args:
-            rf_freq (float): RF frequency.
-
-        Returns:
-            float: switching frequency.
-
-        """
-        fsw_bpms = {
-            dev.get_switching_frequency(rf_freq) for dev in self.bpms}
-        if len(fsw_bpms) == 1:
-            return fsw_bpms.pop()
-        else:
-            print('BPMs are not configured with the same SwMode.')
-            return None
-
-    def mturn_config_acquisition(
-            self, nr_points_after: int, nr_points_before=0,
-            acq_rate='FAcq', repeat=True, external=True) -> int:
-        """Configure acquisition for BPMs.
-
-        Args:
-            nr_points_after (int): number of points after trigger.
-            nr_points_before (int): number of points after trigger.
-                Defaults to 0.
-            acq_rate (int|str, optional): Acquisition rate name ('TbT',
-                'TbTPha', 'FOFB', 'FOFBPha', 'FAcq', 'ADC', 'ADCSwp') or value.
-                Defaults to 'FAcq'.
-            repeat (bool, optional): Whether or not acquisition should be
-                repetitive. Defaults to True.
-            external (bool, optional): Whether or not external trigger should
-                be used. Defaults to True.
-
-        Returns:
-            int: code describing what happened:
-                =0: BPMs are ready.
-                <0: Index of the first BPM which did not stop last acq. plus 1.
-                >0: Index of the first BPM which is not ready for acq. plus 1.
-
-        """
-        if acq_rate in self._csbpm.AcqChan:
-            pass
-        elif acq_rate.lower().startswith('facq'):
-            acq_rate = self._csbpm.AcqChan.FAcq
-        elif acq_rate.lower().startswith('fofbpha'):
-            acq_rate = self._csbpm.AcqChan.FOFBPha
-        elif acq_rate.lower().startswith('fofb'):
-            acq_rate = self._csbpm.AcqChan.FOFB
-        elif acq_rate.lower().startswith('tbtpha'):
-            acq_rate = self._csbpm.AcqChan.TbTPha
-        elif acq_rate.lower().startswith('tbt'):
-            acq_rate = self._csbpm.AcqChan.TbT
-        elif acq_rate.lower().startswith('adcswp'):
-            acq_rate = self._csbpm.AcqChan.ADCSwp
-        elif acq_rate.lower().startswith('adc'):
-            acq_rate = self._csbpm.AcqChan.ADC
-        else:
-            raise ValueError(acq_rate + ' is not a valid acquisition rate.')
-
-        if repeat:
-            repeat = self._csbpm.AcqRepeat.Repetitive
-        else:
-            repeat = self._csbpm.AcqRepeat.Normal
-
-        if external:
-            trig = self._csbpm.AcqTrigTyp.External
-        else:
-            trig = self._csbpm.AcqTrigTyp.Now
-
-        ret = self.cmd_mturn_acq_abort()
-        if ret > 0:
-            return -ret
-
-        for bpm in self.bpms:
-            bpm.acq_repeat = repeat
-            bpm.acq_channel = acq_rate
-            bpm.acq_trigger = trig
-            bpm.acq_nrsamples_pre = nr_points_before
-            bpm.acq_nrsamples_post = nr_points_after
-
-        return self.cmd_mturn_acq_start()
-
-    def cmd_mturn_acq_abort(self, wait=True, timeout=10) -> int:
-        """Abort BPMs acquistion.
-
-        Args:
-            wait (bool, optional): whether or not to wait BPMs get ready.
-                Defaults to True.
-            timeout (int, optional): Time to wait. Defaults to 10.
-
-        Returns:
-            int: code describing what happened:
-                =0: BPMs are ready.
-                >0: Index of the first BPM which did not update plus 1.
-
-        """
-        for bpm in self.bpms:
-            bpm.acq_ctrl = self._csbpm.AcqEvents.Abort
-
-        if wait:
-            return self.wait_acquisition_finish(timeout=timeout)
-        return 0
-
-    def wait_acquisition_finish(self, timeout=10) -> int:
-        """Wait for all BPMs to be ready for acquisition.
-
-        Args:
-            timeout (int, optional): Time to wait. Defaults to 10.
-
-        Returns:
-            int: code describing what happened:
-                =0: BPMs are ready.
-                >0: Index of the first BPM which did not update plus 1.
-
-        """
-        for i, bpm in enumerate(self.bpms):
-            t0_ = _time.time()
-            if not bpm.wait_acq_finish(timeout):
-                return i + 1
-            timeout -= _time.time() - t0_
-        return 0
-
-    def cmd_mturn_acq_start(self, wait=True, timeout=10) -> int:
-        """Start BPMs acquisition.
-
-        Args:
-            wait (bool, optional): whether or not to wait BPMs get ready.
-                Defaults to True.
-            timeout (int, optional): Time to wait. Defaults to 10.
-
-        Returns:
-            int: code describing what happened:
-                =0: BPMs are ready.
-                >0: Index of the first BPM which did not update plus 1.
-
-        """
-        for bpm in self.bpms:
-            bpm.acq_ctrl = self._csbpm.AcqEvents.Start
-        if wait:
-            return self.wait_acquisition_start(timeout=timeout)
-        return 0
-
-    def wait_acquisition_start(self, timeout=10) -> bool:
-        """Wait for all BPMs to be ready for acquisition.
-
-        Args:
-            timeout (int, optional): Time to wait. Defaults to 10.
-
-        Returns:
-            int: code describing what happened:
-                =0: BPMs are ready.
-                >0: Index of the first BPM which did not update plus 1.
-
-        """
-        for i, bpm in enumerate(self.bpms):
-            t0_ = _time.time()
-            if not bpm.wait_acq_start(timeout):
-                return i + 1
-            timeout -= _time.time() - t0_
-        return 0
-
-    def set_switching_mode(self, mode='direct'):
-        """Set switching mode of BPMS.
-
-        Args:
-            mode ((str, int), optional): Desired mode, must be in
-                {'direct', 'switching', 1, 3}. Defaults to 'direct'.
-
-        Raises:
-            ValueError: When mode is not in {'direct', 'switching', 1, 3}.
-
-        """
-        if mode not in ('direct', 'switching', 1, 3):
-            raise ValueError('Value must be in ("direct", "switching", 1, 3).')
-
-        for bpm in self.bpms:
-            bpm.switching_mode = mode
-
-    def mturn_update_initial_timestamps(self):
-        """Call this method before acquisition to get orbit for comparison."""
-        self._initial_timestamps = self.get_mturn_timestamps()
-
-    def mturn_reset_flags(self):
-        """Reset Multiturn flags to wait for a new orbit update."""
-        for flag in self._mturn_flags.values():
-            flag.clear()
-
-    def mturn_reset_flags_and_update_initial_timestamps(self):
-        """Set initial state to wait for orbit acquisition to start."""
-        self.mturn_reset_flags()
-        self.mturn_update_initial_timestamps()
-
-    def mturn_wait_update_flags(self, timeout=10):
-        """Wait for all acquisition flags to be updated.
-
-        Args:
-            timeout (int, optional): Time to wait. Defaults to 10.
-
-        Returns:
-            int: code describing what happened:
-                =0: BPMs are ready.
-                >0: Index of the first BPM which did not update plus 1.
-
-        """
-        for i, flag in enumerate(self._mturn_flags.values()):
-            t00 = _time.time()
-            if not flag.wait(timeout=timeout):
-                return i + 1
-            timeout -= _time.time() - t00
-            timeout = max(timeout, 0)
-        return 0
-
-    def mturn_wait_update_timestamps(self, timeout=10) -> int:
-        """Call this method after acquisition to check if data was updated.
-
-        For this method to work it is necessary to call
-            mturn_update_initial_timestamps
-        before the acquisition starts, so that a reference for comparison is
-        created.
-
-        Args:
-            timeout (int, optional): Waiting timeout. Defaults to 10.
-
-        Returns:
-            int: code describing what happened:
-                -2: size of timestamps changed in relation to initial timestamp
-                -1: initial timestamps were not defined;
-                =0: data updated.
-                >0: index of the first BPM which did not update plus 1.
-
-        """
-        if self._initial_timestamps is None:
-            return -1
-
-        tsmp0 = self._initial_timestamps
-        while timeout > 0:
-            t00 = _time.time()
-            tsmp = self.get_mturn_timestamps()
-            if tsmp.size != tsmp0.size:
-                return -2
-            errors = _np.any(_np.equal(tsmp, tsmp0), axis=1)
-            if not _np.any(errors):
-                return 0
-            _time.sleep(0.1)
-            timeout -= _time.time() - t00
-
-        return int(_np.nonzero(errors)[0][0])+1
-
-    def mturn_wait_update(self, timeout=10) -> int:
-        """Combine all methods to wait update data.
-
-        Args:
-            timeout (int, optional): Waiting timeout. Defaults to 10.
-
-        Returns:
-            int: code describing what happened:
-                -2: size of timestamps changed in relation to initial timestamp
-                -1: initial timestamps were not defined;
-                =0: data updated.
-                >0: index of the first BPM which did not update plus 1.
-
-        """
-        t00 = _time.time()
-        ret = self.mturn_wait_update_flags(timeout)
-        if ret > 0:
-            return ret
-        timeout -= _time.time() - t00
-
-        return self.mturn_wait_update_timestamps(timeout)
-
-    def _mturn_set_flag(self, pvname, **kwargs):
-        _ = kwargs
-        self._mturn_flags[pvname].set()
-=======
-        return super()._get_pvname(propty)
->>>>>>> 2b85b38f
+        return super()._get_pvname(propty)