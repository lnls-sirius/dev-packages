"""."""
import time as _time
from threading import Event as _Flag
import numpy as _np

from .device import Device as _Device, Devices as _Devices, \
    ProptyDevice as _ProptyDevice
from ..diagbeam.bpm.csdev import Const as _csbpm
from ..search import BPMSearch as _BPMSearch
from ..namesys import SiriusPVName as _PVName


class BPM(_Device):
    """BPM Device."""

    _properties = (
        'asyn.ENBL', 'asyn.CNCT', 'SwMode-Sel', 'SwMode-Sts',
        'RFFEAtt-SP', 'RFFEAtt-RB',
        'SP_AArrayData', 'SP_BArrayData', 'SP_CArrayData', 'SP_DArrayData',
        'GEN_AArrayData', 'GEN_BArrayData', 'GEN_CArrayData', 'GEN_DArrayData',
        'GEN_XArrayData', 'GEN_YArrayData', 'GEN_SUMArrayData',
        'GEN_QArrayData',
        'GEN_RawXArrayData', 'GEN_RawYArrayData', 'GEN_RawSUMArrayData',
        'GEN_RawQArrayData',
        'SPPosX-Mon', 'SPPosY-Mon', 'SPSum-Mon', 'SPPosQ-Mon',
        'SPAmplA-Mon', 'SPAmplB-Mon', 'SPAmplC-Mon', 'SPAmplD-Mon',
        'PosX-Mon', 'PosY-Mon', 'Sum-Mon', 'PosQ-Mon',
        'AmplA-Mon', 'AmplB-Mon', 'AmplC-Mon', 'AmplD-Mon',
        'INFOClkFreq-RB', 'INFOHarmonicNumber-RB', 'INFOTbTRate-RB',
        'INFOFOFBRate-RB', 'INFOMONITRate-RB', 'INFOFAcqRate-RB',
        'GEN_PolyXArrayCoeff-SP', 'GEN_PolyXArrayCoeff-RB',
        'GEN_PolyYArrayCoeff-SP', 'GEN_PolyYArrayCoeff-RB',
        'GEN_PolySUMArrayCoeff-SP', 'GEN_PolySUMArrayCoeff-RB',
        'GEN_PolyQArrayCoeff-SP', 'GEN_PolyQArrayCoeff-RB',
        'PosKx-SP', 'PosKx-RB',
        'PosKy-RB', 'PosKy-SP',
        'PosKsum-SP', 'PosKsum-RB',
        'PosKq-SP', 'PosKq-RB',
        'PosXOffset-SP', 'PosXOffset-RB',
        'PosYOffset-SP', 'PosYOffset-RB',
        'PosSumOffset-SP', 'PosSumOffset-RB',
        'PosQOffset-SP', 'PosQOffset-RB',
        'ACQBPMMode-Sel', 'ACQBPMMode-Sts',
        'ACQChannel-Sel', 'ACQChannel-Sts',
        'ACQShots-SP', 'ACQShots-RB',
        'ACQUpdateTime-SP', 'ACQUpdateTime-RB',
        'ACQSamplesPre-SP', 'ACQSamplesPre-RB',
        'ACQSamplesPost-SP', 'ACQSamplesPost-RB',
        'ACQTriggerEvent-Sel', 'ACQTriggerEvent-Sts',
        'ACQStatus-Sts',
        'ACQTrigger-Sel', 'ACQTrigger-Sts',
        'ACQTriggerRep-Sel', 'ACQTriggerRep-Sts',
        'ACQDataTrigChan-Sel', 'ACQDataTrigChan-Sts',
        'ACQTriggerDataSel-SP', 'ACQTriggerDataSel-RB',
        'ACQTriggerDataThres-SP', 'ACQTriggerDataThres-RB',
        'ACQTriggerDataPol-Sel', 'ACQTriggerDataPol-Sts',
        'ACQTriggerDataHyst-SP', 'ACQTriggerDataHyst-RB',
        'SwTagEn-Sel', 'SwTagEn-Sts',
        'TbTTagEn-Sel', 'TbTTagEn-Sts',
        'FAcqTagEn-Sel', 'FAcqTagEn-Sts',
        'MonitTagEn-Sel', 'MonitTagEn-Sts',
        'TbTDataMaskEn-Sel', 'TbTDataMaskEn-Sts',
        'TbTDataMaskSamplesBeg-SP', 'TbTDataMaskSamplesBeg-RB',
        'TbTDataMaskSamplesEnd-SP', 'TbTDataMaskSamplesEnd-RB',
        'XYPosCal-Sel', 'XYPosCal-Sts',
        'SUMPosCal-Sel', 'SUMPosCal-Sts',
        'QPosCal-Sel', 'QPosCal-Sts',
        )

    CONV_NM2UM = 1e-3  # [nm] --> [um]

    def __init__(self, devname, auto_mon=True, ispost_mortem=False):
        """."""
        # call base class constructor
        if not _BPMSearch.is_valid_devname(devname):
            raise ValueError(devname + ' is not a valid BPM or PBPM name.')

        self._ispost_mortem = ispost_mortem
        properties = {self._get_propname(p) for p in BPM._properties}

        if _BPMSearch.is_photon_bpm(devname):
            properties -= {'RFFEAtt-SP', 'RFFEAtt-RB'}
        properties = list(properties)

        super().__init__(
            devname, properties=properties, auto_mon=auto_mon)
        self.csdata = _csbpm

    def __str__(self):
        """."""
        stg = '################### Summary Status ###################\n'
        stg += 'asyn:\n'
        stg += f'    Enabled: {_csbpm.EnblTyp._fields[self.asyn_state]:s}\n'
        stg += '    Connected: '
        stg += '    Switching Mode: '
        stg += f'{_csbpm.SwModes._fields[self.switching_mode]:s}\n'
        stg += f'{_csbpm.ConnTyp._fields[self.asyn_connected]:s}\n'
        stg += '\nAcquisition Parameters:\n'
        stg += f'    - Status: {_csbpm.AcqStates._fields[self.acq_status]:s}\n'
        stg += f'    - Mode: {_csbpm.OpModes._fields[self.acq_mode]:s}\n'
        stg += f'    - Channel: {_csbpm.AcqChan._fields[self.acq_channel]:s}\n'
        stg += f'    - Nr Shots: {self.acq_nrshots:d}\n'
        stg += f'    - Update Time: {self.acq_update_time:.1f} ms\n'
        stg += f'    - Repeat: {_csbpm.AcqRepeat._fields[self.acq_repeat]:s}\n'
        stg += '    - Trigger Type: '
        stg += f'{_csbpm.AcqTrigTyp._fields[self.acq_trigger]:s}\n'
        if self.acq_trigger == _csbpm.AcqTrigTyp.Data:
            stg += '        - Channel: '
            stg += f'{_csbpm.AcqChan._fields[self.acq_trig_datachan]:s}\n'
            stg += '        - Source: '
            stg += f'{_csbpm.AcqDataTyp._fields[self.acq_trig_datasel]:s}\n'
            stg += '        - Polarity: '
            stg += f'{_csbpm.Polarity._fields[self.acq_trig_datapol]:s}\n'
            stg += f'        - Threshold: {self.acq_trig_datathres:.1f}\n'
            stg += f'        - Hysteresis: {self.acq_trig_datahyst:d}\n'
        stg += '\n'
        return stg

    @property
    def is_ok(self):
        """."""
        stts = _csbpm.AcqStates
        okay = self.acq_status not in {
            stts.Error, stts.No_Memory, stts.Too_Few_Samples,
            stts.Too_Many_Samples, stts.Acq_Overflow}
        okay &= self.asyn_connected == _csbpm.ConnTyp.Connected
        okay &= self.asyn_state == _csbpm.EnblTyp.Enable
        return okay

    @property
    def rffe_att(self):
        """."""
        if 'RFFEAtt-RB' not in self._pvs:
            return None
        return self['RFFEAtt-RB']

    @rffe_att.setter
    def rffe_att(self, val):
        """."""
        if 'RFFEAtt-SP' in self._pvs:
            self['RFFEAtt-SP'] = val

    @property
    def asyn_state(self):
        """."""
        return self['asyn.ENBL']

    @asyn_state.setter
    def asyn_state(self, boo):
        """."""
        val = _csbpm.EnblTyp.Enable if boo else _csbpm.EnblTyp.Disable
        self['asyn.ENBL'] = val

    @property
    def asyn_connected(self):
        """."""
        return self['asyn.CNCT']

    @property
    def switching_mode(self):
        """."""
        return self['SwMode-Sts']

    @switching_mode.setter
    def switching_mode(self, val):
        """."""
        self['SwMode-Sel'] = val

    @property
    def harmonic_number(self):
        """."""
        return self['INFOHarmonicNumber-RB']

    @property
    def adcfreq(self):
        """."""
        return self['INFOClkFreq-RB']

    @property
    def tbt_rate(self):
        """Divisor or TbT in relation to ADC."""
<<<<<<< HEAD
        return self['INFOTbTRate-RB']
=======
        return self['INFOTBTRate-RB']
>>>>>>> 2eed0d88

    @property
    def tbt_period(self):
        """."""
        return self.tbt_rate / self.adcfreq

    @property
    def tbt_sync_enbl(self):
        """."""
        return self['TbTTagEn-Sts']

    @tbt_sync_enbl.setter
    def tbt_sync_enbl(self, val):
        """."""
        self['TbTTagEn-Sel'] = val

    @property
    def tbt_mask_enbl(self):
        """."""
        return self['TbTDataMaskEn-Sts']

    @tbt_mask_enbl.setter
    def tbt_mask_enbl(self, val):
        """."""
        self['TbTDataMaskEn-Sel'] = val

    @property
    def tbt_mask_beg(self):
        """."""
        return self['TbTDataMaskSamplesBeg-RB']

    @tbt_mask_beg.setter
    def tbt_mask_beg(self, val):
        """."""
        self['TbTDataMaskSamplesBeg-SP'] = val

    @property
    def tbt_mask_end(self):
        """."""
        return self['TbTDataMaskSamplesEnd-RB']

    @tbt_mask_end.setter
    def tbt_mask_end(self, val):
        """."""
        self['TbTDataMaskSamplesEnd-SP'] = val

    @property
    def fofb_sync_enbl(self):
        """."""
        return self['SwTagEn-Sts']

    @fofb_sync_enbl.setter
    def fofb_sync_enbl(self, val):
        """."""
        self['SwTagEn-Sel'] = val

    @property
    def fofb_rate(self):
        """Divisor or FOFB in relation to ADC."""
        return self['INFOFOFBRate-RB']

    @property
    def fofb_period(self):
        """."""
        return self.fofb_rate / self.adcfreq

    @property
    def facq_rate(self):
        """Divisor or FAcq in relation to ADC."""
        return self['INFOFAcqRate-RB']

    @property
    def facq_period(self):
        """."""
        return self.facq_rate / self.adcfreq

    @property
    def facq_sync_enbl(self):
        """."""
        return self['FAcqTagEn']

    @facq_sync_enbl.setter
    def facq_sync_enbl(self, val):
        """."""
        self['FAcqTagEn-Sel'] = val

    @property
    def monit_rate(self):
        """Divisor or Monit in relation to ADC."""
        return self['INFOMONITRate-RB']

    @property
    def monit_period(self):
        """."""
        return self.monit_rate / self.adcfreq

    @property
    def monit_sync_enbl(self):
        """."""
        return self['MonitTagEn-Sts']

    @monit_sync_enbl.setter
    def monit_sync_enbl(self, val):
        """."""
        self['MonitTagEn-Sel'] = val

    @property
    def posx_gain(self):
        """."""
        return self['PosKx-RB'] * self.CONV_NM2UM

    @posx_gain.setter
    def posx_gain(self, value):
        self['PosKx-SP'] = float(value) / self.CONV_NM2UM

    @property
    def posy_gain(self):
        """."""
        return self['PosKy-RB'] * self.CONV_NM2UM

    @posy_gain.setter
    def posy_gain(self, value):
        self['PosKy-SP'] = float(value) / self.CONV_NM2UM

    @property
    def possum_gain(self):
        """."""
        return self['PosKsum-RB']

    @possum_gain.setter
    def possum_gain(self, value):
        self['PosKsum-SP'] = float(value)

    @property
    def posq_gain(self):
        """."""
        return self['PosKq-RB']

    @posq_gain.setter
    def posq_gain(self, value):
        self['PosKq-SP'] = float(value)

    @property
    def posx_offset(self):
        """."""
        return self['PosXOffset-RB'] * self.CONV_NM2UM

    @posx_offset.setter
    def posx_offset(self, value):
        self['PosXOffset-SP'] = float(value) / self.CONV_NM2UM

    @property
    def posy_offset(self):
        """."""
        return self['PosYOffset-RB'] * self.CONV_NM2UM

    @posy_offset.setter
    def posy_offset(self, value):
        self['PosYOffset-SP'] = float(value) / self.CONV_NM2UM

    @property
    def possum_offset(self):
        """."""
        return self['PosSumOffset-RB']

    @possum_offset.setter
    def possum_offset(self, value):
        self['PosSumOffset-SP'] = float(value)

    @property
    def posq_offset(self):
        """."""
        return self['PosQOffset-RB']

    @posq_offset.setter
    def posq_offset(self, value):
        self['PosQOffset-SP'] = float(value)

    @property
    def posx(self):
        """."""
        return self['PosX-Mon'] * self.CONV_NM2UM

    @property
    def posy(self):
        """."""
        return self['PosY-Mon'] * self.CONV_NM2UM

    @property
    def possum(self):
        """."""
        return self['Sum-Mon']

    @property
    def posq(self):
        """."""
        return self['PosQ-Mon']

    @property
    def ampla(self):
        """."""
        return self['AmplA-Mon']

    @property
    def amplb(self):
        """."""
        return self['AmplB-Mon']

    @property
    def amplc(self):
        """."""
        return self['AmplC-Mon']

    @property
    def ampld(self):
        """."""
        return self['AmplD-Mon']

    @property
    def mt_posx(self):
        """."""
        prop = self._get_propname('GEN_XArrayData')
        return self[prop] * self.CONV_NM2UM

    @property
    def mt_posy(self):
        """."""
        prop = self._get_propname('GEN_YArrayData')
        return self[prop] * self.CONV_NM2UM

    @property
    def mt_possum(self):
        """."""
        prop = self._get_propname('GEN_SUMArrayData')
        return self[prop] * self.CONV_NM2UM

    @property
    def mt_posq(self):
        """."""
        prop = self._get_propname('GEN_QArrayData')
        return self[prop] * self.CONV_NM2UM

    @property
    def mt_ampla(self):
        """."""
        prop = self._get_propname('GEN_AArrayData')
        return self[prop] * self.CONV_NM2UM

    @property
    def mt_amplb(self):
        """."""
        prop = self._get_propname('GEN_BArrayData')
        return self[prop] * self.CONV_NM2UM

    @property
    def mt_amplc(self):
        """."""
        prop = self._get_propname('GEN_CArrayData')
        return self[prop] * self.CONV_NM2UM

    @property
    def mt_ampld(self):
        """."""
        prop = self._get_propname('GEN_DArrayData')
        return self[prop] * self.CONV_NM2UM

    @property
    def mt_polyx(self):
        """."""
        prop = self._get_propname('GEN_PolyXArrayCoeff-RB')
        return self[prop] * self.CONV_NM2UM

    @mt_polyx.setter
    def mt_polyx(self, value):
        """."""
        prop = self._get_propname('GEN_PolyXArrayCoeff-SP')
        self[prop] = _np.array(value)

    @property
    def mt_polyy(self):
        """."""
        prop = self._get_propname('GEN_PolyYArrayCoeff-RB')
        return self[prop] * self.CONV_NM2UM

    @mt_polyy.setter
    def mt_polyy(self, value):
        """."""
        prop = self._get_propname('GEN_PolyYArrayCoeff-SP')
        self[prop] = _np.array(value)

    @property
    def mt_polysum(self):
        """."""
        prop = self._get_propname('GEN_PolySUMArrayCoeff-RB')
        return self[prop] * self.CONV_NM2UM

    @mt_polysum.setter
    def mt_polysum(self, value):
        """."""
        prop = self._get_propname('GEN_PolySUMArrayCoeff-SP')
        self[prop] = _np.array(value)

    @property
    def mt_polyq(self):
        """."""
        prop = self._get_propname('GEN_PolyQArrayCoeff-RB')
        return self[prop] * self.CONV_NM2UM

    @mt_polyq.setter
    def mt_polyq(self, value):
        """."""
        prop = self._get_propname('GEN_PolyQArrayCoeff-SP')
        self[prop] = _np.array(value)

    @property
    def mt_polyxy_enbl(self):
        """."""
        return self['XYPosCal-Sts']

    @mt_polyxy_enbl.setter
    def mt_polyxy_enbl(self, val):
        """."""
        self['XYPosCal-Sel'] = val

    @property
    def mt_polysum_enbl(self):
        """."""
        return self['SUMPosCal-Sts']

    @mt_polysum_enbl.setter
    def mt_polysum_enbl(self, val):
        """."""
        self['SUMPosCal-Sel'] = val

    @property
    def mt_polyq_enbl(self):
        """."""
        return self['QPosCal-Sts']

    @mt_polyq_enbl.setter
    def mt_polyq_enbl(self, val):
        """."""
        self['QPosCal-Sel'] = val

    @property
    def mtraw_posx(self):
        """Multi turn raw X array data."""
        prop = self._get_propname('GEN_RawXArrayData')
        return self[prop] * self.CONV_NM2UM

    @property
    def mtraw_posy(self):
        """Multi turn raw Y array data."""
        prop = self._get_propname('GEN_RawYArrayData')
        return self[prop] * self.CONV_NM2UM

    @property
    def mtraw_possum(self):
        """Multi turn raw sum array data."""
        prop = self._get_propname('GEN_RawSUMArrayData')
        return self[prop] * self.CONV_NM2UM

    @property
    def mtraw_posq(self):
        """Multi turn raw Q array data."""
        prop = self._get_propname('GEN_RawQArrayData')
        return self[prop] * self.CONV_NM2UM

    @property
    def sp_posx(self):
        """."""
        return self['SPPosX-Mon'] * self.CONV_NM2UM

    @property
    def sp_posy(self):
        """."""
        return self['SPPosY-Mon'] * self.CONV_NM2UM

    @property
    def sp_possum(self):
        """."""
        return self['SPSum-Mon']

    @property
    def sp_posq(self):
        """."""
        return self['SPPosQ-Mon']

    @property
    def sp_ampla(self):
        """."""
        return self['SPAmplA-Mon']

    @property
    def sp_amplb(self):
        """."""
        return self['SPAmplB-Mon']

    @property
    def sp_amplc(self):
        """."""
        return self['SPAmplC-Mon']

    @property
    def sp_ampld(self):
        """."""
        return self['SPAmplD-Mon']

    @property
    def sp_arraya(self):
        """."""
        return self['SP_AArrayData']

    @property
    def sp_arrayb(self):
        """."""
        return self['SP_BArrayData']

    @property
    def sp_arrayc(self):
        """."""
        return self['SP_CArrayData']

    @property
    def sp_arrayd(self):
        """."""
        return self['SP_DArrayData']

    @property
    def acq_mode(self):
        """."""
        prop = self._get_propname('ACQBPMMode-Sts')
        return self[prop] * self.CONV_NM2UM

    @acq_mode.setter
    def acq_mode(self, mode):
        """."""
        self[self._get_propname('ACQBPMMode-Sel')] = mode

    @property
    def acq_ctrl(self):
        """."""
        prop = self._get_propname('ACQTriggerEvent-Sts')
        return self[prop] * self.CONV_NM2UM

    @acq_ctrl.setter
    def acq_ctrl(self, val):
        """."""
        self[self._get_propname('ACQTriggerEvent-Sel')] = val

    @property
    def acq_status(self):
        """."""
        prop = self._get_propname('ACQStatus-Sts')
        return self[prop] * self.CONV_NM2UM

    @property
    def acq_channel(self):
        """."""
        prop = self._get_propname('ACQChannel-Sts')
        return self[prop] * self.CONV_NM2UM

    @acq_channel.setter
    def acq_channel(self, val):
        """."""
        self[self._get_propname('ACQChannel-Sel')] = val

    @property
    def acq_trigger(self):
        """."""
        prop = self._get_propname('ACQTrigger-Sts')
        return self[prop] * self.CONV_NM2UM

    @acq_trigger.setter
    def acq_trigger(self, val):
        """."""
        self[self._get_propname('ACQTrigger-Sel')] = val

    @property
    def acq_repeat(self):
        """."""
        prop = self._get_propname('ACQTriggerRep-Sts')
        return self[prop] * self.CONV_NM2UM

    @acq_repeat.setter
    def acq_repeat(self, val):
        """."""
        self[self._get_propname('ACQTriggerRep-Sel')] = val

    @property
    def acq_update_time(self):
        """."""
        prop = self._get_propname('ACQUpdateTime-RB') / 1e3
        return self[prop] * self.CONV_NM2UM

    @acq_update_time.setter
    def acq_update_time(self, val):
        """."""
        self[self._get_propname('ACQUpdateTime-SP')] = val * 1e3

    @property
    def acq_trig_datachan(self):
        """."""
        prop = self._get_propname('ACQDataTrigChan-Sts')
        return self[prop] * self.CONV_NM2UM

    @acq_trig_datachan.setter
    def acq_trig_datachan(self, val):
        """."""
        self[self._get_propname('ACQDataTrigChan-Sel')] = val

    @property
    def acq_trig_datasel(self):
        """."""
        prop = self._get_propname('ACQTriggerDataSel-RB')
        return self[prop] * self.CONV_NM2UM

    @acq_trig_datasel.setter
    def acq_trig_datasel(self, val):
        """."""
        self[self._get_propname('ACQTriggerDataSel-SP')] = val

    @property
    def acq_trig_datathres(self):
        """."""
        prop = self._get_propname('ACQTriggerDataThres-RB')
        return self[prop] * self.CONV_NM2UM

    @acq_trig_datathres.setter
    def acq_trig_datathres(self, val):
        """."""
        self[self._get_propname('ACQTriggerDataThres-SP')] = val

    @property
    def acq_trig_datahyst(self):
        """."""
        prop = self._get_propname('ACQTriggerDataHyst-RB')
        return self[prop] * self.CONV_NM2UM

    @acq_trig_datahyst.setter
    def acq_trig_datahyst(self, val):
        """."""
        self[self._get_propname('ACQTriggerDataHyst-SP')] = val

    @property
    def acq_trig_datapol(self):
        """."""
        prop = self._get_propname('ACQTriggerDataPol-RB')
        return self[prop] * self.CONV_NM2UM

    @acq_trig_datapol.setter
    def acq_trig_datapol(self, val):
        """."""
        self[self._get_propname('ACQTriggerDataPol-SP')] = val

    @property
    def acq_nrsamples_post(self):
        """."""
        prop = self._get_propname('ACQSamplesPost-RB')
        return self[prop] * self.CONV_NM2UM

    @acq_nrsamples_post.setter
    def acq_nrsamples_post(self, val):
        """."""
        self[self._get_propname('ACQSamplesPost-SP')] = val

    @property
    def acq_nrsamples_pre(self):
        """."""
        prop = self._get_propname('ACQSamplesPre-RB')
        return self[prop] * self.CONV_NM2UM

    @acq_nrsamples_pre.setter
    def acq_nrsamples_pre(self, val):
        """."""
        self[self._get_propname('ACQSamplesPre-SP')] = val

    @property
    def acq_nrshots(self):
        """."""
        prop = self._get_propname('ACQShots-RB')
        return self[prop] * self.CONV_NM2UM

    @acq_nrshots.setter
    def acq_nrshots(self, val):
        """."""
        self[self._get_propname('ACQShots-SP')] = val

    def wait_acq_finish(self, timeout=10):
        """Wait Acquisition to finish."""
        vals = {
            _csbpm.AcqStates.Idle, _csbpm.AcqStates.Error,
            _csbpm.AcqStates.Aborted, _csbpm.AcqStates.Too_Many_Samples,
            _csbpm.AcqStates.Too_Few_Samples, _csbpm.AcqStates.No_Memory,
            _csbpm.AcqStates.Acq_Overflow}
        prop = self._get_propname('ACQStatus-Sts')
        return self._wait(
            prop, vals, timeout=timeout, comp=lambda x, y: x in y)

    def wait_acq_start(self, timeout=10):
        """Wait Acquisition to start."""
        vals = {
            _csbpm.AcqStates.Waiting, _csbpm.AcqStates.External_Trig,
            _csbpm.AcqStates.Data_Trig, _csbpm.AcqStates.Software_Trig,
            _csbpm.AcqStates.Acquiring}
        prop = self._get_propname('ACQStatus-Sts')
        return self._wait(
            prop, vals, timeout=timeout, comp=lambda x, y: x in y)

    def cmd_acq_start(self):
        """Command Start Acquisition."""
        self.acq_ctrl = _csbpm.AcqEvents.Start
        prop = self._get_propname('ACQTriggerEvent-Sts')
        return self._wait(prop, _csbpm.AcqEvents.Start)

    def cmd_acq_stop(self):
        """Command Stop Acquisition."""
        self.acq_ctrl = _csbpm.AcqEvents.Stop
        prop = self._get_propname('ACQTriggerEvent-Sts')
        return self._wait(prop, _csbpm.AcqEvents.Stop)

    def cmd_acq_abort(self):
        """Command Abort Acquisition."""
        self.acq_ctrl = _csbpm.AcqEvents.Abort
        prop = self._get_propname('ACQTriggerEvent-Sts')
        return self._wait(prop, _csbpm.AcqEvents.Abort)

    def cmd_turn_on_switching(self):
        """Command Turn on Switching."""
        self.switching_mode = _csbpm.SwModes.switching
        return self._wait('SwMode-Sts', _csbpm.SwModes.switching)

    def cmd_turn_off_switching(self):
        """Command Turn off Switching."""
        self.switching_mode = _csbpm.SwModes.direct
        return self._wait('SwMode-Sts', _csbpm.SwModes.direct)

    def cmd_sync_tbt(self):
        """Synchronize TbT acquisitions with Timing System."""
        self.tbt_sync_enbl = 1
        _time.sleep(0.1)
        self.tbt_sync_enbl = 0
        return self._wait('TbTTagEn-Sts', 0)

    def cmd_sync_fofb(self):
        """Synchronize FOFB acquisitions with Timing System."""
        self.fofb_sync_enbl = 1
        _time.sleep(0.1)
        self.fofb_sync_enbl = 0
        return self._wait('SwTagEn-Sts', 0)

    def cmd_sync_facq(self):
        """Synchronize FAcq acquisitions with Timing System."""
        self.facq_sync_enbl = 1
        _time.sleep(0.1)
        self.facq_sync_enbl = 0
        return self._wait('FAcqTagEn-Sts', 0)

    def cmd_sync_monit(self):
        """Synchronize Monit acquisitions with Timing System."""
        self.monit_sync_enbl = 1
        _time.sleep(0.1)
        self.monit_sync_enbl = 0
        return self._wait('FAcqTagEn-Sts', 0)

    def _get_propname(self, prop):
        if not self._ispost_mortem:
            return prop
        if prop.startswith('GEN'):
            return prop.replace('GEN', 'PM')
        elif prop.startswith('ACQ'):
            return prop.replace('ACQ', 'ACQ_PM')
        return prop


class FamBPMs(_Devices):
    """."""

    TIMEOUT = 10
    RFFEATT_MAX = 30

    class DEVICES:
        """."""

        SI = 'SI-Fam:DI-BPM'
        BO = 'BO-Fam:DI-BPM'
        ALL = (BO, SI)

    def __init__(self, devname=None, ispost_mortem=False):
        """."""
        if devname is None:
            devname = self.DEVICES.SI
        if devname not in self.DEVICES.ALL:
            raise ValueError('Wrong value for devname')

        devname = _PVName(devname)
        bpm_names = _BPMSearch.get_names(
            filters={'sec': devname.sec, 'dev': devname.dev})
        self._ispost_mortem = ispost_mortem
        devs = [
            BPM(dev, auto_mon=False, ispost_mortem=ispost_mortem)
            for dev in bpm_names]

        super().__init__(devname, devs)
        self._bpm_names = bpm_names
        self._csbpm = devs[0].csdata

    @property
    def bpm_names(self):
        """Return BPM names."""
        return self._bpm_names

    @property
    def csbpm(self):
        """Return control system BPM constants class."""
        return self._csbpm

    def set_attenuation(self, value=RFFEATT_MAX, timeout=TIMEOUT):
        """."""
        for bpm in self:
            bpm.rffe_att = value

        mstr = ''
        okall = True
        t0 = _time.time()
        for bpm in self:
            tout = timeout - (_time.time() - t0)
            if not bpm._wait('RFFEAtt-RB', value, timeout=tout):
                okall = False
                mstr += (
                    f'\n{bpm.devname:<20s}: ' +
                    f'rb {bpm.rffe_att:.0f} != sp {value:.0f}')

        print('RFFE attenuation set confirmed in all BPMs', end='')
        print(', except:' + mstr if mstr else '.')
        return okall

    def get_slow_orbit(self):
        """Get slow orbit vectors.

        Returns:
            orbx (numpy.ndarray, 160): Horizontal Orbit.
            orby (numpy.ndarray, 160): Vertical Orbit.

        """
        orbx, orby = [], []
        for bpm in self._devices:
            orbx.append(bpm.posx)
            orby.append(bpm.posy)
        orbx = _np.array(orbx)
        orby = _np.array(orby)
        return orbx, orby

    def get_mturn_orbit(self, return_sum=False):
        """Get Multiturn orbit matrices.

        Args:
            return_sum (bool, optional): Whether or not to return BPMs sum.
                Defaults to False.

        Returns:
            orbx (numpy.ndarray, Nx160): Horizontal Orbit.
            orby (numpy.ndarray, Nx160): Vertical Orbit.
            possum (numpy.ndarray, Nx160): BPMs Sum signal.

        """
        orbx, orby = [], []
        if return_sum:
            possum = []

        mini = None
        for bpm in self._devices:
            mtx = bpm.mt_posx
            mty = bpm.mt_posy
            orbx.append(mtx)
            orby.append(mty)

            if mini is None:
                mini = mtx.size
            mini = _np.min([mini, mtx.size, mty.size])

            if return_sum:
                mts = bpm.mt_possum
                possum.append(mts)
                mini = min(mini, mts.size)

        for i, (obx, oby) in enumerate(zip(orbx, orby)):
            orbx[i] = obx[:mini]
            orby[i] = oby[:mini]
            if return_sum:
                possum[i] = possum[i][:mini]
        orbx = _np.array(orbx).T
        orby = _np.array(orby).T

        if not return_sum:
            return orbx, orby
        return orbx, orby, _np.array(possum).T

<<<<<<< HEAD
    def get_sampling_frequency(self, rf_freq: float, acq_rate='FAcq') -> float:
=======
    def get_sampling_frequency(
            self, rf_freq: float, acq_rate='Monit1') -> float:
>>>>>>> 2eed0d88
        """Return the sampling frequency of the acquisition.

        Args:
            rf_freq (float): RF frequency.
            acq_rate (str, optional): acquisition rate. Defaults to 'FAcq'.

        Returns:
            float: acquisition frequency.

        """
        bpm = self._devices[0]
        fadc = rf_freq / bpm.harmonic_number * bpm.tbt_rate
        if acq_rate.lower().startswith('tbt'):
            return fadc / bpm.tbt_rate
        elif acq_rate.lower().startswith('fofb'):
            return fadc / bpm.fofb_rate
<<<<<<< HEAD
        elif acq_rate.lower().startswith('monit'):
            return fadc / bpm.monit_rate
        return fadc / bpm.facq_rate

    def mturn_config_acquisition(
            self, nr_points_after: int, nr_points_before=0,
            acq_rate='FAcq', repeat=True, external=True) -> int:
=======
        elif acq_rate.lower().startswith('monit1'):
            return fadc / bpm.monit1_rate
        return fadc / bpm.monit_rate

    def mturn_config_acquisition(
            self, nr_points_after: int, nr_points_before=0,
            acq_rate='Monit1', repeat=True, external=True) -> int:
>>>>>>> 2eed0d88
        """Configure acquisition for BPMs.

        Args:
            nr_points_after (int): number of points after trigger.
            nr_points_before (int): number of points after trigger.
                Defaults to 0.
            acq_rate (str, optional): Acquisition rate ('TbT', 'FOFB',
                'FAcq'). Defaults to 'FAcq'.
            repeat (bool, optional): Whether or not acquisition should be
                repetitive. Defaults to True.
            external (bool, optional): Whether or not external trigger should
                be used. Defaults to True.

        Returns:
            int: code describing what happened:
                =0: BPMs are ready.
                <0: Index of the first BPM which did not stop last acq. plus 1.
                >0: Index of the first BPM which is not ready for acq. plus 1.

        """
        if acq_rate.lower().startswith('facq'):
            acq_rate = self._csbpm.AcqChan.FAcq
        elif acq_rate.lower().startswith('fofb'):
            acq_rate = self._csbpm.AcqChan.FOFB
        elif acq_rate.lower().startswith('tbt'):
            acq_rate = self._csbpm.AcqChan.TbT
        else:
            raise ValueError(acq_rate + ' is not a valid acquisition rate.')

        if repeat:
            repeat = self._csbpm.AcqRepeat.Repetitive
        else:
            repeat = self._csbpm.AcqRepeat.Normal

        if external:
            trig = self._csbpm.AcqTrigTyp.External
        else:
            trig = self._csbpm.AcqTrigTyp.Now

        ret = self.cmd_mturn_acq_abort()
        if ret > 0:
            return -ret

        for bpm in self._devices:
            bpm.acq_repeat = repeat
            bpm.acq_channel = acq_rate
            bpm.acq_trigger = trig
            bpm.acq_nrsamples_pre = nr_points_before
            bpm.acq_nrsamples_post = nr_points_after

        return self.cmd_mturn_acq_start()

    def cmd_mturn_acq_abort(self, wait=True, timeout=10) -> int:
        """Abort BPMs acquistion.

        Args:
            wait (bool, optional): whether or not to wait BPMs get ready.
                Defaults to True.
            timeout (int, optional): Time to wait. Defaults to 10.

        Returns:
            int: code describing what happened:
                =0: BPMs are ready.
<<<<<<< HEAD
                >0: Index of the first BPM which did not updated plus 1.
=======
                >0: Index of the first BPM which did not update plus 1.
>>>>>>> 2eed0d88

        """
        for bpm in self._devices:
            bpm.acq_ctrl = self._csbpm.AcqEvents.Abort

        if wait:
            return self.wait_acquisition_finish(timeout=timeout)
        return 0

    def wait_acquisition_finish(self, timeout=10) -> int:
        """Wait for all BPMs to be ready for acquisition.

        Args:
            timeout (int, optional): Time to wait. Defaults to 10.

        Returns:
            int: code describing what happened:
                =0: BPMs are ready.
<<<<<<< HEAD
                >0: Index of the first BPM which did not updated plus 1.
=======
                >0: Index of the first BPM which did not update plus 1.
>>>>>>> 2eed0d88

        """
        for i, bpm in enumerate(self._devices):
            t0_ = _time.time()
            if not bpm.wait_acq_finish(timeout):
                return i + 1
            timeout -= _time.time() - t0_
        return 0

    def cmd_mturn_acq_start(self, wait=True, timeout=10) -> int:
        """Start BPMs acquisition.

        Args:
            wait (bool, optional): whether or not to wait BPMs get ready.
                Defaults to True.
            timeout (int, optional): Time to wait. Defaults to 10.

        Returns:
            int: code describing what happened:
                =0: BPMs are ready.
<<<<<<< HEAD
                >0: Index of the first BPM which did not updated plus 1.
=======
                >0: Index of the first BPM which did not update plus 1.
>>>>>>> 2eed0d88

        """
        for bpm in self._devices:
            bpm.acq_ctrl = self._csbpm.AcqEvents.Start
        if wait:
            return self.wait_acquisition_start(timeout=timeout)
        return 0

    def wait_acquisition_start(self, timeout=10) -> bool:
        """Wait for all BPMs to be ready for acquisition.

        Args:
            timeout (int, optional): Time to wait. Defaults to 10.

        Returns:
            int: code describing what happened:
                =0: BPMs are ready.
<<<<<<< HEAD
                >0: Index of the first BPM which did not updated plus 1.
=======
                >0: Index of the first BPM which did not update plus 1.
>>>>>>> 2eed0d88

        """
        for i, bpm in enumerate(self._devices):
            t0_ = _time.time()
            if not bpm.wait_acq_start(timeout):
                return i + 1
            timeout -= _time.time() - t0_
        return 0

    def set_switching_mode(self, mode='direct'):
        """Set switching mode of BPMS.

        Args:
            mode ((str, int), optional): Desired mode, must be in
                {'direct', 'switching', 1, 3}. Defaults to 'direct'.

        Raises:
            ValueError: When mode is not in {'direct', 'switching', 1, 3}.

        """
        if mode not in ('direct', 'switching', 1, 3):
            raise ValueError('Value must be in ("direct", "switching", 1, 3).')

        for bpm in self._devices:
            bpm.switching_mode = mode

    def mturn_update_initial_orbit(self, consider_sum=False):
        """Call this method before acquisition to get orbit for comparison."""
        self._initial_orbs = self.get_mturn_orbit(return_sum=consider_sum)

    def mturn_wait_update_orbit(self, timeout=10, consider_sum=False) -> int:
        """Call this method after acquisition to check if orbit was updated.

        For this method to work it is necessary to call
            mturn_update_initial_orbit
        before the acquisition starts, so that a reference for comparison is
        created.

        Args:
            timeout (int, optional): Waiting timeout. Defaults to 10.
            consider_sum (bool, optional): Whether to also wait for sum signal
                to be updated. Defaults to False.

        Returns:
            int: code describing what happened:
                -4: unknown error;
                -3: initial orbit was not acquired before acquisition;
                -2: TypeError ocurred (maybe because some of them are None);
                -1: Orbits have different sizes;
                =0: Orbit updated.
<<<<<<< HEAD
                >0: Index of the first BPM which did not updated plus 1.
=======
                >0: Index of the first BPM which did not update plus 1.
>>>>>>> 2eed0d88

        """
        orbs0, self._initial_orbs = self._initial_orbs, None
        if orbs0 is None:
            return -3
        while timeout > 0:
            t00 = _time.time()
            orbs = self.get_mturn_orbit(return_sum=consider_sum)
            typ = False
            try:
                sizes = [
                    min(o.shape[0], o0.shape[0]) for o, o0 in zip(orbs, orbs0)]
                continue_ = max(sizes) != min(sizes)
                errs = _np.any([
                    _np.all(_np.isclose(o[:s], o0[:s]), axis=0)
                    for o, o0, s in zip(orbs, orbs0, sizes)], axis=0)
                continue_ |= _np.any(errs)
            except TypeError:
                typ = True
                continue_ = True
            if not continue_:
                return 0
            _time.sleep(0.1)
            timeout -= _time.time() - t00

        if typ:
            return -1
        elif max(sizes) != min(sizes):
            return -2
        elif _np.any(errs):
            return int(errs.nonzero()[0][0])+1
        return -4

    def mturn_wait_update(self, timeout=10, consider_sum=False) -> int:
        """Combine wait_acquistion_finish and mturn_wait_update_orbit.

        Args:
            timeout (int, optional): Waiting timeout. Defaults to 10.
            consider_sum (bool, optional): Whether to also wait for sum signal
                to be updated. Defaults to False.

        Returns:
            int: code describing what happened:
                -4: unknown error;
                -3: initial orbit was not acquired before acquisition;
                -2: TypeError ocurred (maybe because some of them are None);
                -1: Orbits have different sizes;
                =0: Orbit updated.
<<<<<<< HEAD
                >0: Index of the first BPM which did not updated plus 1.
=======
                >0: Index of the first BPM which did not update plus 1.
>>>>>>> 2eed0d88

        """
        t00 = _time.time()
        ret = self.wait_acquisition_finish(timeout)
        if ret > 0:
            return ret
        timeout -= _time.time() - t00

        return self.mturn_wait_update_orbit(timeout, consider_sum=consider_sum)


class BPMLogicalTrigger(_ProptyDevice):
    """BPM Logical Trigger device."""

    _properties = (
        'RcvSrc-Sel', 'RcvSrc-Sts',
        'RcvInSel-SP', 'RcvInSel-RB',
        'TrnSrc-Sel', 'TrnSrc-Sts',
        'TrnOutSel-SP', 'TrnOutSel-RB',
    )

    def __init__(self, bpmname, index):
        """Init."""
        if not _BPMSearch.is_valid_devname(bpmname):
            raise NotImplementedError(bpmname)
        if not 0 <= int(index) <= 23:
            raise NotImplementedError(index)
        super().__init__(
            bpmname, 'TRIGGER'+str(index),
            properties=BPMLogicalTrigger._properties)

    @property
    def receiver_source(self):
        """Receiver source."""
        return self['RcvSrc-Sts']

    @receiver_source.setter
    def receiver_source(self, value):
        self['RcvSrc-Sel'] = value

    @property
    def receiver_in_sel(self):
        """Receiver in selection."""
        return self['RcvInSel-RB']

    @receiver_in_sel.setter
    def receiver_in_sel(self, value):
        self['RcvInSel-SP'] = value

    @property
    def transmitter_source(self):
        """Transmitter source."""
        return self['TrnSrc-Sts']

    @transmitter_source.setter
    def transmitter_source(self, value):
        self['TrnSrc-Sel'] = value

    @property
    def transmitter_out_sel(self):
        """Transmitter out selection."""
        return self['TrnOutSel-RB']

    @transmitter_out_sel.setter
    def transmitter_out_sel(self, value):
        self['TrnOutSel-SP'] = value<|MERGE_RESOLUTION|>--- conflicted
+++ resolved
@@ -179,11 +179,7 @@
     @property
     def tbt_rate(self):
         """Divisor or TbT in relation to ADC."""
-<<<<<<< HEAD
         return self['INFOTbTRate-RB']
-=======
-        return self['INFOTBTRate-RB']
->>>>>>> 2eed0d88
 
     @property
     def tbt_period(self):
@@ -982,12 +978,7 @@
             return orbx, orby
         return orbx, orby, _np.array(possum).T
 
-<<<<<<< HEAD
     def get_sampling_frequency(self, rf_freq: float, acq_rate='FAcq') -> float:
-=======
-    def get_sampling_frequency(
-            self, rf_freq: float, acq_rate='Monit1') -> float:
->>>>>>> 2eed0d88
         """Return the sampling frequency of the acquisition.
 
         Args:
@@ -1004,7 +995,6 @@
             return fadc / bpm.tbt_rate
         elif acq_rate.lower().startswith('fofb'):
             return fadc / bpm.fofb_rate
-<<<<<<< HEAD
         elif acq_rate.lower().startswith('monit'):
             return fadc / bpm.monit_rate
         return fadc / bpm.facq_rate
@@ -1012,15 +1002,6 @@
     def mturn_config_acquisition(
             self, nr_points_after: int, nr_points_before=0,
             acq_rate='FAcq', repeat=True, external=True) -> int:
-=======
-        elif acq_rate.lower().startswith('monit1'):
-            return fadc / bpm.monit1_rate
-        return fadc / bpm.monit_rate
-
-    def mturn_config_acquisition(
-            self, nr_points_after: int, nr_points_before=0,
-            acq_rate='Monit1', repeat=True, external=True) -> int:
->>>>>>> 2eed0d88
         """Configure acquisition for BPMs.
 
         Args:
@@ -1084,11 +1065,7 @@
         Returns:
             int: code describing what happened:
                 =0: BPMs are ready.
-<<<<<<< HEAD
-                >0: Index of the first BPM which did not updated plus 1.
-=======
                 >0: Index of the first BPM which did not update plus 1.
->>>>>>> 2eed0d88
 
         """
         for bpm in self._devices:
@@ -1107,11 +1084,7 @@
         Returns:
             int: code describing what happened:
                 =0: BPMs are ready.
-<<<<<<< HEAD
-                >0: Index of the first BPM which did not updated plus 1.
-=======
                 >0: Index of the first BPM which did not update plus 1.
->>>>>>> 2eed0d88
 
         """
         for i, bpm in enumerate(self._devices):
@@ -1132,11 +1105,7 @@
         Returns:
             int: code describing what happened:
                 =0: BPMs are ready.
-<<<<<<< HEAD
-                >0: Index of the first BPM which did not updated plus 1.
-=======
                 >0: Index of the first BPM which did not update plus 1.
->>>>>>> 2eed0d88
 
         """
         for bpm in self._devices:
@@ -1154,11 +1123,7 @@
         Returns:
             int: code describing what happened:
                 =0: BPMs are ready.
-<<<<<<< HEAD
-                >0: Index of the first BPM which did not updated plus 1.
-=======
                 >0: Index of the first BPM which did not update plus 1.
->>>>>>> 2eed0d88
 
         """
         for i, bpm in enumerate(self._devices):
@@ -1209,11 +1174,7 @@
                 -2: TypeError ocurred (maybe because some of them are None);
                 -1: Orbits have different sizes;
                 =0: Orbit updated.
-<<<<<<< HEAD
-                >0: Index of the first BPM which did not updated plus 1.
-=======
                 >0: Index of the first BPM which did not update plus 1.
->>>>>>> 2eed0d88
 
         """
         orbs0, self._initial_orbs = self._initial_orbs, None
@@ -1262,11 +1223,7 @@
                 -2: TypeError ocurred (maybe because some of them are None);
                 -1: Orbits have different sizes;
                 =0: Orbit updated.
-<<<<<<< HEAD
-                >0: Index of the first BPM which did not updated plus 1.
-=======
                 >0: Index of the first BPM which did not update plus 1.
->>>>>>> 2eed0d88
 
         """
         t00 = _time.time()
