"""."""

import time as _time

import numpy as _np

from mathphys.functions import get_namedtuple as _get_namedtuple

from ..namesys import SiriusPVName as _PVName

from .device import Device as _Device, Devices as _Devices, \
    ProptyDevice as _ProptyDevice
from .dcct import DCCT
from .rf import RFCav


class BunchbyBunch(_Devices):
    """BunchbyBunch Device."""

    _devices = {
        'H': 'SI-Glob:DI-BbBProc-H',
        'V': 'SI-Glob:DI-BbBProc-V',
        'L': 'SI-Glob:DI-BbBProc-L'}
    DEVICES = _get_namedtuple('Devices', *zip(*_devices.items()))

    def __init__(self, devname):
        """."""
        devname = BunchbyBunch.process_device_name(devname)
        self.dcct = DCCT(DCCT.DEVICES.SI_13C4)
        self.rfcav = RFCav(RFCav.DEVICES.SI)
        self.info = SystemInfo(devname)
        self.timing = Timing(devname)
        self.sram = Acquisition(devname, acqtype='SRAM')
        self.bram = Acquisition(devname, acqtype='BRAM')
        self.single_bunch = SingleBunch(devname)
        self.phase_track = PhaseTracking(devname)
        self.coeffs = Coefficients(devname)
        self.feedback = Feedback(devname)
        self.drive0 = Drive(devname, drive_num=0)
        self.drive1 = Drive(devname, drive_num=1)
        self.drive2 = Drive(devname, drive_num=2)
        self.bunch_clean = BunchClean(devname)
        self.fbe = FrontBackEnd()
        devs = [
            self.info, self.timing, self.sram, self.bram, self.coeffs,
            self.feedback, self.drive0, self.drive1, self.drive2,
            self.bunch_clean, self.fbe, self.dcct,
            self.rfcav, self.single_bunch, self.phase_track]

        if devname.endswith('-L'):
            self.pwr_amp1 = PwrAmpL(devname, num=0)
            self.pwr_amp2 = PwrAmpL(devname, num=1)
            devs.append(self.pwr_amp1)
            devs.append(self.pwr_amp2)
        else:
            self.pwr_amp = PwrAmpT(devname)
            devs.append(self.pwr_amp)

        super().__init__(devname, devices=devs)

    @staticmethod
    def process_device_name(devname):
        """Check whether device exist."""
        if devname in BunchbyBunch.DEVICES:
            devname = devname
        elif devname in BunchbyBunch.DEVICES._fields:
            devname = BunchbyBunch.DEVICES[
                BunchbyBunch.DEVICES._fields.index(devname)]
        else:
            raise NotImplementedError(devname)
        return _PVName(devname)

    def sweep_phase_shifter(self, values, wait=2, mon_type='mean'):
        """Sweep Servo Phase for each `value` in `values`."""
        mon_values = []
        ctrl, mon = 'FBE Out Phase', 'SRAM Mean'
        print(f'Idx: {ctrl:15s} {mon:15s}')

        if self.devname.endswith('L'):
            propty = 'FBELT_SERVO_SETPT'
        elif self.devname.endswith('H'):
            propty = 'FBELT_X_PHASE_SETPT'
        else:
            propty = 'FBELT_Y_PHASE_SETPT'

        init_val = self.fbe[propty]
        for i, val in enumerate(values):
            self.fbe[propty] = val
            self.fbe._wait(propty, val)
            _time.sleep(wait)
            if mon_type.lower() in 'mean':
                mon_val = self.sram.data_mean
            else:
                mon_val = self.sram.spec_marker1_mag
            mon_values.append(mon_val)
            print(f'{i:03d}: {val:15.6f} {_np.mean(mon_val):15.6f}')
        self.fbe[propty] = init_val
        return _np.array(mon_values)

    def sweep_adc_delay(self, values, wait=2, mon_type='mean'):
        """Sweep ADC Delay for each `value` in `values`."""
        mon_values = []
        ctrl, mon = 'ADC Delay', 'SRAM Mean'
        print(f'Idx: {ctrl:15s} {mon:15s}')

        init_val = self.timing.adc_delay
        for i, val in enumerate(values):
            self.timing.adc_delay = val
            self.timing._wait('TADC', val)
            _time.sleep(wait)
            if mon_type.lower() in 'mean':
                mon_val = self.sram.data_mean
            else:
                mon_val = self.sram.spec_marker1_mag
            mon_values.append(mon_val)
            print(f'{i:03d}: {val:15.6f} {_np.mean(mon_val):15.6f}')
        self.timing.adc_delay = init_val
        return _np.array(mon_values)

    def sweep_backend_phase(self, values, wait=2, mon_type='peak'):
        """Sweep Backend Phase for each `value` in `values`."""
        mon_values = []
        ctrl, mon = 'Backend Phase', 'Peak magnitude'
        print(f'Idx: {ctrl:15s} {mon:15s}')

        init_val = self.fbe.be_phase
        for i, val in enumerate(values):
            self.fbe.be_phase = val
            self.fbe._wait('FBE_BE_PHASE', val)
            _time.sleep(wait)
            if mon_type.lower() in 'peak':
                mon_val = self.sram.spec_marker1_mag
            else:
                mon_val = self.sram.data_rms
            mon_values.append(mon_val)
            print(f'{i:03d}: {val:15.6f} {_np.mean(mon_val):15.6f}')
        self.fbe.be_phase = init_val
        return _np.array(mon_values)

    def sweep_dac_delay(self, values, wait=2, mon_type='peak'):
        """Sweep DAC Delay for each `value` in `values`."""
        mon_values = []
        ctrl, mon = 'DAC Delay', 'Peak Magnitude'
        print(f'Idx: {ctrl:15s} {mon:15s}')

        init_val = self.timing.dac_delay
        for i, val in enumerate(values):
            self.timing.dac_delay = val
            self.timing._wait('TDAC', val)
            _time.sleep(wait)
            if mon_type.lower() in 'peak':
                mon_val = self.sram.spec_marker1_mag
            else:
                mon_val = self.sram.data_rms
            mon_values.append(mon_val)
            print(f'{i:03d}: {val:15.6f} {_np.mean(mon_val):15.6f}')
        self.timing.dac_delay = init_val
        return _np.array(mon_values)

    def sweep_feedback_phase(self, values, wait=2, mon_type='peak'):
        """Sweep Feedback Phase for each `value` in `values`."""
        mon_values = []
        ctrl, mon = 'Coeff. Phase', 'Peak Magnitude'
        print(f'Idx: {ctrl:15s} {mon:15s}')

        init_val = self.coeffs.edit_phase
        for i, val in enumerate(values):
            self.coeffs.edit_phase = val
            self.coeffs.cmd_edit_apply()
            _time.sleep(wait)
            if mon_type.lower() in 'peak':
                mon_val = self.sram.spec_marker1_mag
            else:
                mon_val = self.sram.data_rms
            mon_values.append(mon_val)
            print(f'{i:03d}: {val:15.6f} {_np.mean(mon_val):15.6f}')
        self.coeffs.edit_phase = init_val
        self.coeffs.cmd_edit_apply()
        return _np.array(mon_values)

    def sweep_rf_phase(self, values, wait=2, mon_type='mean'):
        """Sweep RF Phase for each `value` in `values`."""
        mon_values = []
        ctrl, mon = 'RF Phase', 'SRAM Mean'
        print(f'Idx: {ctrl:15s} {mon:15s}')

        llrf = self.rfcav.dev_llrf
        init_val = llrf.phase
        for i, val in enumerate(values):
            self.rfcav.set_phase(val)
            _time.sleep(wait)
            if mon_type.lower() in 'mean':
                mon_val = self.sram.data_mean
            else:
                mon_val = self.sram.spec_marker1_mag
            mon_values.append(mon_val)
            print(f'{i:03d}: {val:15.6f} {_np.mean(mon_val):15.6f}')
        llrf.value = init_val
        return _np.array(mon_values)


class SystemInfo(_Device):
    """."""

    DEF_TIMEOUT = 10  # [s]

    _properties = (
        'ERRSUM', 'CLKMISS', 'CLKMISS_COUNT', 'PLL_UNLOCK',
        'PLL_UNLOCK_COUNT', 'DCM_UNLOCK', 'DCM_UNLOCK_COUNT', 'ADC_OVR',
        'ADC_OVR_COUNT', 'SAT', 'SAT_COUNT', 'FID_ERR', 'FID_ERR_COUNT',
        'RST_COUNT', 'CNTRST', 'RF_FREQ', 'FREV', 'HARM_NUM', 'REVISION',
        'GW_TYPE', 'IP_ADDR')

    def __init__(self, devname):
        """."""
        devname = BunchbyBunch.process_device_name(devname)

        # call base class constructor
        super().__init__(devname, properties=SystemInfo._properties)

    @property
    def status(self):
        """."""
        return self['ERRSUM']

    @property
    def clock_miss(self):
        """."""
        return self['CLKMISS']

    @property
    def clock_miss_count(self):
        """."""
        return self['CLKMISS_COUNT']

    @property
    def pll_unlock(self):
        """."""
        return self['PLL_UNLOCK']

    @property
    def pll_unlock_count(self):
        """."""
        return self['PLL_UNLOCK_COUNT']

    @property
    def dcm_unlock(self):
        """."""
        return self['DCM_UNLOCK']

    @property
    def dcm_unlock_count(self):
        """."""
        return self['DCM_UNLOCK_COUNT']

    @property
    def adc_overrange(self):
        """."""
        return self['ADC_OVR']

    @property
    def adc_overrange_count(self):
        """."""
        return self['ADC_OVR_COUNT']

    @property
    def output_saturated(self):
        """."""
        return self['SAT']

    @property
    def output_saturated_count(self):
        """."""
        return self['SAT_COUNT']

    @property
    def fiducial_error(self):
        """."""
        return self['FID_ERR']

    @property
    def fiducial_error_count(self):
        """."""
        return self['FID_ERR_COUNT']

    @property
    def time_since_last_reset(self):
        """."""
        return self['RST_COUNT']

    def cmd_reset_counts(self, timeout=DEF_TIMEOUT):
        """."""
        self['CNTRST'] = 1
        if not self._wait('CNTRST', 1, timeout/2):
            return False
        _time.sleep(0.2)
        self['CNTRST'] = 0
        return self._wait('CNTRST', 0, timeout/2)

    @property
    def rf_freq_nom(self):
        """."""
        return self['RF_FREQ'] * 1e6

    @property
    def revolution_freq_nom(self):
        """."""
        return self['FREV'] * 1e6

    @property
    def harmonic_number(self):
        """."""
        return self['HARM_NUM']

    @property
    def gateway_revision(self):
        """."""
        return self['REVISION']

    @property
    def gateway_type(self):
        """."""
        return self['GW_TYPE']

    @property
    def ip_address(self):
        """."""
        return self['IP_ADDR']


class Timing(_Device):
    """."""

    DEF_TIMEOUT = 10  # [s]

    _properties = (
        'TADC', 'TDAC', 'DELAY', 'OFF_FIDS', 'FID_DELAY', 'CLKRST',
        'FREQ_CNT_CH0', 'FREQ_CNT_CH1', 'FREQ_CNT_CH2', 'FREQ_CNT_CH3',
        'FREQ_CNT_CH4',
        'ECLDEL0', 'ECLDEL1', 'ECLDEL2', 'ECLDEL3',
        'ECLDEL0_SUBWR', 'ECLDEL1_SUBWR', 'ECLDEL2_SUBWR', 'ECLDEL3_SUBWR',
        )

    def __init__(self, devname):
        """."""
        devname = BunchbyBunch.process_device_name(devname)

        # call base class constructor
        super().__init__(devname, properties=Timing._properties)

    @property
    def adc_delay(self):
        """."""
        return self['TADC']

    @adc_delay.setter
    def adc_delay(self, value):
        self['TADC'] = value

    @property
    def dac_delay(self):
        """."""
        return self['TDAC']

    @dac_delay.setter
    def dac_delay(self, value):
        self['TDAC'] = value

    @property
    def output_delay(self):
        """."""
        return self['DELAY']

    @output_delay.setter
    def output_delay(self, value):
        self['DELAY'] = value

    @property
    def fiducial_offset(self):
        """."""
        return self['OFF_FIDS']

    @fiducial_offset.setter
    def fiducial_offset(self, value):
        self['OFF_FIDS'] = int(value)

    @property
    def fiducial_delay(self):
        """."""
        return self['FID_DELAY']

    @fiducial_delay.setter
    def fiducial_delay(self, value):
        self['FID_DELAY'] = value

    def cmd_reset_clock(self, timeout=DEF_TIMEOUT):
        """."""
        self['CLKRST'] = 1
        if not self._wait('CLKRST', 1, timeout/2):
            return False
        _time.sleep(0.2)
        self['CLKRST'] = 0
        return self._wait('CLKRST', 0, timeout/2)

    @property
    def adc_clock(self):
        """."""
        return self['ECLDEL0']

    @adc_clock.setter
    def adc_clock(self, value):
        self['ECLDEL0'] = int(value)

    @property
    def fiducial_clock(self):
        """."""
        return self['ECLDEL1']

    @fiducial_clock.setter
    def fiducial_clock(self, value):
        self['ECLDEL1'] = int(value)

    @property
    def fiducial(self):
        """."""
        return self['ECLDEL2']

    @fiducial.setter
    def fiducial(self, value):
        self['ECLDEL2'] = int(value)

    @property
    def dac_clock(self):
        """."""
        return self['ECLDEL3']

    @dac_clock.setter
    def dac_clock(self, value):
        self['ECLDEL3'] = int(value)

    @property
    def adc_clock_ok(self):
        """."""
        return self['ECLDEL0_SUBWR']

    @property
    def fiducial_clock_ok(self):
        """."""
        return self['ECLDEL1_SUBWR']

    @property
    def fiducial_ok(self):
        """."""
        return self['ECLDEL2_SUBWR']

    @property
    def dac_clock_ok(self):
        """."""
        return self['ECLDEL3_SUBWR']

    @property
    def freq_input_clock(self):
        """."""
        return self['FREQ_CNT_CH0']

    @property
    def freq_rf_over_2(self):
        """."""
        return self['FREQ_CNT_CH1']

    @property
    def freq_rf_over_3(self):
        """."""
        return self['FREQ_CNT_CH2']

    @property
    def freq_dac_clock(self):
        """."""
        return self['FREQ_CNT_CH3']

    @property
    def freq_rf_over_4(self):
        """."""
        return self['FREQ_CNT_CH4']


class Coefficients(_Device):
    """."""

    _properties = (
        'CSET0', 'CSET1', 'CSET2', 'CSET3', 'COEFF',
        'DESC_CSET0', 'DESC_CSET1', 'DESC_CSET2', 'DESC_CSET3', 'DESC_COEFF',
        'CVERIFY.C', 'CVERIFY.D', 'CVERIFY.G', 'CVERIFY.H',
        'LDSET', 'BO_CVERIFY', 'BO_CPCOEFF',
        'FLT_GAIN', 'FLT_FREQ', 'FLT_PHASE', 'FLT_TAPS',
        'FTF_MAG', 'FTF_PHASE', 'FTF_FREQ',
        'FTF_TUNE', 'FTF_GTUNE', 'FTF_PTUNE',
        )

    DEF_TIMEOUT = 10  # [s]
    OFF, ON = 0, 1
    FPGA_BITS = 2**15

    def __init__(self, devname):
        """."""
        devname = BunchbyBunch.process_device_name(devname)

        # call base class constructor
        super().__init__(devname, properties=Coefficients._properties)

    @property
    def set0(self):
        """."""
        return self['CSET0']/self.FPGA_BITS

    @set0.setter
    def set0(self, value):
        self['CSET0'] = _np.array(value) * self.FPGA_BITS

    @property
    def set1(self):
        """."""
        return self['CSET1'] / self.FPGA_BITS

    @set1.setter
    def set1(self, value):
        self['CSET1'] = _np.array(value) * self.FPGA_BITS

    @property
    def set2(self):
        """."""
        return self['CSET2'] / self.FPGA_BITS

    @set2.setter
    def set2(self, value):
        self['CSET2'] = _np.array(value) * self.FPGA_BITS

    @property
    def set3(self):
        """."""
        return self['CSET3'] / self.FPGA_BITS

    @set3.setter
    def set3(self, value):
        self['CSET3'] = _np.array(value) * self.FPGA_BITS

    @property
    def set0_desc(self):
        """."""
        return self['DESC_CSET0']

    @property
    def set1_desc(self):
        """."""
        return self['DESC_CSET1']

    @property
    def set2_desc(self):
        """."""
        return self['DESC_CSET2']

    @property
    def set3_desc(self):
        """."""
        return self['DESC_CSET3']

    @property
    def set0_status(self):
        """."""
        return self['CVERIFY.C']

    @property
    def set1_status(self):
        """."""
        return self['CVERIFY.D']

    @property
    def set2_status(self):
        """."""
        return self['CVERIFY.G']

    @property
    def set3_status(self):
        """."""
        return self['CVERIFY.H']

    @property
    def edit_choose_set(self):
        """."""
        return self['LDSET']

    @edit_choose_set.setter
    def edit_choose_set(self, value):
        """."""
        self['LDSET'] = value

    @property
    def edit_set(self):
        """."""
        return self['COEFF'] / self.FPGA_BITS

    @edit_set.setter
    def edit_set(self, value):
        """."""
        self['COEFF'] = _np.array(value) * self.FPGA_BITS

    @property
    def edit_set_desc(self):
        """."""
        return self['DESC_COEFF']

    @property
    def edit_set_status(self):
        """."""
        return self['BO_CVERIFY']

    @property
    def edit_ftf_magnitude(self):
        """."""
        return self['FTF_MAG']

    @property
    def edit_ftf_phase(self):
        """."""
        return self['FTF_PHASE']

    @property
    def edit_ftf_freq(self):
        """."""
        return self['FTF_FREQ']

    @property
    def edit_marker_freq(self):
        """."""
        return self['FTF_TUNE']

    @property
    def edit_marker_mag(self):
        """."""
        return self['FTF_GTUNE'][0]

    @property
    def edit_marker_phase(self):
        """."""
        return self['FTF_PTUNE'][0]

    @property
    def edit_gain(self):
        """."""
        return self['FLT_GAIN']

    @edit_gain.setter
    def edit_gain(self, value):
        """."""
        self['FLT_GAIN'] = value

    @property
    def edit_freq(self):
        """."""
        return self['FLT_FREQ']

    @edit_freq.setter
    def edit_freq(self, value):
        """."""
        self['FLT_FREQ'] = value

    @property
    def edit_phase(self):
        """."""
        return self['FLT_PHASE']

    @edit_phase.setter
    def edit_phase(self, value):
        """."""
        self['FLT_PHASE'] = value

    @property
    def edit_nrpoints(self):
        """."""
        return self['FLT_TAPS']

    @edit_nrpoints.setter
    def edit_nrpoints(self, value):
        """."""
        self['FLT_TAPS'] = value

    def cmd_edit_apply(self, timeout=DEF_TIMEOUT):
        """."""
        self['BO_CPCOEFF'] = 1
        return self._wait('BO_CPCOEFF', 1, timeout)

    def cmd_edit_verify(self, timeout=DEF_TIMEOUT):
        """."""
        self['BO_CVERIFY'] = 1
        return self._wait('BO_CVERIFY', 1, timeout)


class Acquisition(_ProptyDevice):
    """."""

    ACQTYPE = _get_namedtuple('Devices', ('SRAM', 'BRAM'))

    _properties = (
        'GDTIME', 'HOLDTIME', 'POSTTIME', 'ACQTIME',
        'REC_DS', 'POSTSEL', 'ACQ_EN', 'ACQ_SINGLE', 'SP_AVG',
        'HWTEN', 'TRIG_IN_SEL', 'ARM', 'ARM_MON', 'BR_ARM',
        'DUMP', 'RAW_SAMPLES', 'RAW', 'ACQ_TURNS', 'POST_TURNS',
        'MEAN', 'RMS', 'XSC', 'SPEC', 'MAXRMS', 'TSC', 'FREQ',
        'ACQ_MASK', 'ACQ_PATTERN',
        'SP_LOW1', 'SP_HIGH1', 'SP_SEARCH1',
        'SP_LOW2', 'SP_HIGH2', 'SP_SEARCH2',
        'PEAKFREQ1', 'PEAK1', 'PEAKTUNE1',
        'PEAKFREQ2', 'PEAK2', 'PEAKTUNE2',
        'MD_ENABLE', 'MD_SMODE', 'MD_FTUNE', 'MD_FSPAN', 'MD_MSEL',
        'MD_AVG', 'MD_SP_LOW', 'MD_SP_HIGH', 'MD_SP_SEARCH',
        'MD_MAXMODE', 'MD_MAXVAL', 'MD_PEAK', 'MD_PEAKFREQ', 'MD_PEAKTUNE',
        'MD_MODES', 'MD_SPEC',
        )

    DEF_TIMEOUT = 10  # [s]

    def __init__(self, devname, acqtype='BRAM'):
        """."""
        devname = BunchbyBunch.process_device_name(devname)
        acqtype = Acquisition.process_acquisition_type(acqtype)

        # call base class constructor
        super().__init__(
            devname, propty_prefix=acqtype+'_',
            properties=Acquisition._properties)

    # ########### Acquisition Config Properties ###########
    @property
    def acq_type(self):
        """."""
        return self['POSTSEL']

    @acq_type.setter
    def acq_type(self, value):
        self['POSTSEL'] = value

    @property
    def acq_enbl(self):
        """."""
        return self['ACQ_EN']

    @acq_enbl.setter
    def acq_enbl(self, value):
        self['ACQ_EN'] = value

    @property
    def acq_mode(self):
        """."""
        return self['ACQ_SINGLE']

    @acq_mode.setter
    def acq_mode(self, value):
        self['ACQ_SINGLE'] = value

    @property
    def growthtime(self):
        """."""
        return self['GDTIME']

    @growthtime.setter
    def growthtime(self, value):
        self['GDTIME'] = value

    @property
    def acqtime(self):
        """."""
        return self['ACQTIME']

    @acqtime.setter
    def acqtime(self, value):
        self['ACQTIME'] = value

    @property
    def holdtime(self):
        """."""
        return self['HOLDTIME']

    @holdtime.setter
    def holdtime(self, value):
        self['HOLDTIME'] = value

    @property
    def posttime(self):
        """."""
        return self['POSTTIME']

    @posttime.setter
    def posttime(self, value):
        self['POSTTIME'] = value

    @property
    def downsample(self):
        """."""
        return self['REC_DS']

    @downsample.setter
    def downsample(self, value):
        self['REC_DS'] = value

    @property
    def nr_averages(self):
        """."""
        return self['SP_AVG']

    @nr_averages.setter
    def nr_averages(self, value):
        self['SP_AVG'] = value

    # ########### Trigger Properties ###########
    @property
    def trigger_type(self):
        """."""
        return self['HWTEN']

    @trigger_type.setter
    def trigger_type(self, value):
        self['HWTEN'] = value

    @property
    def trigger_sel(self):
        """."""
        return self['TRIG_IN_SEL']

    @trigger_sel.setter
    def trigger_sel(self, value):
        self['TRIG_IN_SEL'] = value

    @property
    def trigger_armed(self):
        """."""
        return self['ARM_MON']

    @trigger_armed.setter
    def trigger_armed(self, value):
        self['ARM'] = value

    @property
    def trigger_rearm(self):
        """."""
        return self['BR_ARM']

    @trigger_rearm.setter
    def trigger_rearm(self, value):
        self['BR_ARM'] = value

    # ########### Data Properties ###########
    @property
    def data_size(self):
        """."""
        return self['RAW_SAMPLES']

    @data_size.setter
    def data_size(self, value):
        self['RAW_SAMPLES'] = value

    @property
    def data_raw(self):
        """."""
        data = self['RAW']
        size = self.data_size
        if size is not None:
            data = data[:size]
        return data

    @property
    def data_bunch_index(self):
        """."""
        return self['XSC']

    @property
    def data_mean(self):
        """."""
        return self['MEAN']

    @property
    def data_rms(self):
        """."""
        return self['RMS']

    @property
    def data_nrturns(self):
        """."""
        return self['ACQ_TURNS']

    @property
    def data_nrturns_posttriger(self):
        """."""
        return self['POST_TURNS']

    def cmd_data_acquire(self, timeout=DEF_TIMEOUT):
        """."""
        self.acq_enbl = 1
        return self._wait('ACQ_EN', 1, timeout=timeout)

    def cmd_data_dump(self, timeout=DEF_TIMEOUT):
        """."""
        self['DUMP'] = 1
        return self.wait_data_dump(timeout)

    def wait_data_dump(self, timeout=None):
        """."""
        timeout = timeout or Acquisition.DEF_TIMEOUT
        if not self._wait('DUMP', False, timeout=timeout):
            print('WARN: Timed out waiting data dump.')
            return False
        return True

    # ########### Spectrometer Properties ###########
    @property
    def spec_mag(self):
        """."""
        return self['SPEC']

    @property
    def spec_freq(self):
        """."""
        return self['FREQ']

    @property
    def spec_data(self):
        """."""
        return self['MAXRMS']

    @property
    def spec_time(self):
        """."""
        return self['TSC']

    @property
    def spec_mask(self):
        """."""
        return self['ACQ_MASK']

    @spec_mask.setter
    def spec_mask(self, value):
        self['ACQ_MASK'] = _np.array(value)

    @property
    def spec_mask_pattern(self):
        """."""
        return self['ACQ_PATTERN']

    @spec_mask_pattern.setter
    def spec_mask_pattern(self, value):
        self['ACQ_PATTERN'] = str(value)

    @property
    def spec_marker1_freq_min(self):
        """."""
        return self['SP_LOW1']

    @spec_marker1_freq_min.setter
    def spec_marker1_freq_min(self, value):
        self['SP_LOW1'] = value

    @property
    def spec_marker1_freq_max(self):
        """."""
        return self['SP_HIGH1']

    @spec_marker1_freq_max.setter
    def spec_marker1_freq_max(self, value):
        self['SP_HIGH1'] = value

    @property
    def spec_marker1_search_mode(self):
        """."""
        return self['SP_SEARCH1']

    @spec_marker1_search_mode.setter
    def spec_marker1_search_mode(self, value):
        self['SP_SEARCH1'] = value

    @property
    def spec_marker1_freq(self):
        """."""
        return self['PEAKFREQ1']

    @property
    def spec_marker1_tune(self):
        """."""
        return self['PEAKTUNE1']

    @property
    def spec_marker1_mag(self):
        """."""
        return self['PEAK1']

    @property
    def spec_marker2_freq_min(self):
        """."""
        return self['SP_LOW2']

    @spec_marker2_freq_min.setter
    def spec_marker2_freq_min(self, value):
        self['SP_LOW2'] = value

    @property
    def spec_marker2_freq_max(self):
        """."""
        return self['SP_HIGH2']

    @spec_marker2_freq_max.setter
    def spec_marker2_freq_max(self, value):
        self['SP_HIGH2'] = value

    @property
    def spec_marker2_search_mode(self):
        """."""
        return self['SP_SEARCH2']

    @spec_marker2_search_mode.setter
    def spec_marker2_search_mode(self, value):
        self['SP_SEARCH2'] = value

    @property
    def spec_marker2_freq(self):
        """."""
        return self['PEAKFREQ2']

    @property
    def spec_marker2_tune(self):
        """."""
        return self['PEAKTUNE2']

    @property
    def spec_marker2_mag(self):
        """."""
        return self['PEAK2']

    @staticmethod
    def process_acquisition_type(acqtype):
        """."""
        if acqtype in Acquisition.ACQTYPE:
            acqtype = Acquisition.ACQTYPE._fields[acqtype]
        elif acqtype in Acquisition.ACQTYPE._fields:
            acqtype = acqtype
        else:
            raise NotImplementedError(acqtype)
        return acqtype

    # ############# Modal Analysis Properties #############
    @property
    def modal_acq_enbl(self):
        """."""
        return self['MD_ENABLE']

    @modal_acq_enbl.setter
    def modal_acq_enbl(self, value):
        self['MD_ENABLE'] = value

    @property
    def modal_acq_mode(self):
        """."""
        return self['MD_SMODE']

    @modal_acq_mode.setter
    def modal_acq_mode(self, value):
        self['MD_SMODE'] = value

    @property
    def modal_mode_selected(self):
        """."""
        return self['MD_MSEL']

    @modal_mode_selected.setter
    def modal_mode_selected(self, value):
        self['MD_MSEL'] = value

    @property
    def modal_nr_averages(self):
        """."""
        return self['MD_AVG']

    @modal_nr_averages.setter
    def modal_nr_averages(self, value):
        self['MD_AVG'] = value

    @property
    def modal_sideband_freq(self):
        """."""
        return self['MD_FTUNE']

    @modal_sideband_freq.setter
    def modal_sideband_freq(self, value):
        self['MD_FTUNE'] = value

    @property
    def modal_sideband_span(self):
        """."""
        return self['MD_FSPAN']

    @modal_sideband_span.setter
    def modal_sideband_span(self, value):
        self['MD_FSPAN'] = value

    @property
    def modal_marker_freq_min(self):
        """."""
        return self['MD_SP_LOW']

    @modal_marker_freq_min.setter
    def modal_marker_freq_min(self, value):
        self['MD_SP_LOW'] = value

    @property
    def modal_marker_freq_max(self):
        """."""
        return self['MD_SP_HIGH']

    @modal_marker_freq_max.setter
    def modal_marker_freq_max(self, value):
        self['MD_SP_HIGH'] = value

    @property
    def modal_marker_search_mode(self):
        """."""
        return self['MD_SP_SEARCH']

    @modal_marker_search_mode.setter
    def modal_marker_search_mode(self, value):
        self['MD_SP_SEARCH'] = value

    @property
    def modal_maximum_mode(self):
        """."""
        return self['MD_MAXMODE']

    @property
    def modal_maximum_value(self):
        """."""
        return self['MD_MAXVAL']

    @property
    def modal_marker_freq(self):
        """."""
        return self['MD_PEAKFREQ']

    @property
    def modal_marker_tune(self):
        """."""
        return self['MD_PEAKTUNE']

    @property
    def modal_marker_mag(self):
        """."""
        return self['MD_PEAK']

    @property
    def modal_modes_amp(self):
        """."""
        return self['MD_MODES']

    @property
    def modal_maximum_mode_spec(self):
        """."""
        return self['MD_SPEC']


class SingleBunch(_ProptyDevice):
    """."""

    _properties = (
        'ACQTIME', 'ACQ_SAMPLES', 'ACQ_EN', 'ACQ_SINGLE',
        'BUNCH_ID', 'RAW_BUNCH_ID',
        'EXTEN', 'TRIG_IN_SEL', 'ARM', 'ARM_MON', 'BR_ARM',
        'RAW_SAMPLES', 'TSC', 'RAW', 'FREQ', 'MAG', 'PHASE', 'TF_ENABLE',
        'NFFT', 'NOVERLAP', 'DEL_CAL', 'SP_AVG',
        'MEANVAL', 'RMSVAL', 'AMP_PP',
        'SP_LOW1', 'SP_HIGH1', 'PEAKFREQ1', 'PEAKTUNE1',
        'PEAK1', 'SP_SEARCH1', 'PHASE1',
        )

    DEF_TIMEOUT = 10  # [s]

    def __init__(self, devname):
        """."""
        devname = BunchbyBunch.process_device_name(devname)

        # call base class constructor
        super().__init__(
            devname, propty_prefix='SB_', properties=SingleBunch._properties)

    @property
    def acqtime(self):
        """."""
        return self['ACQTIME']

    @acqtime.setter
    def acqtime(self, value):
        self['ACQTIME'] = value

    @property
    def acq_enbl(self):
        """."""
        return self['ACQ_EN']

    @acq_enbl.setter
    def acq_enbl(self, value):
        self['ACQ_EN'] = value

    @property
    def acq_mode(self):
        """."""
        return self['ACQ_SINGLE']

    @acq_mode.setter
    def acq_mode(self, value):
        self['ACQ_SINGLE'] = value

    @property
    def bunch_id(self):
        """."""
        return self['RAW_BUNCH_ID']

    @bunch_id.setter
    def bunch_id(self, value):
        self['BUNCH_ID'] = value

    # ########### Trigger Properties ###########
    @property
    def trigger_type(self):
        """."""
        return self['EXTEN']

    @trigger_type.setter
    def trigger_type(self, value):
        self['EXTEN'] = value

    @property
    def trigger_sel(self):
        """."""
        return self['TRIG_IN_SEL']

    @trigger_sel.setter
    def trigger_sel(self, value):
        self['TRIG_IN_SEL'] = value

    @property
    def trigger_armed(self):
        """."""
        return self['ARM_MON']

    @trigger_armed.setter
    def trigger_armed(self, value):
        self['ARM'] = value

    @property
    def trigger_rearm(self):
        """."""
        return self['BR_ARM']

    @trigger_rearm.setter
    def trigger_rearm(self, value):
        self['BR_ARM'] = value

    # ########### Data Properties ###########
    @property
    def data_size(self):
        """."""
        return self['RAW_SAMPLES']

    @data_size.setter
    def data_size(self, value):
        self['RAW_SAMPLES'] = value

    @property
    def data_raw(self):
        """."""
        data = self['RAW']
        size = self.data_size
        if size is not None:
            data = data[:size]
        return data

    @property
    def data_time(self):
        """."""
        return self['TSC']

    ##
    @property
    def fft_size(self):
        """."""
        return self['NFFT']

    @fft_size.setter
    def fft_size(self, value):
        self['NFFT'] = value

    @property
    def fft_overlap(self):
        """."""
        return self['NOVERLAP']

    @fft_overlap.setter
    def fft_overlap(self, value):
        self['NOVERLAP'] = value

    @property
    def delay_calibration(self):
        """."""
        return self['DEL_CAL']

    @delay_calibration.setter
    def delay_calibration(self, value):
        self['DEL_CAL'] = value

    @property
    def nr_averages(self):
        """."""
        return self['SP_AVG']

    @nr_averages.setter
    def nr_averages(self, value):
        self['SP_AVG'] = value

    @property
    def transfer_function_enable(self):
        """."""
        return self['TF_ENABLE']

    @transfer_function_enable.setter
    def transfer_function_enable(self, value):
        self['TF_ENABLE'] = value

    @property
    def amplitude_mean(self):
        """."""
        return self['MEANVAL']

    @amplitude_mean.setter
    def amplitude_mean(self, value):
        self['MEANVAL'] = value

    @property
    def amplitude_rms(self):
        """."""
        return self['RMSVAL']

    @amplitude_rms.setter
    def amplitude_rms(self, value):
        self['RMSVAL'] = value

    @property
    def amplitude_pp(self):
        """."""
        return self['AMP_PP']

    @amplitude_pp.setter
    def amplitude_pp(self, value):
        self['AMP_PP'] = value

    @property
    def spec_mag(self):
        """."""
        return self['MAG']

    @property
    def spec_phase(self):
        """."""
        return self['PHASE']

    @property
    def spec_freq(self):
        """."""
        return self['FREQ']

    @property
    def spec_marker1_freq_min(self):
        """."""
        return self['SP_LOW1']

    @spec_marker1_freq_min.setter
    def spec_marker1_freq_min(self, value):
        self['SP_LOW1'] = value

    @property
    def spec_marker1_freq_max(self):
        """."""
        return self['SP_HIGH1']

    @spec_marker1_freq_max.setter
    def spec_marker1_freq_max(self, value):
        self['SP_HIGH1'] = value

    @property
    def spec_marker1_search_mode(self):
        """."""
        return self['SP_SEARCH1']

    @spec_marker1_search_mode.setter
    def spec_marker1_search_mode(self, value):
        self['SP_SEARCH1'] = value

    @property
    def spec_marker1_freq(self):
        """."""
        return self['PEAKFREQ1']

    @property
    def spec_marker1_freq(self):
        """."""
        return self['PEAKTUNE1']

    @property
    def spec_marker1_mag(self):
        """."""
        return self['PEAK1']

    @property
    def spec_marker1_phase(self):
        """."""
        return self['PHASE1']

    def cmd_enable_transfer_function(self, timeout=DEF_TIMEOUT):
<<<<<<< HEAD
        """."""
=======
        """Enable transfer function."""
>>>>>>> 87c4a058
        self.transfer_function_enable = 1
        return self._wait('TF_ENABLE', value=1, timeout=timeout)


class PhaseTracking(_Device):
    """."""

    _properties = (
        'PHTRK_GAIN', 'PHTRK_SETPT', 'PHTRK_RANGE', 'PHTRK_DECIM',
        'PHTRK_RATE', 'PHTRK_BANDWIDTH', 'PHTRK_LOOPCTRL',
        'PHTRK_MAG', 'PHTRK_TFGAIN', 'PHTRK_SHIFT', 'PHTRK_PHASE',
        'PHTRK_ERROR', 'PHTRK_FREQ0', 'PHTRK_TUNE',
        'DRIVE2_TRACK', 'PHTRK_MOD')

    DEF_TIMEOUT = 10  # [s]

    def __init__(self, devname):
        """."""
        devname = BunchbyBunch.process_device_name(devname)

        # call base class constructor
        super().__init__(
            devname, properties=PhaseTracking._properties)

    @property
    def gain(self):
        """."""
        return self['PHTRK_GAIN']

    @gain.setter
    def gain(self, value):
        self['PHTRK_GAIN'] = value

    @property
    def setpoint(self):
        """Phase setpoint in degrees."""
        return self['PHTRK_SETPT']

    @setpoint.setter
    def setpoint(self, value):
        self['PHTRK_SETPT'] = value

    @property
    def range(self):
        """Frequency range in kHz."""
        return self['PHTRK_RANGE']

    @range.setter
    def range(self, value):
        self['PHTRK_RANGE'] = value

    @property
    def decimation(self):
        """."""
        return self['PHTRK_DECIM']

    @decimation.setter
    def decimation(self, value):
        self['PHTRK_DECIM'] = value

    @property
    def loop_state(self):
        """Loop State."""
        return self['PHTRK_LOOPCTRL']

    @loop_state.setter
    def loop_state(self, value):
        self['PHTRK_LOOPCTRL'] = value

    @property
    def use_drive2(self):
        """Loop State."""
        return self['DRIVE2_TRACK']

    @use_drive2.setter
    def use_drive2(self, value):
        self['DRIVE2_TRACK'] = value

    @property
    def time_modulation(self):
        """Loop State."""
        return self['PHTRK_MOD']

    @time_modulation.setter
    def time_modulation(self, value):
        self['PHTRK_MOD'] = value

    @property
    def rate(self):
        """."""
        return self['PHTRK_RATE']

    @property
    def bandwidth(self):
        """."""
        return self['PHTRK_BANDWIDTH']

    @property
    def magnitude(self):
        """."""
        return self['PHTRK_MAG']

    @property
    def transfer_gain(self):
        """."""
        return self['PHTRK_TFGAIN']

    @property
    def normalizing_shift(self):
        """."""
        return self['PHTRK_SHIFT']

    @property
    def phase(self):
        """Phase monitor in degrees."""
        return self['PHTRK_PHASE']

    @property
    def error(self):
        """Error in degrees."""
        return self['PHTRK_ERROR']

    @property
    def frequency(self):
        """."""
        return self['PHTRK_FREQ0']

    @property
    def tune(self):
        """."""
        return self['PHTRK_TUNE']


class FrontBackEnd(_Device):
    """."""

    _properties = (
        'FBE_Z_ATT', 'FBE_Z_PHASE', 'FBELT_SERVO_SETPT',
        'FBE_BE_ATT', 'FBE_BE_PHASE',
        'FBE_X_ATT', 'FBE_X_PHASE', 'FBELT_X_PHASE_SETPT',
        'FBE_Y_ATT', 'FBE_Y_PHASE', 'FBELT_Y_PHASE_SETPT',
        )

    FPGA_BITS = 2**15

    def __init__(self):
        """."""
        # call base class constructor
        super().__init__(
            BunchbyBunch.DEVICES.L, properties=FrontBackEnd._properties)

    @property
    def z_att(self):
        """."""
        return self['FBE_Z_ATT']

    @z_att.setter
    def z_att(self, value):
        """."""
        self['FBE_Z_ATT'] = value

    @property
    def be_att(self):
        """."""
        return self['FBE_BE_ATT']

    @be_att.setter
    def be_att(self, value):
        """."""
        self['FBE_BE_ATT'] = value

    @property
    def x_att(self):
        """."""
        return self['FBE_X_ATT']

    @x_att.setter
    def x_att(self, value):
        """."""
        self['FBE_X_ATT'] = value

    @property
    def y_att(self):
        """."""
        return self['FBE_Y_ATT']

    @y_att.setter
    def y_att(self, value):
        """."""
        self['FBE_Y_ATT'] = value

    @property
    def z_phase(self):
        """."""
        return self['FBE_Z_PHASE']

    @z_phase.setter
    def z_phase(self, value):
        """."""
        self['FBELT_SERVO_SETPT'] = value

    @property
    def be_phase(self):
        """."""
        return self['FBE_BE_PHASE']

    @be_phase.setter
    def be_phase(self, value):
        """."""
        self['FBE_BE_PHASE'] = value

    @property
    def x_phase(self):
        """."""
        return self['FBE_X_PHASE']

    @x_phase.setter
    def x_phase(self, value):
        """."""
        self['FBELT_X_PHASE_SETPT'] = value

    @property
    def y_phase(self):
        """."""
        return self['FBE_Y_PHASE']

    @y_phase.setter
    def y_phase(self, value):
        """."""
        self['FBELT_Y_PHASE_SETPT'] = value


class Feedback(_Device):
    """."""

    _properties = (
        'PROC_DS', 'FBCTRL', 'SHIFTGAIN', 'SETSEL', 'SAT_THRESHOLD',
        'FB_MASK', 'FB_PATTERN', 'CF_MASK', 'CF_PATTERN',
        'CF_PATTERN_SUB.VALB', 'GDEN',
        )

    def __init__(self, devname):
        """."""
        devname = BunchbyBunch.process_device_name(devname)

        # call base class constructor
        super().__init__(devname, properties=Feedback._properties)

    @property
    def downsample(self):
        """."""
        return self['PROC_DS']

    @downsample.setter
    def downsample(self, value):
        self['PROC_DS'] = int(value)

    @property
    def loop_state(self):
        """."""
        return self['FBCTRL']

    @loop_state.setter
    def loop_state(self, value):
        self['FBCTRL'] = int(value)

    @property
    def shift_gain(self):
        """."""
        return self['SHIFTGAIN']

    @shift_gain.setter
    def shift_gain(self, value):
        self['SHIFTGAIN'] = int(value)

    @property
    def coeff_set(self):
        """."""
        return self['SETSEL']

    @coeff_set.setter
    def coeff_set(self, value):
        self['SETSEL'] = int(value)

    @property
    def saturation_threshold(self):
        """."""
        return self['SAT_THRESHOLD']

    @saturation_threshold.setter
    def saturation_threshold(self, value):
        self['SAT_THRESHOLD'] = value

    @property
    def mask(self):
        """."""
        return self['FB_MASK']

    @mask.setter
    def mask(self, value):
        self['FB_MASK'] = _np.array(value)

    @property
    def mask_pattern(self):
        """."""
        return self['FB_PATTERN']

    @mask_pattern.setter
    def mask_pattern(self, value):
        self['FB_PATTERN'] = str(value)

    @property
    def alternate_mask(self):
        """."""
        return self['CF_MASK']

    @alternate_mask.setter
    def alternate_mask(self, value):
        self['CF_MASK'] = _np.array(value)

    @property
    def alternate_mask_pattern(self):
        """."""
        return self['CF_PATTERN']

    @alternate_mask_pattern.setter
    def alternate_mask_pattern(self, value):
        self['CF_PATTERN'] = str(value)

    @property
    def alternate_nr_bunches(self):
        """."""
        return self['CF_PATTERN_SUB.VALB']

    @property
    def alternate_inuse(self):
        """."""
        return bool(self.alternate_nr_bunches)

    @property
    def grow_damp_state(self):
        """."""
        return self['GDEN']

    @grow_damp_state.setter
    def grow_damp_state(self, value):
        self['GDEN'] = int(value)


class Drive(_ProptyDevice):
    """."""

    _properties = (
        'MOD', 'AMPL', 'WAVEFORM', 'FREQ', 'FREQ_ACT', 'SPAN', 'SPAN_ACT',
        'PERIOD', 'PERIOD_ACT', 'MASK', 'PATTERN', 'BITS',
        )

    def __init__(self, devname, drive_num=None):
        """."""
        devname = BunchbyBunch.process_device_name(devname)
        propty = 'DRIVE'
        if drive_num is not None:
            propty += str(drive_num)
        propty += '_'
        super().__init__(
            devname, propty_prefix=propty, properties=Drive._properties)

    @property
    def number_of_bits(self):
        """."""
        return self['BITS']

    @property
    def state(self):
        """."""
        return self['MOD']

    @state.setter
    def state(self, value):
        self['MOD'] = int(value)

    @property
    def waveform(self):
        """."""
        return self['WAVEFORM']

    @waveform.setter
    def waveform(self, value):
        self['WAVEFORM'] = int(value)

    @property
    def amplitude(self):
        """."""
        return self['AMPL']

    @amplitude.setter
    def amplitude(self, value):
        self['AMPL'] = value

    @property
    def frequency(self):
        """."""
        return self['FREQ_ACT']

    @frequency.setter
    def frequency(self, value):
        self['FREQ'] = value

    @property
    def span(self):
        """."""
        return self['SPAN_ACT']

    @span.setter
    def span(self, value):
        self['SPAN'] = value

    @property
    def period(self):
        """."""
        return self['PERIOD_ACT']

    @period.setter
    def period(self, value):
        self['PERIOD'] = value

    @property
    def mask(self):
        """."""
        return self['MASK']

    @mask.setter
    def mask(self, value):
        self['MASK'] = _np.array(value)

    @property
    def mask_pattern(self):
        """."""
        return self['PATTERN']

    @mask_pattern.setter
    def mask_pattern(self, value):
        self['PATTERN'] = str(value)


class BunchClean(_ProptyDevice):
    """."""

    _properties = (
        'ENABLE', 'AMPL', 'TUNE', 'PATTERN', 'PERIOD', 'SPAN',
        )

    def __init__(self, devname):
        """."""
        devname = BunchbyBunch.process_device_name(devname)
        super().__init__(
            devname, propty_prefix='CLEAN_', properties=BunchClean._properties)

    @property
    def state(self):
        """."""
        return self['ENABLE']

    @state.setter
    def state(self, value):
        self['ENABLE'] = int(value)

    @property
    def amplitude(self):
        """."""
        return self['AMPL']

    @amplitude.setter
    def amplitude(self, value):
        self['AMPL'] = value

    @property
    def frequency(self):
        """."""
        return self['TUNE']

    @frequency.setter
    def frequency(self, value):
        self['TUNE'] = value

    @property
    def span(self):
        """."""
        return self['SPAN']

    @span.setter
    def span(self, value):
        self['SPAN'] = value

    @property
    def period(self):
        """."""
        return self['PERIOD']

    @period.setter
    def period(self, value):
        self['PERIOD'] = value

    @property
    def mask_pattern(self):
        """."""
        return self['PATTERN']

    @mask_pattern.setter
    def mask_pattern(self, value):
        self['PATTERN'] = str(value)


class PwrAmpL(_ProptyDevice):
    """."""

    _properties = ('FAULT', 'TEMP', 'FWDLOSS', 'REVLOSS', 'FWD', 'REV')

    DEF_TIMEOUT = 10  # [s]

    def __init__(self, devname, num=0):
        """."""
        devname = BunchbyBunch.process_device_name(devname)

        # call base class constructor
        super().__init__(
            devname, propty_prefix=f'MCLRAW_{num:d}_',
            properties=PwrAmpL._properties)

    @property
    def status(self):
        """."""
        return self['FAULT']

    @property
    def forward_loss(self):
        """."""
        return self['FWDLOSS']

    @forward_loss.setter
    def forward_loss(self, value):
        self['FWDLOSS'] = value

    @property
    def reverse_loss(self):
        """."""
        return self['REVLOSS']

    @reverse_loss.setter
    def reverse_loss(self, value):
        self['REVLOSS'] = value

    @property
    def forward(self):
        """."""
        return self['FWD']

    @property
    def reverse(self):
        """."""
        return self['REV']

    @property
    def temperature(self):
        """."""
        return self['TEMP']


class PwrAmpT(_Device):
    """."""

    DEF_TIMEOUT = 10  # [s]

    _properties = (
        'Rst-Cmd', 'Enbl-Sts', 'Enbl-Sel', 'GainAuto-Sts', 'GainAuto-Sel',
        'Gain-SP', 'Gain-RB', 'GainStep-SP', 'GainStep-RB',
        )

    def __init__(self, devname):
        """."""
        devname = BunchbyBunch.process_device_name(devname)
        devname = devname.substitute(dev='BbBAmp'+devname.idx, idx='')

        # call base class constructor
        super().__init__(devname, properties=PwrAmpT._properties)

    @property
    def enable(self):
        """."""
        return self['Enbl-Sts']

    @enable.setter
    def enable(self, value):
        self['Enbl-Sel'] = int(value)

    @property
    def auto_gain(self):
        """."""
        return self['GainAuto-Sts']

    @auto_gain.setter
    def auto_gain(self, value):
        self['GainAuto-Sel'] = int(value)

    @property
    def gain(self):
        """."""
        return self['Gain-RB']

    @gain.setter
    def gain(self, value):
        self['Gain-SP'] = value

    @property
    def gain_step(self):
        """."""
        return self['GainStep-RB']

    @gain_step.setter
    def gain_step(self, value):
        self['GainStep-SP'] = value

    def cmd_reset(self, timeout=DEF_TIMEOUT):
        """."""
        self['Rst-Cmd'] = 1
        if not self._wait('Rst-Cmd', 1, timeout/2):
            return False
        _time.sleep(0.2)
        self['Rst-Cmd'] = 0
        return self._wait('Rst-Cmd', 0, timeout/2)<|MERGE_RESOLUTION|>--- conflicted
+++ resolved
@@ -1419,11 +1419,7 @@
         return self['PHASE1']
 
     def cmd_enable_transfer_function(self, timeout=DEF_TIMEOUT):
-<<<<<<< HEAD
-        """."""
-=======
         """Enable transfer function."""
->>>>>>> 87c4a058
         self.transfer_function_enable = 1
         return self._wait('TF_ENABLE', value=1, timeout=timeout)
 
