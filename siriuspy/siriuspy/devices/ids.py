"""Define Insertion Devices."""

import time as _time
import numpy as _np

from mathphys.functions import get_namedtuple as _get_namedtuple

from ..namesys import SiriusPVName as _SiriusPVName

from .device import Device as _Device


class APU(_Device):
    """APU Insertion Device."""

    class DEVICES:
        """Device names."""

        APU22_06SB = 'SI-06SB:ID-APU22'
        APU22_07SP = 'SI-07SP:ID-APU22'
        APU22_08SB = 'SI-08SB:ID-APU22'
        APU22_09SA = 'SI-09SA:ID-APU22'
        APU58_11SP = 'SI-11SP:ID-APU58'
        ALL = (
            APU22_06SB, APU22_07SP, APU22_08SB, APU22_09SA, APU58_11SP, )

<<<<<<< HEAD
    PROPERTIES_DEFAULT = (
=======
    TOLERANCE_PHASE = 0.01  # [mm]

    _SHORT_SHUT_EYE = 0.1  # [s]
    _CMD_MOVE_STOP, _CMD_MOVE_START = 1, 3
    _MOVECHECK_SLEEP = 0.1  # [s]
    _default_timeout = 8  # [s]

    _properties = (
        'BeamLineCtrlEnbl-Sel', 'BeamLineCtrlEnbl-Sts',
>>>>>>> 27b85418
        'DevCtrl-Cmd', 'Moving-Mon',
        'MaxPhaseSpeed-SP', 'MaxPhaseSpeed-RB',
        'PhaseSpeed-SP', 'PhaseSpeed-Mon',
        'Phase-SP', 'Phase-Mon',
        'Kx-SP', 'Kx-Mon',
        )

<<<<<<< HEAD
    _DEF_TIMEOUT = 10  # [s]
    _CMD_MOVE = 3
    _MOVECHECK_SLEEP = 0.1  # [s]

    def __init__(self, devname, props2init='all', auto_monitor_mon=True):
        """."""
=======
    def __init__(self, devname):
        """Init."""
        devname = _SiriusPVName(devname)

>>>>>>> 27b85418
        # check if device exists
        if devname not in APU.DEVICES.ALL:
            raise NotImplementedError(devname)

        # call base class constructor
        super().__init__(
            devname, props2init=props2init, auto_monitor_mon=auto_monitor_mon)

    @property
    def period_length(self):
        """Return ID period length [mm]."""
        _, length = self.devname.split('APU')
        return float(length)

    # --- phase speeds ----

    @property
    def phase_speed(self):
        """Return phase speed [mm/s]."""
        return self['PhaseSpeed-RB']

    @property
    def phase_speed_mon(self):
        """Return phase speed monitor [mm/s]."""
        return self['PhaseSpeed-Mon']

    @property
    def phase_speed_max(self):
        """Return max phase speed readback [mm/s]."""
        return self['MaxPhaseSpeed-RB']

    @property
    def phase_speed_max_lims(self):
        """Return max phase speed limits."""
        ctrl = self.pv_ctrlvars('MaxPhaseSpeed-SP')
        lims = [ctrl['lower_ctrl_limit'], ctrl['upper_ctrl_limit']]
        return lims

    # --- phase ---

    @property
    def phase_parked(self):
        """Return ID parked phase value [mm]."""
        return self.period_length / 2

    @property
    def phase(self):
        """Return APU phase [mm]."""
        return self['Phase-SP']

    @property
    def phase_min(self):
        """Return ID phase lower control limit [mm]."""
        ctrlvars = self.pv_ctrlvars('Phase-SP')
        return ctrlvars['lower_ctrl_limit']

    @property
    def phase_max(self):
        """Return ID phase upper control limit [mm]."""
        ctrlvars = self.pv_ctrlvars('Phase-SP')
        return ctrlvars['upper_ctrl_limit']

    @property
    def phase_mon(self):
        """Return APU phase [mm]."""
        return self['Phase-Mon']

    # --- Kparam methods ---

    @property
    def idkx(self):
        """Return APU Kx."""
        return self['Kx-SP']

    @idkx.setter
    def idkx(self, value):
        """Set APU Kx."""
        self['Kx-SP'] = value

    # --- movement checks ---

    @property
    def is_moving(self):
        """Return True if phase is changing."""
        return round(self['Moving-Mon']) == 1

    # --- cmd_beamline and cmd_drive

    def cmd_beamline_ctrl_enable(self, timeout=None):
        """Command enable bealine ID control."""
        return self._write_sp('BeamLineCtrlEnbl-Sel', 1, timeout)

    def cmd_beamline_ctrl_disable(self, timeout=None):
        """Command disable bealine ID control."""
        return self._write_sp('BeamLineCtrlEnbl-Sel', 0, timeout)

    # --- set methods ---

    def set_phase(self, phase, timeout=None):
        """Command to set ID target phase for movement [mm]."""
        return self._write_sp('Phase-SP', phase, timeout)

    def set_phase_speed(self, phase_speed, timeout=None):
        """Command to set ID cruise phase speed for movement [mm/s]."""
        return self._write_sp('PhaseSpeed-SP', phase_speed, timeout)

    def set_phase_speed_max(self, phase_speed_max, timeout=None):
        """Command to set ID max cruise phase speed for movement [mm/s]."""
        return self._write_sp('MaxPhaseSpeed-SP', phase_speed_max, timeout)

    # --- cmd_wait

    def wait_move(self):
        """Wait for phase movement to complete."""
        _time.sleep(APU._MOVECHECK_SLEEP)
        while self.is_moving:
            _time.sleep(APU._MOVECHECK_SLEEP)

    # -- cmd_move

    def cmd_move_stop(self, timeout=_default_timeout):
        """Send command to stop ID movement."""
        self['DevCtrl-Cmd'] = APU._CMD_MOVE_STOP
        return True

    def cmd_move_start(self, timeout=_default_timeout):
        """Send command to start ID movement."""
        self['DevCtrl-Cmd'] = APU._CMD_MOVE_START
        return True

    def cmd_move_park(self, timeout=None):
        """Command to set and start ID movement to parked config."""
        return self.move(self.phase_parked, timeout=timeout)

    def move(self, phase, timeout=None):
        """Command to set and start phase movements."""
        # calc ETA
        dtime_max = abs(phase - self.phase_mon) / self.phase_speed

        # additional percentual in ETA
        tol_dtime = 300  # [%]
        tol_factor = (1 + tol_dtime/100)
        tol_total = tol_factor * dtime_max + 5

        # set target phase and gap
        if not self.set_phase(phase=phase, timeout=timeout):
            return False

        # command move start
        if not self.cmd_move_start(timeout=timeout):
            return False

        # wait for movement within reasonable time
        time_init = _time.time()
        while \
                abs(self.phase_mon - phase) > self.TOLERANCE_PHASE or \
                self.is_moving:
            if _time.time() - time_init > tol_total:
                print(f'tol_total: {tol_total:.3f} s')
                print(f'wait_time: {_time.time() - time_init:.3f} s')
                print()
                return False
            _time.sleep(self._SHORT_SHUT_EYE)

        # successfull movement at this point
        return True

    # --- private methods ---

    def _write_sp(self, propties_sp, values, timeout=None):
        timeout = timeout or self._default_timeout
        if isinstance(propties_sp, str):
            propties_sp = (propties_sp, )
            values = (values, )
        success = True
        for propty_sp, value in zip(propties_sp, values):
            if propty_sp in ('Phase-SP', 'PhaseSpeed-SP'):
                propty_rb = propty_sp
            else:
                propty_rb = \
                    propty_sp.replace('-SP', '-RB').replace('-Sel', '-Sts')
            self[propty_sp] = value
            success &= super()._wait(
                propty_rb, value, timeout=timeout, comp='eq')
        return success


class PAPU(_Device):
    """PAPU Insertion Device."""

    class DEVICES:
        """Device names."""

        PAPU50_17SA = 'SI-17SA:ID-PAPU50'
        ALL = (PAPU50_17SA, )

    TOLERANCE_PHASE = 0.01  # [mm]

    _SHORT_SHUT_EYE = 0.1  # [s]
    _default_timeout = 8  # [s]

    _properties_papu = (
        'Home-Cmd', 'EnblPwrPhase-Cmd', 'ClearErr-Cmd',
        'BeamLineCtrl-Mon',  # 'Home-Mon',
        )
    _properties = (
        'PeriodLength-Cte',
        'BeamLineCtrlEnbl-Sel', 'BeamLineCtrlEnbl-Sts',
        'Moving-Mon',
        'PwrPhase-Mon',
        'EnblAndReleasePhase-Sel', 'EnblAndReleasePhase-Sts',
        'AllowedToChangePhase-Mon',
        'ParkedPhase-Cte',
        'Phase-SP', 'Phase-RB', 'Phase-Mon',
        'PhaseSpeed-SP', 'PhaseSpeed-RB', 'PhaseSpeed-Mon',
        'MaxPhaseSpeed-SP', 'MaxPhaseSpeed-RB',
        'StopPhase-Cmd', 'ChangePhase-Cmd',
        'Log-Mon',
        )
    PROPERTIES_DEFAULT = _properties + _properties_papu

<<<<<<< HEAD
    def __init__(self, devname=None, props2init='all', auto_monitor_mon=True):
        """."""
=======
    def __init__(self, devname, properties=None, auto_monitor_mon=True):
        """Init."""
        devname = _SiriusPVName(devname)

>>>>>>> 27b85418
        # check if device exists
        if devname is None:
            devname = self.DEVICES.PAPU50_17SA
        if devname not in self.DEVICES.ALL:
            raise NotImplementedError(devname)

        # call base class constructor
        super().__init__(
            devname, props2init=props2init, auto_monitor_mon=auto_monitor_mon)

    @property
    def period_length(self):
        """Return ID period length [mm]."""
        return self['PeriodLength-Cte']

    @property
    def log_mon(self):
        """Return ID Log."""
        return self['Log-Mon']

    # --- phase speeds ----

    @property
    def phase_speed(self):
        """Return phase speed readback [mm/s]."""
        return self['PhaseSpeed-RB']

    @property
    def phase_speed_mon(self):
        """Return phase speed monitor [mm/s]."""
        return self['PhaseSpeed-Mon']

    @property
    def phase_speed_max(self):
        """Return max phase speed readback [mm/s]."""
        return self['MaxPhaseSpeed-RB']

    @property
    def phase_speed_max_lims(self):
        """Return max phase speed limits."""
        ctrl = self.pv_ctrlvars('MaxPhaseSpeed-SP')
        lims = [ctrl['lower_ctrl_limit'], ctrl['upper_ctrl_limit']]
        return lims

    # --- phase ---

    @property
    def phase_parked(self):
        """Return ID parked phase value [mm]."""
        return self['ParkedPhase-Cte']

    @property
    def phase(self):
        """Return ID phase readback [mm]."""
        return self['Phase-RB']

    @property
    def phase_min(self):
        """Return ID phase lower control limit [mm]."""
        ctrlvars = self.pv_ctrlvars('Phase-SP')
        return ctrlvars['lower_ctrl_limit']

    @property
    def phase_max(self):
        """Return ID phase upper control limit [mm]."""
        ctrlvars = self.pv_ctrlvars('Phase-SP')
        return ctrlvars['upper_ctrl_limit']

    @property
    def phase_mon(self):
        """Return ID phase monitor [mm]."""
        return self['Phase-Mon']

    # --- drive checks ---

    @property
    def is_phase_drive_powered(self):
        """Return phase driver power state on (True|False)."""
        return self['PwrPhase-Mon'] != 0

    # --- movement checks ---

    @property
    def is_move_phase_enabled(self):
        """Return phase movement enabled state (True|False)."""
        return self['AllowedToChangePhase-Mon'] != 0

    @property
    def is_moving(self):
        """Return is moving state (True|False)."""
        return self['Moving-Mon'] != 0

    @property
    def is_homing(self):
        """Return whether ID is in homing procedure (True|False)."""
        return self['Home-Mon'] != 0

    @property
    def is_beamline_ctrl_enabled(self):
        """Return beamline control enabled state (True|False)."""
        return self['BeamLineCtrlEnbl-Sts'] != 0

    # --- cmd_beamline and cmd_drive

    def cmd_drive_turn_power_on(self, timeout=None):
        """Command turn phase drive on."""
        if self.is_phase_drive_powered:
            return True
        self['EnblPwrPhase-Cmd'] = 1
        props_values = {'PwrPhase-Mon': 1}
        return self._wait_propty_values(props_values, timeout=timeout)

    def cmd_beamline_ctrl_enable(self, timeout=None):
        """Command enable bealine ID control."""
        return self._write_sp('BeamLineCtrlEnbl-Sel', 1, timeout)

    def cmd_beamline_ctrl_disable(self, timeout=None):
        """Command disable bealine ID control."""
        return self._write_sp('BeamLineCtrlEnbl-Sel', 0, timeout)

    # --- set methods ---

    def set_phase(self, phase, timeout=None):
        """Command to set ID target phase for movement [mm]."""
        return self._write_sp('Phase-SP', phase, timeout)

    def set_phase_speed(self, phase_speed, timeout=None):
        """Command to set ID cruise phase speed for movement [mm/s]."""
        return self._write_sp('PhaseSpeed-SP', phase_speed, timeout)

    def set_phase_speed_max(self, phase_speed_max, timeout=None):
        """Command to set ID max cruise phase speed for movement [mm/s]."""
        return self._write_sp('MaxPhaseSpeed-SP', phase_speed_max, timeout)

    # --- cmd_move disable/enable ---

    def cmd_move_phase_enable(self, timeout=None):
        """Command to release and enable ID phase movement."""
        self['EnblAndReleasePhase-Sel'] = 1
        return super()._wait(
            'AllowedToChangePhase-Mon',
            1, timeout=timeout, comp='eq')

    def cmd_move_phase_disable(self, timeout=None):
        """Command to disable and break ID phase movement."""
        self['EnblAndReleasePhase-Sel'] = 0
        return super()._wait(
            'AllowedToChangePhase-Mon',
            0, timeout=timeout, comp='eq')

    def cmd_move_enable(self, timeout=None):
        """Command to release and enable ID phase and gap movements."""
        return self.cmd_move_phase_enable(timeout=timeout)

    def cmd_move_disable(self, timeout=None):
        """Command to disable and break ID phase and gap movements."""
        return self.cmd_move_phase_disable(timeout=timeout)

    # --- cmd_wait

    def wait_while_busy(self, timeout=None):
        """Command wait within timeout while ID control is busy."""
        return True

    def wait_move_start(self, timeout=None):
        """Command wait until movement starts or timeout."""
        time_init = _time.time()
        while not self.is_moving:
            if timeout is not None and _time.time() - time_init > timeout:
                return False
        return True

    # -- cmd_move

    def cmd_move_stop(self, timeout=None):
        """Command to interrupt and then enable phase movements."""
        timeout = timeout or self._default_timeout

        # wait for not busy state
        if not self.wait_while_busy(timeout=timeout):
            return False

        # send stop command
        self.cmd_move_disable()

        # check for successful stop
        if not self.wait_while_busy(timeout=timeout):
            return False

        success = True
        success &= super()._wait('Moving-Mon', 0, timeout=timeout)

        if not success:
            return False

        # enable movement again
        status = self.cmd_move_enable(timeout=timeout)

        return status

    def cmd_move_start(self, timeout=None):
        """Command to start movement."""
        success = True
        success &= self.cmd_move_phase_start(timeout=timeout)
        return success

    def cmd_move_phase_start(self, timeout=None):
        """Command to start phase movement."""
        return self._move_start('ChangePhase-Cmd', timeout=timeout)

    def cmd_move_park(self, timeout=None):
        """Command to set and start ID movement to parked config."""
        return self.move(self.phase_parked, timeout=timeout)

    def move(self, phase, timeout=None):
        """Command to set and start phase movements."""
        # calc ETA
        dtime_max = abs(phase - self.phase_mon) / self.phase_speed

        # additional percentual in ETA
        tol_dtime = 300  # [%]
        tol_factor = (1 + tol_dtime/100)
        tol_total = tol_factor * dtime_max + 5

        # set target phase and gap
        if not self.set_phase(phase=phase, timeout=timeout):
            return False

        # command move start
        if not self.cmd_move_phase_start(timeout=timeout):
            return False

        # wait for movement within reasonable time
        time_init = _time.time()
        while \
                abs(self.phase_mon - phase) > self.TOLERANCE_PHASE or \
                self.is_moving:
            if _time.time() - time_init > tol_total:
                print(f'tol_total: {tol_total:.3f} s')
                print(f'wait_time: {_time.time() - time_init:.3f} s')
                print()
                return False
            _time.sleep(self._SHORT_SHUT_EYE)

        # successfull movement at this point
        return True

    # --- cmd_reset

    def cmd_device_reset(self, timeout=None):
        """Command to reset ID to a standard movement state."""
        success = True
        success &= self.cmd_beamline_ctrl_disable(timeout=timeout)
        success &= self.cmd_drive_turn_power_on(timeout=timeout)
        success &= self.cmd_move_enable(timeout=timeout)
        return success

    # --- other cmds ---

    def cmd_clear_error(self):
        """Command to clear errors."""
        self['ClearErr-Cmd'] = 1

    # --- private methods ---

    def _move_start(self, cmd_propty, timeout=None):
        timeout = timeout or self._default_timeout

        # wait for not busy state
        if not self.wait_while_busy(timeout=timeout):
            return False

        # send move command
        self[cmd_propty] = 1

        return True

    def _write_sp(self, propties_sp, values, timeout=None):
        timeout = timeout or self._default_timeout
        if isinstance(propties_sp, str):
            propties_sp = (propties_sp, )
            values = (values, )
        success = True
        for propty_sp, value in zip(propties_sp, values):
            propty_rb = propty_sp.replace('-SP', '-RB').replace('-Sel', '-Sts')
            # if self[propty_rb] == value:
            #     continue
            if not self.wait_while_busy(timeout=timeout):
                return False
            self[propty_sp] = value
            success &= super()._wait(
                propty_rb, value, timeout=timeout, comp='eq')
        return success

    def _wait_propty_values(self, props_values, timeout=None, comp='eq'):
        timeout = timeout if timeout is not None else self._default_timeout
        time0 = _time.time()
        for propty, value in props_values.items():
            timeout_left = max(0, timeout - (_time.time() - time0))
            if timeout_left == 0:
                return False
            if not super()._wait(
                    propty, value, timeout=timeout_left, comp=comp):
                return False
        return True


class EPU(PAPU):
    """EPU Insertion Device."""

    class DEVICES:
        """Device names."""

        EPU50_10SB = 'SI-10SB:ID-EPU50'
        ALL = (EPU50_10SB, )

    PROPERTIES_DEFAULT = PAPU._properties + (
        'EnblPwrAll-Cmd',
        'PwrGap-Mon',
        'Status-Mon',
        'EnblAndReleaseGap-Sel', 'EnblAndReleaseGap-Sts',
        'AllowedToChangeGap-Mon',
        'ParkedGap-Cte', 'IsBusy-Mon',
        'Gap-SP', 'Gap-RB', 'Gap-Mon',
        'GapSpeed-SP', 'GapSpeed-RB', 'GapSpeed-Mon',
        'MaxGapSpeed-SP', 'MaxGapSpeed-RB',
        'ChangeGap-Cmd', 'Stop-Cmd',
        )

<<<<<<< HEAD
    def __init__(self, devname=None, props2init='all', auto_monitor_mon=True):
        """."""
=======
    def __init__(self, devname):
        """Init."""
        devname = _SiriusPVName(devname)

>>>>>>> 27b85418
        # check if device exists
        if devname is None:
            devname = self.DEVICES.EPU50_10SB
        if devname not in EPU.DEVICES.ALL:
            raise NotImplementedError(devname)

        # call base class constructor
        super().__init__(
            devname, props2init=props2init, auto_monitor_mon=auto_monitor_mon)

    @property
    def status(self):
        """ID status."""
        return self['Status-Mon']

    # --- gap speeds ----

    @property
    def gap_parked(self):
        """Return ID parked gap value [mm]."""
        return self['ParkedGap-Cte']

    @property
    def gap_speed(self):
        """Return gap speed readback [mm/s]."""
        return self['GapSpeed-RB']

    @property
    def gap_speed_mon(self):
        """Return gap speed monitor [mm/s]."""
        return self['GapSpeed-Mon']

    @property
    def gap_speed_max(self):
        """Return max gap speed readback [mm/s]."""
        return self['MaxGapSpeed-RB']

    @property
    def gap_speed_max_lims(self):
        """Return max gap speed limits."""
        ctrl = self.pv_ctrlvars('MaxGapSpeed-SP')
        lims = [ctrl['lower_ctrl_limit'], ctrl['upper_ctrl_limit']]
        return lims

    # --- gap ---

    @property
    def gap(self):
        """Return ID gap readback [mm]."""
        return self['Gap-RB']

    @property
    def gap_min(self):
        """Return ID gap lower control limit [mm]."""
        ctrlvars = self.pv_ctrlvars('Gap-SP')
        return ctrlvars['lower_ctrl_limit']

    @property
    def gap_max(self):
        """Return ID gap upper control limit [mm]."""
        ctrlvars = self.pv_ctrlvars('Gap-SP')
        return ctrlvars['upper_ctrl_limit']

    @property
    def gap_mon(self):
        """Return ID gap monitor [mm]."""
        return self['Gap-Mon']

    # --- drive checks ---

    @property
    def is_gap_drive_powered(self):
        """Return gap driver power state on (True|False)."""
        return self['PwrGap-Mon'] != 0

    @property
    def is_drives_powered(self):
        """Return phase & gap drives powered state on (True|False)."""
        return self.is_phase_drive_powered and self.is_gap_drive_powered

    # --- movement checks ---

    @property
    def is_move_gap_enabled(self):
        """Return gap movement enabled state (True|False)."""
        return self['AllowedToChangeGap-Mon'] != 0

    @property
    def is_move_enabled(self):
        """Return phase and gap movements enabled state (True|False)."""
        return self.is_move_phase_enabled and self.is_move_gap_enabled

    @property
    def is_homing(self):
        """Return whether ID is in homing procedure."""
        return False

    # --- other checks ---

    @property
    def is_busy(self):
        """Return is busy state (True|False)."""
        return self['IsBusy-Mon'] != 0

    # --- cmd_beamline and cmd_drive

    def cmd_drive_turn_power_on(self, timeout=None):
        """Command turn phase and gap drives on."""
        if self.is_phase_drive_powered and self.is_gap_drive_powered:
            return True
        self['EnblPwrAll-Cmd'] = 1
        props_values = {'PwrPhase-Mon': 1, 'PwrGap-Mon': 1}
        return self._wait_propty_values(props_values, timeout=timeout)

    # --- set methods ---

    def set_gap(self, gap, timeout=None):
        """Command to set ID target gap for movement [mm]."""
        return self._write_sp('Gap-SP', gap, timeout)

    def set_gap_speed(self, gap_speed, timeout=None):
        """Command to set ID cruise gap speed for movement [mm/s]."""
        return self._write_sp('GapSpeed-SP', gap_speed, timeout)

    def set_gap_speed_max(self, gap_speed_max, timeout=None):
        """Command to set ID max cruise gap speed for movement [mm/s]."""
        return self._write_sp('MaxGapSpeed-SP', gap_speed_max, timeout)

    # --- cmd_move disable/enable ---

    def cmd_move_gap_enable(self, timeout=None):
        """Command to release and enable ID gap movement."""
        self['EnblAndReleaseGap-Sel'] = 1
        return super()._wait(
            'AllowedToChangeGap-Mon',
            1, timeout=timeout, comp='eq')

    def cmd_move_gap_disable(self, timeout=None):
        """Command to disable and break ID gap movement."""
        self['EnblAndReleaseGap-Sel'] = 0
        return super()._wait(
            'AllowedToChangeGap-Mon',
            0, timeout=timeout, comp='eq')

    def cmd_move_enable(self, timeout=None):
        """Command to release and enable ID phase and gap movements."""
        success = True
        success &= self.cmd_move_phase_enable(timeout=timeout)
        success &= self.cmd_move_gap_enable(timeout=timeout)
        return success

    def cmd_move_disable(self, timeout=None):
        """Command to disable and break ID phase and gap movements."""
        success = True
        success &= self.cmd_move_phase_disable(timeout=timeout)
        success &= self.cmd_move_gap_disable(timeout=timeout)
        return success

    # --- cmd_wait

    def wait_while_busy(self, timeout=None):
        """Command wait within timeout while ID control is busy."""
        timeout = timeout or self._default_timeout
        time_init = _time.time()
        while self.is_busy:
            _time.sleep(min(self._SHORT_SHUT_EYE, timeout))
            if _time.time() - time_init > timeout:
                return False
        return True

    # -- cmd_move

    def cmd_move_start(self, timeout=None):
        """Command to start movement."""
        success = True
        success &= self.cmd_move_gap_start(timeout=timeout)
        success &= self.cmd_move_phase_start(timeout=timeout)
        return success

    def cmd_move_gap_start(self, timeout=None):
        """Command to start gap movement."""
        return self._move_start('ChangeGap-Cmd', timeout=timeout)

    def cmd_move_park(self, timeout=None):
        """Command to set and start ID movement to parked config."""
        return self.move(
            self.phase_parked, self.gap_parked, timeout=timeout)

    def move(self, phase, gap, timeout=None):
        """Command to set and start phase and gap movements."""
        # calc ETA
        dtime_phase = abs(phase - self.phase_mon) / self.phase_speed
        dtime_gap = abs(gap - self.gap_mon) / self.gap_speed
        dtime_max = max(dtime_phase, dtime_gap)

        # additional percentual in ETA
        tol_gap = 0.01  # [mm]
        tol_phase = 0.01  # [mm]
        tol_dtime = 300  # [%]
        tol_factor = (1 + tol_dtime/100)
        tol_total = tol_factor * dtime_max + 5

        # set target phase and gap
        if not self.set_phase(phase=phase, timeout=timeout):
            return False
        if not self.set_gap(gap=gap, timeout=timeout):
            return False

        # command move start
        if not self.cmd_move_phase_start(timeout=timeout):
            return False
        if not self.cmd_move_gap_start(timeout=timeout):
            return False

        # wait for movement within reasonable time
        time_init = _time.time()
        while \
                abs(self.gap_mon - gap) > tol_gap or \
                abs(self.phase_mon - phase) > tol_phase or \
                self.is_moving:
            if _time.time() - time_init > tol_total:
                print(f'tol_total: {tol_total:.3f} s')
                print(f'wait_time: {_time.time() - time_init:.3f} s')
                print()
                return False
            _time.sleep(EPU._SHORT_SHUT_EYE)

        # successfull movement at this point
        return True

    # --- other cmds ---

    def cmd_clear_error(self):
        """Command to clear errors."""
        pass


class WIG(_Device):
    """Wiggler Insertion Device."""

    class DEVICES:
        """Device names."""

        WIG180_14SB = 'SI-14SB:ID-WIG180'
        ALL = (WIG180_14SB, )

    # NOTE: IOC yet to be written!
    PROPERTIES_DEFAULT = ('Gap-SP', 'Gap-RB', 'Gap-Mon')

<<<<<<< HEAD
    def __init__(self, devname=None, props2init='all', auto_monitor_mon=True):
        """."""
=======
    def __init__(self, devname):
        """Init."""
        devname = _SiriusPVName(devname)

>>>>>>> 27b85418
        # check if device exists
        if devname is None:
            devname = self.DEVICES.WIG180_14SB
        if devname not in WIG.DEVICES.ALL:
            raise NotImplementedError(devname)

        # call base class constructor
        super().__init__(
            devname, props2init=props2init, auto_monitor_mon=auto_monitor_mon)<|MERGE_RESOLUTION|>--- conflicted
+++ resolved
@@ -24,9 +24,6 @@
         ALL = (
             APU22_06SB, APU22_07SP, APU22_08SB, APU22_09SA, APU58_11SP, )
 
-<<<<<<< HEAD
-    PROPERTIES_DEFAULT = (
-=======
     TOLERANCE_PHASE = 0.01  # [mm]
 
     _SHORT_SHUT_EYE = 0.1  # [s]
@@ -34,9 +31,8 @@
     _MOVECHECK_SLEEP = 0.1  # [s]
     _default_timeout = 8  # [s]
 
-    _properties = (
+    PROPERTIES_DEFAULT = (
         'BeamLineCtrlEnbl-Sel', 'BeamLineCtrlEnbl-Sts',
->>>>>>> 27b85418
         'DevCtrl-Cmd', 'Moving-Mon',
         'MaxPhaseSpeed-SP', 'MaxPhaseSpeed-RB',
         'PhaseSpeed-SP', 'PhaseSpeed-Mon',
@@ -44,19 +40,12 @@
         'Kx-SP', 'Kx-Mon',
         )
 
-<<<<<<< HEAD
     _DEF_TIMEOUT = 10  # [s]
     _CMD_MOVE = 3
     _MOVECHECK_SLEEP = 0.1  # [s]
 
     def __init__(self, devname, props2init='all', auto_monitor_mon=True):
         """."""
-=======
-    def __init__(self, devname):
-        """Init."""
-        devname = _SiriusPVName(devname)
-
->>>>>>> 27b85418
         # check if device exists
         if devname not in APU.DEVICES.ALL:
             raise NotImplementedError(devname)
@@ -278,15 +267,8 @@
         )
     PROPERTIES_DEFAULT = _properties + _properties_papu
 
-<<<<<<< HEAD
     def __init__(self, devname=None, props2init='all', auto_monitor_mon=True):
         """."""
-=======
-    def __init__(self, devname, properties=None, auto_monitor_mon=True):
-        """Init."""
-        devname = _SiriusPVName(devname)
-
->>>>>>> 27b85418
         # check if device exists
         if devname is None:
             devname = self.DEVICES.PAPU50_17SA
@@ -616,15 +598,8 @@
         'ChangeGap-Cmd', 'Stop-Cmd',
         )
 
-<<<<<<< HEAD
     def __init__(self, devname=None, props2init='all', auto_monitor_mon=True):
         """."""
-=======
-    def __init__(self, devname):
-        """Init."""
-        devname = _SiriusPVName(devname)
-
->>>>>>> 27b85418
         # check if device exists
         if devname is None:
             devname = self.DEVICES.EPU50_10SB
@@ -874,15 +849,8 @@
     # NOTE: IOC yet to be written!
     PROPERTIES_DEFAULT = ('Gap-SP', 'Gap-RB', 'Gap-Mon')
 
-<<<<<<< HEAD
     def __init__(self, devname=None, props2init='all', auto_monitor_mon=True):
         """."""
-=======
-    def __init__(self, devname):
-        """Init."""
-        devname = _SiriusPVName(devname)
-
->>>>>>> 27b85418
         # check if device exists
         if devname is None:
             devname = self.DEVICES.WIG180_14SB
