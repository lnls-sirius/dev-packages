--- conflicted
+++ resolved
@@ -157,15 +157,9 @@
         self.cc_enable = 0
         if not self._wait('CCEnable-RB', 0, timeout/2):
             return False
-<<<<<<< HEAD
         _time.sleep(_DCCDevice._sync_sleep)
-        self.cc_enable = 0
-        return self._wait('CCEnable-RB', 0, timeout/2)
-=======
-        _time.sleep(1)
         self.cc_enable = 1
         return self._wait('CCEnable-RB', 1, timeout/2)
->>>>>>> 3fa26ce4
 
 
 class FOFBCtrlDCC(_DCCDevice, _FOFBCtrlBase):
@@ -262,13 +256,8 @@
 
     def _check_reforb(self, plane, value):
         for ctrl in self._ctl_refs.values():
-<<<<<<< HEAD
             fun = getattr(ctrl, 'check_ref' + plane.lower())
-            if not fun(value, rtol=rtol, atol=atol):
-=======
-            fun = getattr(ctrl, 'check_ref'+plane.lower())
             if not fun(value):
->>>>>>> 3fa26ce4
                 return False
         return True
 
