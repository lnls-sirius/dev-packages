"""Epics Devices and Device Application."""

import time as _time
import operator as _opr
import math as _math
from functools import partial as _partial
from copy import deepcopy as _dcopy

from epics.ca import ChannelAccessGetFailure as _ChannelAccessGetFailure, \
    CASeverityException as _CASeverityException
import numpy as _np

from ..envars import VACA_PREFIX as _VACA_PREFIX
from ..epics import PV as _PV, CONNECTION_TIMEOUT as _CONN_TIMEOUT, \
    GET_TIMEOUT as _GET_TIMEOUT
from ..simul import SimPV as _PVSim
from ..simul import Simulation as _Simulation
from ..namesys import SiriusPVName as _SiriusPVName

_DEF_TIMEOUT = 10  # s
_TINY_INTERVAL = 0.050  # s


class Device:
    """Epics Device.

    Parameters
    ----------
        devname: str
            Device name, to be used as PVs prefix.
        properties: (tuple, list)
            List of properties, to be used as last part of the PV names.
        auto_monitor: bool, optional
            Whether to automatically monitor PVs for changes. Used for PVs
            that do not end with '-Mon' or 'Data'. Defaults to True.
        auto_monitor_mon: bool, optional
            Whether to automatically monitor '-Mon' or 'Data' PVs for changes.
            Defaults to False (to avoid overloading the client). Set to False
            when using PV.get_timevars() to know when a PV has been updated.

    """

    CONNECTION_TIMEOUT = _CONN_TIMEOUT
    GET_TIMEOUT = _GET_TIMEOUT
    DEVSEP = ':'
    PROPERTIES_DEFAULT = ()

    def __init__(
            self, devname, props2init='all', auto_monitor=True,
            auto_monitor_mon=False):
        """."""
<<<<<<< HEAD
        self._devname = _SiriusPVName(devname) if devname else devname
=======
        self._properties = properties[:]
>>>>>>> 27b85418
        self._auto_monitor = auto_monitor
        self._auto_monitor_mon = auto_monitor_mon

        if isinstance(props2init, str) and props2init.lower() == 'all':
            propties = self.PROPERTIES_DEFAULT
        elif not props2init:
            propties = []
        elif isinstance(props2init, (list, tuple)):
            propties = props2init
        else:
            raise ValueError('Wrong value for init_propties.')
        self._pvs = {prpt: self._create_pv(prpt) for prpt in propties}

    @property
    def devname(self):
        """Return device name."""
        return self._devname

    @property
    def properties_in_use(self):
        """Return properties that were alreadty added to the PVs list."""
        return sorted(self._pvs.keys())

    @property
    def properties_added(self):
        """Return properties that were alreadty added to the PVs list."""
        return sorted(
            set(self.properties_in_use) - set(self.PROPERTIES_DEFAULT))

    @property
    def properties_all(self):
        """Return all properties of the device, connected or not."""
        return sorted(set(self.PROPERTIES_DEFAULT + self.properties_in_use))

    @property
    def simulators(self):
        """Return simulator."""
        sims = set()
        for pvname in self.pvnames:
            sims.update(_Simulation.simulator_find(pvname))
        return sims

    @property
    def pvnames(self):
        """Return device PV names."""
        pvnames = {pv.pvname for pv in self._pvs.values()}
        return pvnames

    @property
    def connected(self):
        """Return PVs connection status."""
        for pvobj in self._pvs.values():
            if not pvobj.connected:
                return False
        return True

    @property
    def auto_monitor_status(self):
        """Return PVs auto_monitor statuses."""
        return {pvn: pv.auto_monitor for pvn, pv in self._pvs.items()}

    @property
    def disconnected_pvnames(self):
        """Return list of disconnected device PVs."""
        set_ = set()
        for pvobj in self._pvs.values():
            if not pvobj.connected:
                set_.add(pvobj.pvname)
        return set_

    def set_auto_monitor(self, pvname, value):
        """Set auto_monitor state of individual PVs."""
        if pvname not in self._pvs:
            return False
        pvobj = self._pvs[pvname]
        try:
            # TODO verify need of int
            pvobj.auto_monitor = int(value)
        except (_ChannelAccessGetFailure, _CASeverityException):
            # exceptions raised in a Virtual Circuit Disconnect (192)
            # event. If the PV IOC goes down, for example.
            print('Could not set auto_monitor of {}'.format(pvobj.pvname))
            return False
        return True

    def update(self):
        """Update device properties."""
        for pvobj in self._pvs.values():
            pvobj.get()

    def pv_object(self, propty):
        """Return PV object for a given device property."""
        if propty not in self._pvs:
            pvobj = self._create_pv(propty)
            pvobj.wait_for_connection(Device.CONNECTION_TIMEOUT)
            self._pvs[propty] = pvobj
        return self._pvs[propty]

    def pv_ctrlvars(self, propty):
        """Return PV object control variable."""
        return self._pvs[propty].get_ctrlvars()

    def pv_attribute_values(self, attribute):
        """Return pvname-value dict of a given attribute for all PVs."""
        attributes = dict()
        for pvobj in self._pvs.values():
            attributes[pvobj.pvname] = getattr(pvobj, attribute)
        return attributes

    @property
    def hosts(self):
        """Return dict of IOC hosts providing device properties."""
        return self.pv_attribute_values('host')

    @property
    def values(self):
        """Return dict of property values."""
        return self.pv_attribute_values('value')

    def wait_for_connection(self, timeout=None):
        """Wait for connection."""
        for pvobj in self._pvs.values():
            res = pvobj.wait_for_connection(timeout)
            if not res:
                return False
        return True

    def __getitem__(self, propty):
        """Return value of property."""
        pvobj = self.pv_object(propty)
        try:
            value = pvobj.get(timeout=Device.GET_TIMEOUT)
        except (_ChannelAccessGetFailure, _CASeverityException):
            # exceptions raised in a Virtual Circuit Disconnect (192)
            # event. If the PV IOC goes down, for example.
            print('Could not get value of {}'.format(pvobj.pvname))
            value = None
        return value

    def __setitem__(self, propty, value):
        """Set value of property."""
        pvobj = self.pv_object(propty)
        pvobj.value = value

    # --- private methods ---
    def _create_pv(self, propty):
        pvname = self._get_pvname(propty)
        auto_monitor = self._auto_monitor
        if pvname.endswith(('-Mon', 'Data')):
            auto_monitor = self._auto_monitor_mon
        in_sim = _Simulation.pv_check(pvname)
        pvclass = _PVSim if in_sim else _PV
        return pvclass(
            pvname, auto_monitor=auto_monitor,
            connection_timeout=Device.CONNECTION_TIMEOUT)

    def _wait(self, propty, value, timeout=None, comp='eq'):
        """."""
        def comp_(val):
            boo = comp(self[propty], val)
            if isinstance(boo, _np.ndarray):
                boo = _np.all(boo)
            return boo

        if isinstance(comp, str):
            comp = getattr(_opr, comp)

        if comp_(value):
            return True

        timeout = _DEF_TIMEOUT if timeout is None else timeout
        ntrials = int(timeout/_TINY_INTERVAL)
        for _ in range(ntrials):
            _time.sleep(_TINY_INTERVAL)
            if comp_(value):
                return True
        return False

    def _wait_float(
            self, propty, value, rel_tol=0.0, abs_tol=0.1, timeout=None):
        """Wait until float value gets close enough of desired value."""
        func = _partial(_math.isclose, abs_tol=abs_tol, rel_tol=rel_tol)
        return self._wait(propty, value, comp=func, timeout=timeout)

    def _get_pvname(self, propty):
        dev = self._devname
        pref = _VACA_PREFIX + ('-' if _VACA_PREFIX else '')
        if isinstance(dev, _SiriusPVName) and \
                dev.is_standard(name_type='devname'):
            ppt = dev.propty
            pvname = dev.substitute(prefix=_VACA_PREFIX, propty=ppt + propty)
        elif dev:
            pvname = pref + dev + self.DEVSEP + propty
        else:
            pvname = pref + propty
        return pvname

    def _enum_setter(self, propty, value, enums):
        if hasattr(enums, '_fields'):
            enums = enums._fields
        if value is None:
            return None
        elif isinstance(value, str) and value in enums:
            self[propty] = enums.index(value)
        elif 0 <= int(value) < len(enums):
            self[propty] = value


class DeviceSet:
    """."""

    def __init__(self, devices, devname=''):
        """."""
        self._devices = devices
        self._devname = _SiriusPVName(devname)

    @property
    def devname(self):
        """Name of the Device set. May be empty in some cases."""
        return self._devname

    @property
    def simulators(self):
        """Return list of simulators."""
        sims = set()
        for dev in self._devices:
            sims.update(dev.simulators)
        return sims

    @property
    def pvnames(self):
        """Return device PV names."""
        set_ = set()
        for dev in self._devices:
            set_.update(dev.pvnames)
        return set_

    @property
    def connected(self):
        """Return PVs connection status."""
        for dev in self._devices:
            if not dev.connected:
                return False
        return True

    @property
    def disconnected_pvnames(self):
        """Return list of disconnected device PVs."""
        set_ = set()
        for dev in self._devices:
            set_.update(dev.disconnected_pvnames)
        return set_

    @property
    def auto_monitor_status(self):
        """Return PVs auto_monitor statuses."""
        dic_ = dict()
        for dev in self._devices:
            dic_.update(dev.auto_monitor_status)
        return dic_

    def update(self):
        """Update device properties."""
        for dev in self._devices:
            dev.update()

    def pv_attribute_values(self, attribute):
        """Return property-value dict of a given attribute for all PVs."""
        attributes = dict()
        for dev in self._devices:
            attrs = dev.pv_attribute_values(attribute)
            attributes.update(attrs)
        return attributes

    @property
    def hosts(self):
        """Return dict of IOC hosts providing device properties."""
        return self.pv_attribute_values('host')

    @property
    def values(self):
        """Return dict of property values."""
        return self.pv_attribute_values('value')

    def wait_for_connection(self, timeout=None):
        """Wait for connection."""
        for dev in self._devices:
            if not dev.wait_for_connection(timeout=timeout):
                return False
        return True

    @property
    def devices(self):
        """Return devices."""
        return self._devices

    # --- private methods ---

    def _set_devices_propty(self, devices, propty, values, wait=0):
        """Set devices property to value(s)."""
        dev2val = self._get_dev_2_val(devices, values)
        for dev, val in dev2val.items():
            if dev.pv_object(propty).wait_for_connection():
                dev[propty] = val
                _time.sleep(wait)

    def _wait_devices_propty(
            self, devices, propty, values, comp='eq',
            timeout=None, return_prob=False):
        """Wait for devices property to reach value(s)."""
        if isinstance(comp, str):
            comp = getattr(_opr, comp)
        dev2val = self._get_dev_2_val(devices, values)

        timeout = _DEF_TIMEOUT if timeout is None else timeout
        tini = _time.time()
        for _ in range(int(timeout/_TINY_INTERVAL)):
            okdevs = set()
            for k, v in dev2val.items():
                boo = comp(k[propty], v)
                if isinstance(boo, _np.ndarray):
                    boo = _np.all(boo)
                if boo:
                    okdevs.add(k)
                if _time.time() - tini > timeout:
                    break
            list(map(dev2val.__delitem__, okdevs))
            if not dev2val:
                break
            if _time.time() - tini > timeout:
                break
            _time.sleep(_TINY_INTERVAL)

        allok = not dev2val
        if return_prob:
            return allok, [dev.pv_object(propty).pvname for dev in dev2val]
        return allok

    def _get_dev_2_val(self, devices, values):
        """Get devices to values dict."""
        # always use an iterable object
        if not isinstance(devices, (tuple, list)):
            devices = [devices, ]
        # if 'values' is not iterable, consider the same value for all devices
        if not isinstance(values, (tuple, list)):
            values = len(devices)*[values]
        return {k: v for k, v in zip(devices, values)}

    def __getitem__(self, devidx):
        """Return device."""
        return self._devices[devidx]<|MERGE_RESOLUTION|>--- conflicted
+++ resolved
@@ -49,11 +49,7 @@
             self, devname, props2init='all', auto_monitor=True,
             auto_monitor_mon=False):
         """."""
-<<<<<<< HEAD
         self._devname = _SiriusPVName(devname) if devname else devname
-=======
-        self._properties = properties[:]
->>>>>>> 27b85418
         self._auto_monitor = auto_monitor
         self._auto_monitor_mon = auto_monitor_mon
 
