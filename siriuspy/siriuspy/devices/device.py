--- conflicted
+++ resolved
@@ -4,7 +4,6 @@
 import operator as _opr
 import math as _math
 from functools import partial as _partial
-from copy import deepcopy as _dcopy
 
 from epics.ca import ChannelAccessGetFailure as _ChannelAccessGetFailure, \
     CASeverityException as _CASeverityException
@@ -90,13 +89,8 @@
     @property
     def properties_all(self):
         """Return all properties of the device, connected or not."""
-<<<<<<< HEAD
-        return tuple(sorted(set(
-            self.PROPERTIES_DEFAULT + self.properties_in_use)))
-=======
         return tuple(sorted(
             set(self.PROPERTIES_DEFAULT + self.properties_in_use)))
->>>>>>> 5d09e586
 
     @property
     def simulators(self):
