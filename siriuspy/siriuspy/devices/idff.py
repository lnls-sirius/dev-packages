"""Insertion Devices Feedforward Devices."""

from ..namesys import SiriusPVName as _SiriusPVName
from ..search import IDSearch as _IDSearch
from ..idff.config import IDFFConfig as _IDFFConfig

from .device import Device as _Device, Devices as _Devices
from .pwrsupply import PowerSupply as _PowerSupply
from .ids import WIG as _WIG, APU as _APU, EPU as _EPU


class IDFF(_Devices):
    """Insertion Device Feedforward Device."""

    class DEVICES:
        """."""
        EPU50_10SB = 'SI-10SB:ID-EPU50'
        WIG180_14SB = 'SI-14SB:ID-WIG180'
        ALL = (
            EPU50_10SB, WIG180_14SB,
            )

    def __init__(self, devname):
        """."""
        devname = _SiriusPVName(devname)

        # check if device exists
        if devname not in IDFF.DEVICES.ALL:
            raise NotImplementedError(devname)

        self._devname = devname  # needed for _create_devices
        self._idffconfig = _IDFFConfig()

        self._pparametername = \
            _IDSearch.conv_idname_2_pparameter_propty(devname)

        self._kparametername = \
            _IDSearch.conv_idname_2_kparameter_propty(devname)

        self._devpp, self._devkp, self._devsch, self._devscv, self._devsqs = \
            self._create_devices(devname)

        # call base class constructor
        devices = [self._devkp, ]
        devices += self._devsch
        devices += self._devscv
        devices += self._devsqs
        super().__init__(devname=devname, devices=devices)

    @property
    def chnames(self):
        """Return CH corrector power supply names."""
        return _IDSearch.conv_idname_2_idff_chnames(self.devname)

    @property
    def cvnames(self):
        """Return CV corrector power supply names."""
        return _IDSearch.conv_idname_2_idff_cvnames(self.devname)

    @property
    def qsnames(self):
        """Return QS corrector power supply names."""
        return _IDSearch.conv_idname_2_idff_qsnames(self.devname)

    @property
    def chdevs(self):
        """Return CH corrector power supply devices."""
        return self._devsch

    @property
    def cvdevs(self):
        """Return CV corrector power supply devices."""
        return self._devscv

    @property
    def qsdevs(self):
        """Return QS corrector power supply names."""
        return self._devsqs

    @property
    def pparametername(self):
        """Return corresponding to ID pparameter."""
        return self._pparametername

    @property
    def kparametername(self):
        """Return corresponding to ID kparameter."""
        return self._kparametername

    @property
    def polarizations(self):
        """Return list of possible light polarizations for the ID."""
        return _IDSearch.conv_idname_2_polarizations(self.devname)

    @property
    def pparameter_mon(self):
        """Return pparameter value."""
        return self._devpp[self._pparametername]

    @property
    def kparameter_mon(self):
        """Return kparameter value."""
        return self._devkp[self._kparametername]

    @property
    def idffconfig(self):
        """."""
        return self._idffconfig

    def find_configs(self):
        """Find si_idff configurations in configdb."""
        return self._idffconfig.configdbclient.find_configs()

    def load_config(self, name):
        """Load IDFF configuration."""
        self._idffconfig.name = name
<<<<<<< HEAD
        self._idffconfig.load()
=======
        if self._idffconfig.name == name:
            self._idffconfig.load()
        else:
            raise ValueError('Could not load configuration.')
>>>>>>> 2b711c97

    def calculate_setpoints(self, polarization, kparameter_value=None):
        """Return correctors setpoints for a particular ID config.

        polarization - a string defining the required polarization for
        setpoint calculation.
        """
        if not self._idffconfig:
            ValueError('IDFFConfig is not loaded!')

        if polarization not in self.idffconfig.polarizations:
            raise ValueError('Polarization is not compatible with ID.')
        if kparameter_value is None:
            kparameter_value = self.kparameter_mon
        setpoints = self.idffconfig.calculate_setpoints(
            polarization, kparameter_value)
        return polarization, setpoints

    def implement_setpoints(self, polarization, setpoints=None, corrdevs=None):
        """Implement setpoints in correctors."""
        if not setpoints:
            _, setpoints = self.calculate_setpoints(polarization)
        if corrdevs is None:
            corrdevs = self._devsch + self._devscv + self._devsqs
        for pvname, value in setpoints.items():
            # find corrdev corresponding to pvname
            for dev in corrdevs:
                if dev.devname in pvname:
                    pvname = _SiriusPVName(pvname)
                    dev[pvname.propty] = value
                    break

    def check_valid_value(self, value):
        """Check consistency of SI_IDFF configuration."""
        if not super().check_valid_value(value):
            raise ValueError('Value incompatible with config template')

        configs = value['polarizations']
        pvnames = {key: value for key, value in value['pvnames'] \
            if key not in ('pparameters', 'kparameters')}
        corrlabels = set(pvnames.keys())

        # check pvnames in configs
        pvsconfig = set(pvnames.values())
        pvsidsearch = set(self.chnames + self.cvnames + self.qsnames)
        symm_diff = pvsconfig ^ pvsidsearch
        if symm_diff:
            raise ValueError('List of pvnames in config is not consistent')

        # check polarizations in configs
        pconfig = set(configs.keys())
        pidsearch = set(_IDSearch.conv_idname_2_polarizations(self.devname))
        symm_diff = pconfig ^ pidsearch
        if symm_diff:
            raise ValueError(
                'List of polarizations in config is not consistent')

        # check polarization tables consistency
        for polarization, table in configs.items():
            corrtable = {key: value for key, value in table \
                if key not in ('pparameters', 'kparameters')}

            # check 'pparameter'
            if 'pparameter' not in table:
                raise ValueError(
                    'Missing pparameter in polarization configuration.')

            # check 'kparameter'
            if 'kparameter' not in table:
                raise ValueError(
                    'Missing kparameter in polarization configuration.')

            # check corr label list
            corrlabels_config = set(corrtable.keys())
            symm_diff = corrlabels ^ corrlabels_config
            if symm_diff:
                raise ValueError(
                    'List of corrlabels in config is not consistent')

            # check nrpts in tables
            param = 'pparameter' if polarization == 'none' else 'kparameter'
            nrpts_corrtables = set([len(table) for table in corrtable.values()])
            nrpts_kparameter = set([len(table[param]), ])
            symm_diff = nrpts_corrtables ^ nrpts_kparameter
            if symm_diff:
                msg = (
                    'Corrector tables and kparameter list in config'
                    ' are not consistent')
                raise ValueError(msg)

        return True

    def get_polarization_state(self, pparameter_value=None, kparameter_value=None):
        """."""
        if pparameter_value is None:
            pparameter_value = self.pparameter_mon
        if kparameter_value is None:
            kparameter_value = self.kparameter_mon
        return self.idffconfig.get_polarization_state(
            pparameter=pparameter_value, kparameter=kparameter_value)

    def _create_devices(self, devname):
        param_auto_mon = False
        devkp = _Device(
            devname=devname,
            properties=(self._kparametername, ), auto_mon=param_auto_mon)
        devpp = _Device(
            devname=devname,
            properties=(self._pparametername, ), auto_mon=param_auto_mon)
        devsch = [_PowerSupply(devname=dev) for dev in self.chnames]
        devscv = [_PowerSupply(devname=dev) for dev in self.cvnames]
        devsqs = [_PowerSupply(devname=dev) for dev in self.qsnames]

        return devpp, devkp, devsch, devscv, devsqs


class WIGIDFF(IDFF):
    """Wiggler Feedforward."""

    class DEVICES(_WIG.DEVICES):
        """."""

    @property
    def gap_mon(self):
        """."""
        return self.kparameter_mon


class EPUIDFF(IDFF):
    """EPU Feedforward."""

    class DEVICES(_EPU.DEVICES):
        """."""

    @property
    def phase_mon(self):
        """."""
        return self.pparameter_mon

    @property
    def gap_mon(self):
        """."""
        return self.kparameter_mon


class APUIDFF(_Devices):
    """APU Feedforward."""

    class DEVICES(_APU.DEVICES):
        """."""

    @property
    def phase_mon(self):
        """."""
        return self.kparameter_mon<|MERGE_RESOLUTION|>--- conflicted
+++ resolved
@@ -114,14 +114,10 @@
     def load_config(self, name):
         """Load IDFF configuration."""
         self._idffconfig.name = name
-<<<<<<< HEAD
-        self._idffconfig.load()
-=======
         if self._idffconfig.name == name:
             self._idffconfig.load()
         else:
             raise ValueError('Could not load configuration.')
->>>>>>> 2b711c97
 
     def calculate_setpoints(self, polarization, kparameter_value=None):
         """Return correctors setpoints for a particular ID config.
