--- conflicted
+++ resolved
@@ -181,21 +181,14 @@
             properties += _PSDev._properties_linac
         elif self._is_pulsed:
             properties += _PSDev._properties_pulsed
+            if self._psmodel == 'FP_KCKR':
+                properties += _PSDev._properties_pulsed_kckr
+            else:
+                properties += _PSDev._properties_pulsed_sept
         elif self._is_fc:
             properties += _PSDev._properties_fc
         else:
-<<<<<<< HEAD
             properties += _PSDev._properties_magps
-=======
-            if self._is_pulsed:
-                properties += _PSDev._properties_pulsed
-                if self._psmodel == 'FP_KCKR':
-                    properties += _PSDev._properties_pulsed_kckr
-                else:
-                    properties += _PSDev._properties_pulsed_sept
-            else:
-                properties += _PSDev._properties_magps
->>>>>>> 8eb786d5
 
         # strength properties
         strength_sp_propty = self._strength_propty + '-SP'
