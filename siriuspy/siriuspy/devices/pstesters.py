--- conflicted
+++ resolved
@@ -431,13 +431,8 @@
 class TesterPSFOFB(_TesterBase):
     """FOFB PS tester."""
 
-<<<<<<< HEAD
     PROPERTIES_DEFAULT = (
-        'AlarmsAmp-Mon', 'AlarmsAmpLtcRst-Cmd',
-=======
-    _properties = (
         'AlarmsAmpLtc-Mon', 'AlarmsAmpLtcRst-Cmd',
->>>>>>> 27b85418
         'PwrState-Sel', 'PwrState-Sts',
         'Current-SP', 'CurrentRef-Mon', 'Current-Mon',
         'OpMode-Sel', 'OpMode-Sts',
