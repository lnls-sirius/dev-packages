"""Devices subpackage."""

from .afc_acq_core import AFCACQLogicalTrigger, AFCPhysicalTrigger
from .bbb import BunchbyBunch
from .beamline import CAXCtrl
from .blm import BLM
from .bpm import BPM
from .bpm_eq import EqualizeBPMs
from .bpm_fam import FamBPMs
from .currinfo import CurrInfoAS, CurrInfoBO, CurrInfoLinear, CurrInfoSI, \
    CurrInfoTranspEff
from .dcct import DCCT
from .device import Device, DeviceSet
from .dvf import DVF, DVFImgProc
from .egun import EGBias, EGFilament, EGHVPS, EGPulsePS, EGTriggerPS, EGun
from .energy import Energy
from .fofb import BPMDCC, FamFastCorrs, FamFOFBControllers, FOFBCtrlDCC, \
    FOFBCtrlRef, HLFOFB
from .fofb_acq import FamFOFBLamp, FamFOFBSysId, FOFBCtrlLamp, FOFBCtrlSysId, \
    FOFBPSLamp, FOFBPSSysId
from .fpmosc import FPMOsc
from .ict import ICT, TranspEff
from .idff import IDFF
<<<<<<< HEAD
from .ids import APU, DELTA, EPU, ID, IDBase, IVU, PAPU, WIG
=======
from .ids import APU, DELTA, EPU, ID, IDBase, PAPU, WIG, IVU, VPU
>>>>>>> 0915f19d
from .injctrl import InjCtrl
from .injsys import BOPSRampStandbyHandler, BORFRampStandbyHandler, \
    InjSysPUModeHandler, InjSysStandbyHandler, LinacStandbyHandler, \
    PUMagsStandbyHandler
from .intlkctrl import ASMPSCtrl, ASPPSCtrl, BLInterlockCtrl
from .lienergy import LIEnergy
from .lillrf import DevLILLRF, LILLRF
from .machshift import MachShift
from .modltr import LIModltr
from .orbit_interlock import BaseOrbitIntlk, BPMOrbitIntlk, HLOrbitInterlock, \
    OrbitInterlock
from .posang import PosAng
from .psconv import PSProperty, StrengthConv
from .pssofb import PSApplySOFB, PSCorrSOFB
from .pwrsupply import PowerSupply, PowerSupplyFBP, PowerSupplyFC, \
    PowerSupplyPU
from .rf import ASLLRF, BOLLRFPreAmp, BORF300VDCAmp, BORFCavMonitor, \
    BORFDCAmp, RFCav, RFGen, RFKillBeam, SILLRFPreAmp, SIRFACAmp, \
    SIRFCavMonitor, SIRFDCAmp
from .scraper import ScraperH, ScraperV
from .screen import Screen
from .sofb import SOFB
from .syncd import DevicesSync
from .timing import Event, EVG, HLTiming, Trigger
from .tune import Tune, TuneCorr, TuneFrac, TuneProc

del device, bpm, dcct, egun, ict, lillrf, modltr
del pwrsupply, posang, psconv, pssofb, rf, injsys, injctrl
del screen, tune, sofb, timing, syncd, energy
del ids, currinfo, bbb, machshift, dvf, lienergy, intlkctrl, scraper
del blm, beamline<|MERGE_RESOLUTION|>--- conflicted
+++ resolved
@@ -21,11 +21,7 @@
 from .fpmosc import FPMOsc
 from .ict import ICT, TranspEff
 from .idff import IDFF
-<<<<<<< HEAD
-from .ids import APU, DELTA, EPU, ID, IDBase, IVU, PAPU, WIG
-=======
-from .ids import APU, DELTA, EPU, ID, IDBase, PAPU, WIG, IVU, VPU
->>>>>>> 0915f19d
+from .ids import APU, DELTA, EPU, ID, IDBase, IVU, PAPU, VPU, WIG
 from .injctrl import InjCtrl
 from .injsys import BOPSRampStandbyHandler, BORFRampStandbyHandler, \
     InjSysPUModeHandler, InjSysStandbyHandler, LinacStandbyHandler, \
