"""Devices subpackage."""

from .bbb import BunchbyBunch
from .bpm import BPM, FamBPMs, BPMLogicalTrigger
from .currinfo import CurrInfoTranspEff, CurrInfoLinear, \
    CurrInfoBO, CurrInfoSI, CurrInfoAS
from .dcct import DCCT
from .device import Device, DeviceApp, Devices, DeviceNC
from .egun import EGBias, EGFilament, EGHVPS, EGTriggerPS, EGPulsePS, EGun
from .energy import Energy
from .fofb import FOFBCtrlDCC, BPMDCC, FOFBCtrlRef, FamFOFBControllers, \
    FamFastCorrs, HLFOFB
from .ict import ICT, TranspEff
<<<<<<< HEAD
from .ids import APU, WIG, IDCorrectors, WIGCorrectors, APUFeedForward
=======
from .ids import IDCorrectors, APU, EPU, APUFeedForward
from .injctrl import InjCtrl
>>>>>>> c2aa95ee
from .injsys import ASPUStandbyHandler, BOPSRampStandbyHandler, \
    BORFRampStandbyHandler, InjBOStandbyHandler, InjSysStandbyHandler, \
    LILLRFStandbyHandler, InjSysPUModeHandler
from .lillrf import LILLRF, DevLILLRF
from .machshift import MachShift
from .modltr import LIModltr
from .orbit_interlock import BPMOrbitIntlk, BaseOrbitIntlk, OrbitInterlock
from .posang import PosAng
from .psconv import PSProperty, StrengthConv
from .pssofb import PSCorrSOFB, PSApplySOFB
from .pwrsupply import PowerSupply, PowerSupplyPU, PowerSupplyFC
from .rf import RFGen, ASLLRF, BORFCavMonitor, SIRFCavMonitor, RFCav, \
    RFKillBeam
from .screen import Screen
from .sofb import SOFB
from .syncd import DevicesSync
from .timing import EVG, Event, Trigger, HLTiming
from .tune import TuneFrac, TuneProc, Tune, TuneCorr
from .dvf import DVF

del device, bpm, dcct, egun, ict, lillrf, modltr
del pwrsupply, posang, psconv, pssofb, rf, injsys, injctrl
del screen, tune, sofb, timing, syncd, energy
del ids, currinfo, bbb, machshift, dvf<|MERGE_RESOLUTION|>--- conflicted
+++ resolved
@@ -11,12 +11,8 @@
 from .fofb import FOFBCtrlDCC, BPMDCC, FOFBCtrlRef, FamFOFBControllers, \
     FamFastCorrs, HLFOFB
 from .ict import ICT, TranspEff
-<<<<<<< HEAD
-from .ids import APU, WIG, IDCorrectors, WIGCorrectors, APUFeedForward
-=======
-from .ids import IDCorrectors, APU, EPU, APUFeedForward
+from .ids import APU, WIG, EPU, IDCorrectors, WIGCorrectors, APUFeedForward
 from .injctrl import InjCtrl
->>>>>>> c2aa95ee
 from .injsys import ASPUStandbyHandler, BOPSRampStandbyHandler, \
     BORFRampStandbyHandler, InjBOStandbyHandler, InjSysStandbyHandler, \
     LILLRFStandbyHandler, InjSysPUModeHandler
