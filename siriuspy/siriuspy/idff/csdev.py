"""ID feedforward database."""

import os as _os

from .. import csdev as _csdev
from ..namesys import SiriusPVName as _PVName
from ..search import IDSearch as _IDSearch

# --- Enumeration Types ---


class ETypes(_csdev.ETypes):
    """Local enumerate types."""

    OPEN_CLOSED = ('Open', 'Closed')
    STS_LBLS_CORR = (
        'Connected', 'PwrStateOn', 'OpModeConfigured')
    CORR_RAMP_STATUS = ('Off', 'On')


_et = ETypes


# --- Const class ---

class IDFFConst(_csdev.Const):
    """ID Feedforward Const class."""

    LoopState = _csdev.Const.register('LoopState', _et.OPEN_CLOSED)
    StsLblsCorr = _csdev.Const.register(
        'StsLblsCorr', _et.STS_LBLS_CORR)

    DEFAULT_AUTOSAVE_FOLDER = \
        _os.path.join('/home', 'sirius', 'iocs-log', 'si-ap-idff', 'data')
    DEFAULT_CORR_STATUS = 0b11111111
    DEFAULT_LOOP_FREQ_MIN = 0.001  # [Hz]
    DEFAULT_LOOP_FREQ_MAX = 100  # [Hz]
    DEFAULT_LOOP_FREQ = 10  # [Hz]
    DEFAULT_LOOP_STATE = LoopState.Open
<<<<<<< HEAD
    DEFAULT_CONTROL_QS = _csdev.Const.DsblEnbl.Enbl
    DEFAULT_CORR_RAMP_STATUS = _et.CORR_RAMP_STATUS.index('Off')
=======
>>>>>>> b581d5cc
    DEFAULT_CORR_PREC = 4

    def __init__(self, idname,
                 enbl_chcorrs=False, enbl_cvcorrs=False,
                 enbl_qscorrs=False, enbl_lccorrs=False,
                 enbl_qncorrs=False, enbl_cccorrs=False):
        """Init."""
        self.idname = _PVName(idname)
        self.idffname = 'SI-' + self.idname.sub + ':AP-IDFF'
        cname = '_'.join([self.idname.sec, self.idname.sub, self.idname.dev])
        self.configname = cname.lower()
        ioc_fol = IDFFConst.DEFAULT_AUTOSAVE_FOLDER
        self.autosave_fname = _os.path.join(ioc_fol, self.configname + '.txt')

        chnames = _IDSearch.conv_idname_2_idff_chnames(idname)
        self.enbl_chcorrs = enbl_chcorrs and len(chnames) > 0
        cvnames = _IDSearch.conv_idname_2_idff_cvnames(idname)
        self.enbl_cvcorrs = enbl_cvcorrs and len(cvnames) > 0
        qsnames = _IDSearch.conv_idname_2_idff_qsnames(idname)
        self.enbl_qscorrs = enbl_qscorrs and len(qsnames) > 0
        lcnames = _IDSearch.conv_idname_2_idff_lcnames(idname)
        self.enbl_lccorrs = enbl_lccorrs and len(lcnames) > 0
        qnnames = _IDSearch.conv_idname_2_idff_qnnames(idname)
        self.enbl_qncorrs = enbl_qncorrs and len(qnnames) > 0
        ccnames = _IDSearch.conv_idname_2_idff_ccnames(idname)
        self.enbl_cccorrs = enbl_cccorrs and len(ccnames) > 0

    def get_propty_database(self):
        """Return property database."""
        dbase = {
            'Version-Cte': {'type': 'str', 'value': 'UNDEF'},
            'Log-Mon': {'type': 'string', 'value': 'Starting...'},
            'LoopState-Sel': {
                'type': 'enum', 'enums': _et.OPEN_CLOSED,
                'value': self.DEFAULT_LOOP_STATE,
                'unit': 'open_closed'},
            'LoopState-Sts': {
                'type': 'enum', 'enums': _et.OPEN_CLOSED,
                'value': self.DEFAULT_LOOP_STATE,
                'unit': 'open_closed'},
            'LoopFreq-SP': {
                'type': 'float', 'value': self.DEFAULT_LOOP_FREQ,
                'unit': 'Hz', 'prec': 3,
                'lolim': self.DEFAULT_LOOP_FREQ_MIN,
                'hilim': self.DEFAULT_LOOP_FREQ_MAX},
            'LoopFreq-RB': {
                'type': 'float', 'value': self.DEFAULT_LOOP_FREQ,
                'unit': 'Hz', 'prec': 3,
                'lolim': self.DEFAULT_LOOP_FREQ_MIN,
                'hilim': self.DEFAULT_LOOP_FREQ_MAX},
            'Polarization-Mon': {'type': 'string', 'value': 'none'},
            'ConfigName-SP': {'type': 'string', 'value': ''},
            'ConfigName-RB': {'type': 'string', 'value': ''},
            'CorrConfig-Cmd': {'type': 'int', 'value': 0},
<<<<<<< HEAD
            'CorrRamp-Cmd': {'type': 'int', 'value': 0},
            'CorrRampStatus-Mon': {
                'type': 'enum', 'enums': _et.CORR_RAMP,
                'value': self.DEFAULT_CORR_RAMP_STATUS},
=======
            'CorrSaveOffsets-Cmd': {'type': 'int', 'value': 0},
>>>>>>> b581d5cc
            'CorrStatus-Mon': {
                'type': 'int', 'value': self.DEFAULT_CORR_STATUS},
            'CorrStatusLabels-Cte': {
                'type': 'string', 'count': len(self.StsLblsCorr._fields),
                'value': self.StsLblsCorr._fields},
        }
        if self.enbl_chcorrs:
            dbase.update({
                'ControlCH-Sel': {
                    'type': 'enum', 'enums': _et.DSBL_ENBL,
                    'value': self.enbl_chcorrs,
                    'unit': 'dsbl_enbl'},
                'ControlCH-Sts': {
                    'type': 'enum', 'enums': _et.DSBL_ENBL,
                    'value': self.enbl_chcorrs,
                    'unit': 'dsbl_enbl'},
                'CorrCH_1Current-Mon': {
                    'type': 'float', 'value': 0,
                    'unit': 'A', 'prec': self.DEFAULT_CORR_PREC},
                'CorrCH_2Current-Mon': {
                    'type': 'float', 'value': 0,
                    'unit': 'A', 'prec': self.DEFAULT_CORR_PREC},
            })
        if self.enbl_cvcorrs:
            dbase.update({
                'ControlCV-Sel': {
                    'type': 'enum', 'enums': _et.DSBL_ENBL,
                    'value': self.enbl_cvcorrs,
                    'unit': 'dsbl_enbl'},
                'ControlCV-Sts': {
                    'type': 'enum', 'enums': _et.DSBL_ENBL,
                    'value': self.enbl_cvcorrs,
                    'unit': 'dsbl_enbl'},
                'CorrCV_1Current-Mon': {
                    'type': 'float', 'value': 0,
                    'unit': 'A', 'prec': self.DEFAULT_CORR_PREC},
                'CorrCV_2Current-Mon': {
                    'type': 'float', 'value': 0,
                    'unit': 'A', 'prec': self.DEFAULT_CORR_PREC},
            })
        if self.enbl_qscorrs:
            dbase.update({
                'ControlQS-Sel': {
                    'type': 'enum', 'enums': _et.DSBL_ENBL,
                    'value': self.enbl_qscorrs,
                    'unit': 'dsbl_enbl'},
                'ControlQS-Sts': {
                    'type': 'enum', 'enums': _et.DSBL_ENBL,
                    'value': self.enbl_qscorrs,
                    'unit': 'dsbl_enbl'},
                'CorrQS_1Current-Mon': {
                    'type': 'float', 'value': 0,
                    'unit': 'A', 'prec': self.DEFAULT_CORR_PREC},
                'CorrQS_2Current-Mon': {
                    'type': 'float', 'value': 0,
                    'unit': 'A', 'prec': self.DEFAULT_CORR_PREC},
            })
        if self.enbl_lccorrs:
            dbase.update({
                'ControlLC-Sel': {
                    'type': 'enum', 'enums': _et.DSBL_ENBL,
                    'value': self.enbl_lccorrs,
                    'unit': 'dsbl_enbl'},
                'ControlLC-Sts': {
                    'type': 'enum', 'enums': _et.DSBL_ENBL,
                    'value': self.enbl_lccorrs,
                    'unit': 'If LC are included in loop'},
                'CorrLCHCurrent-Mon': {
                    'type': 'float', 'value': 0,
                    'unit': 'A', 'prec': self.DEFAULT_CORR_PREC},
                'CorrLCVCurrent-Mon': {
                    'type': 'float', 'value': 0,
                    'unit': 'A', 'prec': self.DEFAULT_CORR_PREC},
            })
        if self.enbl_qncorrs:
            dbase.update({
                'ControlQN-Sel': {
                    'type': 'enum', 'enums': _et.DSBL_ENBL,
                    'value': self.enbl_qncorrs,
                    'unit': 'dsbl_enbl'},
                'ControlQN-Sts': {
                    'type': 'enum', 'enums': _et.DSBL_ENBL,
                    'value': self.enbl_qncorrs,
                    'unit': 'dsbl_enbl'},
                'CorrQD1_1Current-Mon': {
                    'type': 'float', 'value': 0,
                    'unit': 'A', 'prec': self.DEFAULT_CORR_PREC},
                'CorrQF_1Current-Mon': {
                    'type': 'float', 'value': 0,
                    'unit': 'A', 'prec': self.DEFAULT_CORR_PREC},
                'CorrQD2_1Current-Mon': {
                    'type': 'float', 'value': 0,
                    'unit': 'A', 'prec': self.DEFAULT_CORR_PREC},
                'CorrQD2_2Current-Mon': {
                    'type': 'float', 'value': 0,
                    'unit': 'A', 'prec': self.DEFAULT_CORR_PREC},
                'CorrQF_2Current-Mon': {
                    'type': 'float', 'value': 0,
                    'unit': 'A', 'prec': self.DEFAULT_CORR_PREC},
                'CorrQD1_2Current-Mon': {
                    'type': 'float', 'value': 0,
                    'unit': 'A', 'prec': self.DEFAULT_CORR_PREC},
            })
        if self.enbl_cccorrs:
            dbase.update({
                'ControlCC-Sel': {
                    'type': 'enum', 'enums': _et.DSBL_ENBL,
                    'value': self.enbl_cccorrs,
                    'unit': 'dsbl_enbl'},
                'ControlCC-Sts': {
                    'type': 'enum', 'enums': _et.DSBL_ENBL,
                    'value': self.enbl_cccorrs,
                    'unit': 'dsbl_enbl'},
                'CorrCC1_1Current-Mon': {
                    'type': 'float', 'value': 0,
                    'unit': 'A', 'prec': self.DEFAULT_CORR_PREC},
                'CorrCC2_1Current-Mon': {
                    'type': 'float', 'value': 0,
                    'unit': 'A', 'prec': self.DEFAULT_CORR_PREC},
                'CorrCC1_2Current-Mon': {
                    'type': 'float', 'value': 0,
                    'unit': 'A', 'prec': self.DEFAULT_CORR_PREC},
                'CorrCC2_2Current-Mon': {
                    'type': 'float', 'value': 0,
                    'unit': 'A', 'prec': self.DEFAULT_CORR_PREC},
            })
        dbase = _csdev.add_pvslist_cte(dbase)
        return dbase<|MERGE_RESOLUTION|>--- conflicted
+++ resolved
@@ -37,11 +37,7 @@
     DEFAULT_LOOP_FREQ_MAX = 100  # [Hz]
     DEFAULT_LOOP_FREQ = 10  # [Hz]
     DEFAULT_LOOP_STATE = LoopState.Open
-<<<<<<< HEAD
-    DEFAULT_CONTROL_QS = _csdev.Const.DsblEnbl.Enbl
     DEFAULT_CORR_RAMP_STATUS = _et.CORR_RAMP_STATUS.index('Off')
-=======
->>>>>>> b581d5cc
     DEFAULT_CORR_PREC = 4
 
     def __init__(self, idname,
@@ -96,14 +92,11 @@
             'ConfigName-SP': {'type': 'string', 'value': ''},
             'ConfigName-RB': {'type': 'string', 'value': ''},
             'CorrConfig-Cmd': {'type': 'int', 'value': 0},
-<<<<<<< HEAD
             'CorrRamp-Cmd': {'type': 'int', 'value': 0},
             'CorrRampStatus-Mon': {
-                'type': 'enum', 'enums': _et.CORR_RAMP,
+                'type': 'enum', 'enums': _et.CORR_RAMP_STATUS,
                 'value': self.DEFAULT_CORR_RAMP_STATUS},
-=======
             'CorrSaveOffsets-Cmd': {'type': 'int', 'value': 0},
->>>>>>> b581d5cc
             'CorrStatus-Mon': {
                 'type': 'int', 'value': self.DEFAULT_CORR_STATUS},
             'CorrStatusLabels-Cte': {
