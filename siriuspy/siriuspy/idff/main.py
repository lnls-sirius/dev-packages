"""ID feedforward App."""

import logging as _log
import os as _os
import time as _time

import epics as _epics

from ..callbacks import Callback as _Callback
from ..clientconfigdb import ConfigDBException as _ConfigDBException
from ..devices import IDFF as _IDFF
from ..util import update_bit as _updt_bit
from .csdev import ETypes as _ETypes, IDFFConst as _Const


class App(_Callback):
    """Main application for handling IDFF."""

    DEF_PS_TIMEOUT = 5  # [s]

    def __init__(self, idname):
        """Class constructor."""
        super().__init__()
        self._const = _Const(idname)
        self._pvs_prefix = self._const.idffname
        self._pvs_database = self._const.get_propty_database()

        self._loop_state = _Const.DEFAULT_LOOP_STATE
        self._loop_freq = _Const.DEFAULT_LOOP_FREQ
        self._control_qs = _Const.DEFAULT_CONTROL_QS
        self._control_lc = _Const.DEFAULT_CONTROL_LC
        self._polarization = 'none'
        self._config_name = ''
        self.read_autosave_file()

        # IDFF object with IDFF config
        self._idff = _IDFF(idname)

        # load idff in configdb
        self._load_config(self._config_name)

        # pvs to write methods
        self.map_pv2write = {
            'LoopState-Sel': self.set_loop_state,
            'LoopFreq-SP': self.set_loop_freq,
            'ControlQS-Sel': self.set_control_qs,
            'ControlLC-Sel': self.set_control_lc,
            'ConfigName-SP': self.set_config_name,
            'CorrConfig-Cmd': self.cmd_corrconfig,
        }

        self._quit = False
        self._corr_setpoints = None
        self._thread_ff = _epics.ca.CAThread(
            target=self.main_idff_loop, daemon=True)
        self._thread_ff.start()

    def init_database(self):
        """Set initial PV values."""
        pvn2vals = {
            'LoopState-Sel': self._loop_state,
            'LoopState-Sts': self._loop_state,
            'LoopFreq-SP': self._loop_freq,
            'LoopFreq-RB': self._loop_freq,
            'ConfigName-SP': self._config_name,
            'ConfigName-RB': self._config_name,
            'Polarization-Mon': self._polarization,
            'CorrConfig-Cmd': 0,
            'CorrStatus-Mon': _Const.DEFAULT_CORR_STATUS,
        }
        if self._const.has_qscorrs:
            pvn2vals.update({
                'ControlQS-Sel': self._control_qs,
                'ControlQS-Sts': self._control_qs,
                })
        if self._const.has_lccorrs:
            pvn2vals.update({
                'ControlLC-Sel': self._control_lc,
                'ControlLC-Sts': self._control_lc,
                })
        for pvn, val in pvn2vals.items():
            self.run_callbacks(pvn, val)
        self._update_log('Started.')

    @property
    def pvs_prefix(self):
        """Return pvs_prefix."""
        return self._pvs_prefix

    @property
    def pvs_database(self):
        """Return pvs_database."""
        return self._pvs_database

    def process(self, interval):
        """Sleep."""
        # check correctors state periodically
        _t0 = _time.time()
        self._update_corr_status()
        self._update_corr_setpoints()
        dtime = _time.time() - _t0
        sleep_time = interval - dtime
        # sleep
        if sleep_time > 0:
            _time.sleep(sleep_time)
        else:
<<<<<<< HEAD
            strf = 'process took {0:f}ms.'.format((dtime)*1000)
=======
            strf = f'process took {(dtime)*1000:f}ms.'
>>>>>>> 80d2d0a3
            _log.debug(strf)

    def read(self, reason):
        """Read from IOC database."""
        _ = reason
        value = None
        return value

    def write(self, reason, value):
        """Write value to reason and let callback update PV database."""
        _log.info('Write received for: %s --> %s', reason, str(value))
        if reason in self.map_pv2write.keys():
            status = self.map_pv2write[reason](value)
            _log.info('%s Write for: %s --> %s',
                      str(status).upper(), reason, str(value))
            return status
        _log.warning('PV %s does not have a set function.', reason)
        return False

    def set_loop_state(self, value):
        """Set loop state."""
        if not 0 <= value < len(_ETypes.OPEN_CLOSED):
            return False
        self._loop_state = value
        act = ('En' if value else 'Dis')
        self._update_log(f'Feedforward loop {act}abled.')
        self.run_callbacks('LoopState-Sts', value)
        return True

    def set_loop_freq(self, value):
        """Set loop frequency."""
        fmin, fmax = _Const.DEFAULT_LOOP_FREQ_MIN, _Const.DEFAULT_LOOP_FREQ_MAX
        if not fmin <= value < fmax:
            return False
        self._loop_freq = value
        self._update_log(f'Loop frequency updated to {value:.3f}Hz.')
        self.run_callbacks('LoopFreq-RB', value)
        return True

    def set_control_qs(self, value):
        """Set whether to include QS or not in feedforward."""
        if not 0 <= value < len(_ETypes.DSBL_ENBL):
            return False
        self._control_qs = value
        act = ('En' if value else 'Dis')
        self._update_log(f'{act}abled QS control.')
        self.run_callbacks('ControlQS-Sts', value)
        return True

    def set_control_lc(self, value):
        """Set whether to include LC or not in feedforward."""
        if not 0 <= value < len(_ETypes.DSBL_ENBL):
            return False
        self._control_lc = value
        act = ('En' if value else 'Dis')
        self._update_log(f'{act}abled LC control.')
        self.run_callbacks('ControlLC-Sts', value)
        return True

    def set_config_name(self, value):
        """Set configuration name."""
        if self._loop_state == self._const.LoopState.Closed:
            self._update_log('ERR:Open loop before changing configuration.')
            return False

        if not self._load_config(value):
            return False

        self._config_name = value
        self.update_autosave_file()
        self.run_callbacks('ConfigName-RB', value)
        return True

    def cmd_corrconfig(self, _):
        """Command to reconfigure power supplies to desired state."""
        if self._loop_state == self._const.LoopState.Closed:
            self._update_log('ERR:Open loop before configure correctors.')
            return False

        corrdevs = \
            self._idff.chdevs + self._idff.cvdevs + \
            self._idff.qsdevs + self._idff.lcdevs
        for dev in corrdevs:
            # turn on
            if not dev.cmd_turn_on():
                return False
            # opmode slowref
            if not dev.cmd_slowref():
                return False

        return True

    @property
    def quit(self):
        """Quit and shutdown threads."""
        return self._quit

    @quit.setter
    def quit(self, value):
        if value:
            self._quit = value

    def main_idff_loop(self):
        """Main IDFF loop."""
        while not self._quit:
            # updating interval
            tplanned = 1.0/self._loop_freq

            # initial time
            _t0 = _time.time()

            # check IDFF device connection
            if not self._idff.connected:
                self._do_sleep(_t0, tplanned)
                continue

            # update polarization state
            self._do_update_polarization()

            # correctors value calculation
            self._do_update_correctors()

            # return if loop is not closed
            if not self._loop_state:
                self._do_sleep(_t0, tplanned)
                continue

            # setpoints implementation
            if self._corr_setpoints:
                self._do_implement_correctors()

            # sleep unused time or signal overtime to stdout
            self._do_sleep(_t0, tplanned)

    #  ----- log auxiliary methods -----

    def _update_log(self, msg):
        if 'ERR' in msg:
            _log.error(msg[4:])
        elif 'FATAL' in msg:
            _log.error(msg[6:])
        elif 'WARN' in msg:
            _log.warning(msg[5:])
        else:
            _log.info(msg)
        self.run_callbacks('Log-Mon', msg)

    # ----- auto save methods -----

    def read_autosave_file(self):
        """Read autosave file."""
        filename = self._const.autosave_fname
        config_name = None
        if _os.path.isfile(filename):
            with open(filename, 'r') as fil:
                config_name = fil.read().strip('\n')
        if config_name is not None:
            self._config_name = config_name
        else:
            _log.info(
                'No backup file was found, default value '
                'was used for si_idff configuration name.')
            self._config_name = self._get_default_configname()
            self.update_autosave_file()
            _log.info('First autosave file was created.')

    def update_autosave_file(self):
        """Update autosave file."""
        path = _os.path.split(self._const.autosave_fname)[0]
        _os.makedirs(path, exist_ok=True)
        with open(self._const.autosave_fname, 'w+') as fil:
            fil.write(self._config_name)

    def _get_default_configname(self):
        if self._const.idname.dev == 'EPU50':
            return 'epu50_ref'
        elif self._const.idname.dev == 'PAPU50':
            return 'papu50_ref'
        elif self._const.idname.dev == 'DELTA52':
            return 'delta52_ref'
        elif self._const.idname.dev == 'IVU18':
            return 'ivu18_ref'
        return ''

    def _load_config(self, config_name):
        try:
            self._idff.load_config(config_name)
            self._update_log(f'Updated configuration: {config_name}.')
        except (ValueError, _ConfigDBException) as err:
            self._update_log('ERR:'+str(err))
            return False
        return True

    # ----- update pvs methods -----

    def _do_sleep(self, time0, tplanned):
        ttook = _time.time() - time0
        tsleep = tplanned - ttook
        if tsleep > 0:
            _time.sleep(tsleep)
        else:
<<<<<<< HEAD
            strf1 = (
                'Feedforward step took more than planned... '
                '{0:.3f}/{1:.3f} s')
            strf2 = strf1.format(ttook, tplanned)
            _log.warning(strf2)
=======
            strf = (
                f'Feedforward step took more than planned... '
                f'{ttook:.3f}/{tplanned:.3f} s')
            _log.warning(strf)
>>>>>>> 80d2d0a3

    def _do_update_polarization(self):
        new_pol, *_ = self._idff.get_polarization_state()
        if new_pol is not None and new_pol != self._polarization:
            self._polarization = new_pol
            self.run_callbacks('Polarization-Mon', new_pol)

    def _do_update_correctors(self):
        try:
            self._corr_setpoints = self._idff.calculate_setpoints()
            # setpoints, polarization, *parameters = self._corr_setpoints
            # pparameter_value, kparameter_value = parameters
            # print('pparameter: ', pparameter_value)
            # print('kparameter: ', kparameter_value)
            # print('polarization: ', polarization)
            # print('setpoints: ', setpoints)
            # print()
        except ValueError as err:
            self._update_log('ERR:'+str(err))

    def _do_implement_correctors(self):
        corrdevs = self._idff.chdevs + self._idff.cvdevs
        if self._control_qs == self._const.DsblEnbl.Enbl:
            corrdevs = corrdevs + self._idff.qsdevs
        if self._control_lc == self._const.DsblEnbl.Enbl:
            corrdevs = corrdevs + self._idff.lcdevs
        try:
            # use PS IOCs (IDFF) to implement setpoints
            setpoints, *_ = self._corr_setpoints
            self._idff.implement_setpoints(
                setpoints=setpoints, corrdevs=corrdevs)

        except ValueError as err:
            self._update_log('ERR:'+str(err))

    def _update_corr_status(self):
        """Update CorrStatus-Mon PV."""
        devs = self._idff.chdevs + self._idff.cvdevs
        if self._control_qs == self._const.DsblEnbl.Enbl:
            devs.extend(self._idff.qsdevs)
        if self._control_lc == self._const.DsblEnbl.Enbl:
            devs.extend(self._idff.lcdevs)

        status = 0
        if all(d.connected for d in devs):
            if any(d.pwrstate != d.PWRSTATE.On for d in devs):
                status = _updt_bit(status, 1, 1)
            if any(d.opmode != d.OPMODE_STS.SlowRef for d in devs):
                status = _updt_bit(status, 2, 1)
        else:
            status = _Const.DEFAULT_CORR_STATUS

        self.run_callbacks('CorrStatus-Mon', status)

    def _update_corr_setpoints(self):
        """Update corrector setpoint PVs."""
        if self._corr_setpoints is None:
            return
        setpoints, *_ = self._corr_setpoints
        idff = self._idff
        corrnames = idff.chnames + idff.cvnames + idff.qsnames + idff.lcnames
        corrlabels = ('CH1', 'CH2', 'CV1', 'CV2', 'QS1', 'QS2', 'LCH', )
        for corrlabel, corrname in zip(corrlabels, corrnames):
            for corr_pvname in setpoints:
                if corrname in corr_pvname:
                    pvname = 'Corr' + corrlabel + 'Current-Mon'
                    value = setpoints[corr_pvname]
<<<<<<< HEAD
                    self.run_callbacks(pvname, value)
=======
                    self.run_callbacks(pvname, value)

    # ----- idff preparation -----

    def _idff_prepare_corrs_state(self):
        """Configure PSSOFB mode state ."""
        if not self._idff.wait_for_connection():
            return False
        corrdevs = \
            self._idff.chdevs + self._idff.cvdevs + \
            self._idff.qsdevs + self._idff.lcdevs
        for dev in corrdevs:
            if not dev.cmd_sofbmode_disable(timeout=App.DEF_PS_TIMEOUT):
                return False
        return True
>>>>>>> 80d2d0a3
<|MERGE_RESOLUTION|>--- conflicted
+++ resolved
@@ -104,11 +104,7 @@
         if sleep_time > 0:
             _time.sleep(sleep_time)
         else:
-<<<<<<< HEAD
-            strf = 'process took {0:f}ms.'.format((dtime)*1000)
-=======
             strf = f'process took {(dtime)*1000:f}ms.'
->>>>>>> 80d2d0a3
             _log.debug(strf)
 
     def read(self, reason):
@@ -310,18 +306,10 @@
         if tsleep > 0:
             _time.sleep(tsleep)
         else:
-<<<<<<< HEAD
-            strf1 = (
-                'Feedforward step took more than planned... '
-                '{0:.3f}/{1:.3f} s')
-            strf2 = strf1.format(ttook, tplanned)
-            _log.warning(strf2)
-=======
             strf = (
                 f'Feedforward step took more than planned... '
                 f'{ttook:.3f}/{tplanned:.3f} s')
             _log.warning(strf)
->>>>>>> 80d2d0a3
 
     def _do_update_polarization(self):
         new_pol, *_ = self._idff.get_polarization_state()
@@ -389,22 +377,4 @@
                 if corrname in corr_pvname:
                     pvname = 'Corr' + corrlabel + 'Current-Mon'
                     value = setpoints[corr_pvname]
-<<<<<<< HEAD
-                    self.run_callbacks(pvname, value)
-=======
-                    self.run_callbacks(pvname, value)
-
-    # ----- idff preparation -----
-
-    def _idff_prepare_corrs_state(self):
-        """Configure PSSOFB mode state ."""
-        if not self._idff.wait_for_connection():
-            return False
-        corrdevs = \
-            self._idff.chdevs + self._idff.cvdevs + \
-            self._idff.qsdevs + self._idff.lcdevs
-        for dev in corrdevs:
-            if not dev.cmd_sofbmode_disable(timeout=App.DEF_PS_TIMEOUT):
-                return False
-        return True
->>>>>>> 80d2d0a3
+                    self.run_callbacks(pvname, value)