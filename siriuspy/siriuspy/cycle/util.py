--- conflicted
+++ resolved
@@ -2,11 +2,7 @@
 """Utilities for cycle."""
 
 import time as _time
-<<<<<<< HEAD
 import struct as _struct
-=======
-import math as _math
->>>>>>> 80a08c5d
 import numpy as _np
 
 from ..namesys import Filter as _Filter
@@ -74,7 +70,6 @@
                 _time.sleep(wait/10.0)
                 continue
             else:
-<<<<<<< HEAD
                 if isinstance(pvvalue[0], (float, _np.float64)):
                     pvvalue = _np.asarray(pvvalue, dtype=_np.float32)
                 if isinstance(value[0], (float, _np.float64)):
@@ -88,14 +83,6 @@
                 break
         _time.sleep(wait/10.0)
     return status
-=======
-                if _np.allclose(pvvalue, value, atol=abs_tol, rtol=rel_tol):
-                    return True
-        else:
-            if _math.isclose(pvvalue, value, abs_tol=abs_tol, rel_tol=rel_tol):
-                return True
-    return False
->>>>>>> 80a08c5d
 
 
 def pv_conn_put(pvobj, value):
