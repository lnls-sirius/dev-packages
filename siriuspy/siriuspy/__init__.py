<<<<<<< HEAD
=======

>>>>>>> 51a342a7
import os as _os
with open(_os.path.join(__path__[0], 'VERSION'), 'r') as _f:
     __version__ = _f.read().strip()
del _os


__all__ = ['envars', 'util', 'servname', 'servccdb', 'servweb', 'servconf', 'diagnostics',
           'pwrsupply', 'magnet', 'namesys', 'timesys', 'csdevice','epics']

<<<<<<< HEAD
subpackages = __all__.copy()
=======

subpackes = __all__.copy()
>>>>>>> 51a342a7
<|MERGE_RESOLUTION|>--- conflicted
+++ resolved
@@ -1,7 +1,3 @@
-<<<<<<< HEAD
-=======
-
->>>>>>> 51a342a7
 import os as _os
 with open(_os.path.join(__path__[0], 'VERSION'), 'r') as _f:
      __version__ = _f.read().strip()
@@ -11,9 +7,5 @@
 __all__ = ['envars', 'util', 'servname', 'servccdb', 'servweb', 'servconf', 'diagnostics',
            'pwrsupply', 'magnet', 'namesys', 'timesys', 'csdevice','epics']
 
-<<<<<<< HEAD
-subpackages = __all__.copy()
-=======
 
-subpackes = __all__.copy()
->>>>>>> 51a342a7
+subpackages = __all__.copy()