--- conflicted
+++ resolved
@@ -3,7 +3,6 @@
 import time as _time
 import logging as _log
 import traceback as _traceback
-from importlib.util import find_spec as _find_spec
 
 import numpy as _np
 
@@ -11,7 +10,6 @@
 from ..epics import PV as _PV
 from ..thread import RepeaterThread as _Repeat
 from ..pwrsupply.csdev import Const as _PSConst
-from ..pwrsupply.bsmp.constants import ConstPSBSMP as _ConstPSBSMP
 from ..timesys.csdev import Const as _TIConst
 from ..search import HLTimeSearch as _HLTimesearch
 from ..envars import VACA_PREFIX as LL_PREF
@@ -19,9 +17,6 @@
 
 from .base_class import BaseClass as _BaseClass, \
     BaseTimingConfig as _BaseTimingConfig, compare_kicks as _compare_kicks
-
-if _find_spec('PRUserial485') is not None:
-    from PRUserial485 import EthBridgeClient
 
 TIMEOUT = 0.05
 WAIT_CORRS = False
@@ -603,50 +598,7 @@
         self.timing.delayraw = raw
         return True
 
-<<<<<<< HEAD
-    def configure_correctors(self, val, is_thread=False):
-=======
-    def set_use_pssofb(self, val):
-        """."""
-        if self.acc != 'SI':
-            return False
-        if val not in self._csorb.CorrPSSOFBEnbl:
-            return False
-        if val != self._use_pssofb and val == self._csorb.CorrPSSOFBEnbl.Enbl:
-            kicks = self.get_strength()
-            self._ref_kicks = [kicks.copy(), kicks.copy(), kicks.copy()]
-            self._prob = _np.zeros(kicks.size, dtype=_np.int8)
-            # initialize PSSOFB State
-            self._pssofb.bsmp_sofb_kick_set(kicks[:-1])
-        self._use_pssofb = val
-
-        # NOTE: We need this time to avoid problems in the Correctors IOCs.
-        # We noticed that without this sleep, in ramdom manner, the IOCs from
-        # some correctors do not turn off the SOFB mode when requested, which
-        # required the reboot of the IOC to get back control of the corrs.
-        # We noticed this problem only happens when we use PSSOFB to control
-        # the correctors. This means that PSConnSOFB, which doesn't use
-        # multiprocessing, is problem free somehow.
-        # We don't understand the reason for this sleep to solve the problem
-        # and neither why the problem even occurs...
-        _time.sleep(0.2)
-
-        mask = self._get_mask()
-        for i, corr in enumerate(self._corrs[:-1]):
-            if mask[i] and not corr.connected:
-                msg = 'ERR: Failed to configure '
-                msg += corr.name
-                self._update_log(msg)
-                _log.error(msg[5:])
-                continue
-            corr.put_enable = mask[i]
-            corr.sofbmode = val
-
-        self.run_callbacks('CorrPSSOFBEnbl-Mon', val)
-        return True
-
     def configure_correctors(self, val):
->>>>>>> 369cb8a7
         """Configure correctors method."""
         corrs = self._get_used_corrs(include_rf=True)
         for corr in corrs:
