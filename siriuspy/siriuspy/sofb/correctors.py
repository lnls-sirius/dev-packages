"""Module to deal with correctors."""

import logging as _log
import time as _time
import traceback as _traceback

import numpy as _np

from .. import util as _util
<<<<<<< HEAD
=======
from ..epics import PV as _PV
from ..thread import RepeaterThread as _Repeat
from ..pwrsupply.csdev import Const as _PSConst
from ..timesys.csdev import Const as _TIConst
from ..search import HLTimeSearch as _HLTimesearch
>>>>>>> ae415d91
from ..envars import VACA_PREFIX as LL_PREF
from ..epics import PV as _PV
from ..namesys import SiriusPVName as _PVName
<<<<<<< HEAD
from ..pwrsupply.bsmp.constants import ConstPSBSMP as _ConstPSBSMP
from ..pwrsupply.csdev import Const as _PSConst
from ..pwrsupply.pssofb import PSSOFB as _PSSOFB
from ..search import HLTimeSearch as _HLTimesearch
from ..thread import RepeaterThread as _Repeat
from ..timesys.csdev import Const as _TIConst
from .base_class import BaseClass as _BaseClass, \
    BaseTimingConfig as _BaseTimingConfig, compare_kicks as _compare_kicks

if _find_spec("PRUserial485") is not None:
    from PRUserial485 import EthBridgeClient

=======

from .base_class import BaseClass as _BaseClass, \
    BaseTimingConfig as _BaseTimingConfig, compare_kicks as _compare_kicks

>>>>>>> ae415d91
TIMEOUT = 0.05
WAIT_CORRS = False


class Corrector(_BaseTimingConfig):
    """Corrector class."""

    def __init__(self, corr_name):
        """Init method."""
        super().__init__(corr_name[:2])
        self._name = _PVName(corr_name)
        self._sp = None
        self._rb = None

    @property
    def name(self):
        """Corrector name."""
        return self._name

    @property
    def connected(self):
        """Status connected."""
        conn = super().connected
        pvs = (self._sp, self._rb)
        for pv in pvs:
            if not pv.connected:
                _log.debug("NOT CONN: " + pv.pvname)
            conn &= pv.connected
        return conn

    @property
    def opmode_ok(self):
        """Opmode ok status."""
        return self.connected

    @property
    def opmode(self):
        """Opmode."""
        return 1

    @opmode.setter
    def opmode(self, val):
        """."""

    @property
    def state(self):
        """State."""
        pv = self._config_pvs_rb["PwrState"]
        return pv.value == _PSConst.PwrStateSel.On if pv.connected else False

    @state.setter
    def state(self, boo):
        """."""
        val = _PSConst.PwrStateSel.On if boo else _PSConst.PwrStateSel.Off
        pv = self._config_pvs_sp["PwrState"]
        self._config_ok_vals["PwrState"] = val
        if self.put_enable and pv.connected:
            pv.put(val, wait=False)

    @property
    def value(self):
        """Value."""
        if self._rb.connected:
            return self._rb.value

    @value.setter
    def value(self, val):
        """."""
        self._sp.put(val, wait=False)

    @property
    def refvalue(self):
        """."""
        return self.value


class RFCtrl(Corrector):
    """RF control class."""

    TINY_VAR = 0.01  # [Hz]
    LARGE_VAR = 10000  # [Hz]
    MAX_DELTA = 200  # [Hz]

    def __init__(self, acc):
        """Init method."""
        super().__init__(acc)
        self._name = self._csorb.RF_GEN_NAME
        opt = {"connection_timeout": TIMEOUT}
        pvpref = LL_PREF + ("-" if LL_PREF else "") + self._name
        self._sp = _PV(pvpref + ":GeneralFreq-SP", **opt)
        self._rb = _PV(pvpref + ":GeneralFreq-RB", **opt)
        self._config_ok_vals = {"PwrState": 1}
        self._config_pvs_sp = dict()
        self._config_pvs_rb = dict()

    @property
    def value(self):
        """Value."""
        if self._rb.connected:
            return self._rb.value

    @value.setter
    def value(self, freq):
        """."""
        freq0 = self.value
        if freq0 is None or freq is None:
            return
        delta = abs(freq - freq0)
        if delta < self.TINY_VAR or delta > self.LARGE_VAR:
            return
        npoints = int(delta // self.MAX_DELTA) + 2
        freq_span = _np.linspace(freq0, freq, npoints)[1:]
        for i, freq in enumerate(freq_span, 1):
            self._sp.put(freq, wait=False)
            if i != freq_span.size:
                _time.sleep(1)

    @property
    def state(self):
        """State."""
        return True

    @state.setter
    def state(self, boo):
        """."""
        return


class CHCV(Corrector):
    """CHCV class."""

    def __init__(self, corr_name):
        """Init method."""
        super().__init__(corr_name)
        opt = {"connection_timeout": TIMEOUT}
        pvsp = self._name.substitute(
            prefix=LL_PREF, propty_name="Kick", propty_suffix="SP"
        )
        pvrb = pvsp.substitute(propty_suffix="RB")
        pvref = pvsp.substitute(propty_name="KickRef", propty_suffix="Mon")
        self._sp = _PV(pvsp, **opt)
        self._rb = _PV(pvrb, **opt)
        self._ref = _PV(pvref, **opt)
        self._config_ok_vals = {
<<<<<<< HEAD
            "OpMode": _PSConst.OpMode.SlowRef,
            "PwrState": _PSConst.PwrStateSel.On,
            "SOFBMode": _PSConst.DsblEnbl.Dsbl,
        }
        pvpref = self._name.substitute(prefix=LL_PREF)
        self._config_pvs_sp = {
            "OpMode": _PV(pvpref.substitute(propty="OpMode-Sel"), **opt),
            "PwrState": _PV(pvpref.substitute(propty="PwrState-Sel"), **opt),
            "SOFBMode": _PV(pvpref.substitute(propty="SOFBMode-Sel"), **opt),
        }
        self._config_pvs_rb = {
            "OpMode": _PV(pvpref.substitute(propty="OpMode-Sts"), **opt),
            "PwrState": _PV(pvpref.substitute(propty="PwrState-Sts"), **opt),
            "SOFBMode": _PV(pvpref.substitute(propty="SOFBMode-Sts"), **opt),
        }
=======
            'OpMode': _PSConst.OpMode.SlowRef,
            'PwrState': _PSConst.PwrStateSel.On}
        pvpref = self._name.substitute(prefix=LL_PREF)
        self._config_pvs_sp = {
            'OpMode': _PV(pvpref.substitute(propty='OpMode-Sel'), **opt),
            'PwrState': _PV(pvpref.substitute(propty='PwrState-Sel'), **opt)}
        self._config_pvs_rb = {
            'OpMode': _PV(pvpref.substitute(propty='OpMode-Sts'), **opt),
            'PwrState': _PV(pvpref.substitute(propty='PwrState-Sts'), **opt)}
>>>>>>> ae415d91

    @property
    def opmode_ok(self):
        """Opmode ok status."""
        isok = self.opmode == self._config_ok_vals["OpMode"]
        if not isok:
            msg = "OpMode not Ok {0:s}".format(self.name)
            _log.warning(msg)
        return isok

    @property
    def opmode(self):
        """Opmode."""
        pvobj = self._config_pvs_rb["OpMode"]
        if not pvobj.connected:
            return None
        elif pvobj.value == _PSConst.States.SlowRefSync:
            return _PSConst.OpMode.SlowRefSync
        elif pvobj.value == _PSConst.States.SlowRef:
            return _PSConst.OpMode.SlowRef
        return pvobj.value

    @opmode.setter
    def opmode(self, val):
        """."""
        pvobj = self._config_pvs_sp["OpMode"]
        self._config_ok_vals["OpMode"] = val
        if self.put_enable and pvobj.connected:
            pvobj.put(val, wait=False)

    @property
<<<<<<< HEAD
    def sofbmode_ok(self):
        """Opmode ok status."""
        isok = self.sofbmode == self._config_ok_vals["SOFBMode"]
        if not isok:
            msg = "SOFBMode not Ok {0:s}".format(self.name)
            _log.warning(msg)
        return isok

    @property
    def sofbmode(self):
        """SOFBMode."""
        pvobj = self._config_pvs_rb["SOFBMode"]
        if not pvobj.connected:
            return None
        return pvobj.value

    @sofbmode.setter
    def sofbmode(self, val):
        """."""
        pvobj = self._config_pvs_sp["SOFBMode"]
        self._config_ok_vals["SOFBMode"] = val
        if self.put_enable and pvobj.connected:
            pvobj.put(val, wait=False)

    @property
=======
>>>>>>> ae415d91
    def connected(self):
        """Status connected."""
        conn = super().connected
        conn &= self._ref.connected
        if not self._ref.connected:
            _log.debug("NOT CONN: " + self._ref.pvname)
        return conn

    @property
    def refvalue(self):
        """."""
        if self._ref.connected:
            return self._ref.value

    def configure(self):
        """Configure method."""
        if not self.connected:
            return False

        if not self.put_enable:
            return True
<<<<<<< HEAD
        val = self._config_ok_vals["SOFBMode"]
        self.sofbmode = 0
        for k, pvo in self._config_pvs_sp.items():
            if k in self._config_ok_vals and k != "SOFBMode":
=======
        for k, pvo in self._config_pvs_sp.items():
            if k in self._config_ok_vals:
>>>>>>> ae415d91
                pvo.put(self._config_ok_vals[k], wait=False)
        return True


class Septum(Corrector):
    """Septum class."""

    def __init__(self, corr_name):
        """Init method."""
        super().__init__(corr_name)
        opt = {"connection_timeout": TIMEOUT}
        pvsp = self._name.substitute(
            prefix=LL_PREF, propty_name="Kick", propty_suffix="SP"
        )
        pvrb = pvsp.substitute(propty_suffix="RB")
        self._sp = _PV(pvsp, **opt)
        self._rb = _PV(pvrb, **opt)
        self._nominalkick = 98.55  # mrad
        self._config_ok_vals = {
            "Pulse": 1,
            "PwrState": _PSConst.PwrStateSel.On,
        }
        pvpref = self._name.substitute(prefix=LL_PREF)
        self._config_pvs_sp = {
            "Pulse": _PV(pvpref.substitute(propty="Pulse-Sel"), **opt),
            "PwrState": _PV(pvpref.substitute(propty="PwrState-Sel"), **opt),
        }
        self._config_pvs_rb = {
            "Pulse": _PV(pvpref.substitute(propty="Pulse-Sts"), **opt),
            "PwrState": _PV(pvpref.substitute(propty="PwrState-Sts"), **opt),
        }

    @property
    def opmode_ok(self):
        """Opmode ok status."""
        return self.opmode == self._config_ok_vals["Pulse"]

    @property
    def opmode(self):
        """Opmode."""
        pv = self._config_pvs_rb["Pulse"]
        if not pv.connected:
            return None
        return pv.value

    @opmode.setter
    def opmode(self, val):
        """."""
        pv = self._config_pvs_sp["Pulse"]
        self._config_ok_vals["Pulse"] = val
        if self.put_enable and pv.connected and pv.value != val:
            pv.put(val, wait=False)

    @property
    def value(self):
        """Value."""
        if self._rb.connected:
            val = self._rb.value
            if val is not None:
                return -(val + self._nominalkick) * 1e3

    @value.setter
    def value(self, val):
        """."""
        val = val / 1e3 + self._nominalkick
        self._sp.put(-val, wait=False)


def get_corr(name):
    """."""
    if name.dis == "PU":
        return Septum(name)
    else:
        return CHCV(name)


class TimingConfig(_BaseTimingConfig):
    """Timing configuration class."""

    def __init__(self, acc):
        """Init method."""
        super().__init__(acc)
        evt = self._csorb.evt_cor_name
        pref = LL_PREF + ("-" if LL_PREF else "")
        pref_name = pref + self._csorb.evg_name + ":" + evt
        trig = self._csorb.trigger_cor_name
        opt = {"connection_timeout": TIMEOUT}
        self._evt_sender = _PV(pref_name + "ExtTrig-Cmd", **opt)
        src_val = self._csorb.CorrExtEvtSrc._fields.index(evt)
        src_val = self._csorb.CorrExtEvtSrc[src_val]
        self.EVT = src_val
        src_val = self._csorb.CorrExtEvtSrc._fields.index(
            self._csorb.clk_cor_name
        )
        src_val = self._csorb.CorrExtEvtSrc[src_val]
        self.CLK = src_val
        self._config_ok_vals = {
            "Mode": _TIConst.EvtModes.External,
            "Src": src_val,
            "NrPulses": 1,
            "Duration": 150.0,
            "State": 1,
            "Polarity": 0,
        }
        if _HLTimesearch.has_delay_type(trig):
            self._config_ok_vals["RFDelayType"] = _TIConst.TrigDlyTyp.Manual
        pref_trig = pref + trig + ":"
        self._config_pvs_rb = {
            "Mode": _PV(pref_name + "Mode-Sts", **opt),
            "Src": _PV(pref_trig + "Src-Sts", **opt),
            "DelayRaw": _PV(pref_trig + "DelayRaw-RB", **opt),
            "NrPulses": _PV(pref_trig + "NrPulses-RB", **opt),
            "Duration": _PV(pref_trig + "Duration-RB", **opt),
            "State": _PV(pref_trig + "State-Sts", **opt),
            "Polarity": _PV(pref_trig + "Polarity-Sts", **opt),
        }
        self._config_pvs_sp = {
            "Mode": _PV(pref_name + "Mode-Sel", **opt),
            "Src": _PV(pref_trig + "Src-Sel", **opt),
            "DelayRaw": _PV(pref_trig + "DelayRaw-SP", **opt),
            "NrPulses": _PV(pref_trig + "NrPulses-SP", **opt),
            "Duration": _PV(pref_trig + "Duration-SP", **opt),
            "State": _PV(pref_trig + "State-Sel", **opt),
            "Polarity": _PV(pref_trig + "Polarity-Sel", **opt),
        }
        if _HLTimesearch.has_delay_type(trig):
            self._config_pvs_rb["RFDelayType"] = _PV(
                pref_trig + "RFDelayType-Sts", **opt
            )
            self._config_pvs_sp["RFDelayType"] = _PV(
                pref_trig + "RFDelayType-Sel", **opt
            )

    def send_evt(self):
        """Send event method."""
        self._evt_sender.value = 1

    @property
    def sync_type(self):
        """."""
        return self._config_pvs_rb["Src"].value

    @sync_type.setter
    def sync_type(self, value):
        """."""
        if value not in (self.EVT, self.CLK):
            return
        self._config_ok_vals["Src"] = value
        pvobj = self._config_pvs_sp["Src"]
        if self.put_enable and pvobj.connected:
            pvobj.value = value

    @property
    def delayraw(self):
        """."""
        defv = 0
        pvobj = self._config_pvs_rb["DelayRaw"]
        val = pvobj.value if pvobj.connected else defv
        return val if val else defv

    @delayraw.setter
    def delayraw(self, value):
        """."""
        pvobj = self._config_pvs_sp["DelayRaw"]
        if self.put_enable and pvobj.connected:
            pvobj.value = int(value)

    @property
    def connected(self):
        """Status connected."""
        conn = super().connected
        conn &= self._evt_sender.connected
        if not self._evt_sender.connected:
            _log.debug("NOT CONN: " + self._evt_sender.pvname)
        return conn


class BaseCorrectors(_BaseClass):
    """Base correctors class."""


class EpicsCorrectors(BaseCorrectors):
    """Class to deal with correctors."""

    TINY_INTERVAL = 0.005
    NUM_TIMEOUT = 1000
    MAX_PROB = 5
    ACQRATE = 2

    def __init__(self, acc, prefix="", callback=None, dipoleoff=False):
        """Initialize the instance."""
        super().__init__(acc, prefix=prefix, callback=callback)
        self._sofb = None

        self._names = self._csorb.ch_names + self._csorb.cv_names
        self._corrs = [get_corr(dev) for dev in self._names]
        if self.isring:
            self._corrs.append(RFCtrl(self.acc))

<<<<<<< HEAD
        self._use_pssofb = False
        if self.acc == "SI":
            self.sync_kicks = self._csorb.CorrSync.Off
            self._ref_kicks = None
            self._ret_kicks = None
            self._func_ret = None
            self._prob = None
            self._pssofb = _PSSOFB(
                EthBridgeClient,
                nr_procs=8,
                asynchronous=True,
                sofb_update_iocs=True,
                dipoleoff=dipoleoff,
            )
            self._pssofb.processes_start()
=======
        if self.acc == 'SI':
            self.sync_kicks = self._csorb.CorrSync.Off
>>>>>>> ae415d91
            self.timing = TimingConfig(acc)
        self._corrs_thread = _Repeat(
            1 / self.ACQRATE, self._update_corrs_strength, niter=0
        )
        self._corrs_thread.start()

    @property
    def sofb(self):
        """."""
        return self._sofb

    @sofb.setter
    def sofb(self, sofb):
        self._sofb = sofb

    @property
    def corrs(self):
        """."""
        return self._corrs

    def shutdown(self):
<<<<<<< HEAD
        """Shutdown Process."""
        if self.acc == "SI":
            self._pssofb.processes_shutdown()
=======
        """Shutdown threads."""
        self._corrs_thread.resume()
        self._corrs_thread.stop()
        self._corrs_thread.join()
>>>>>>> ae415d91

    def get_map2write(self):
        """Get the write methods of the class."""
        dbase = {"CorrConfig-Cmd": self.configure_correctors}
        if self.acc == "SI":
            dbase["CorrSync-Sel"] = self.set_corrs_mode
        return dbase

    def apply_kicks(self, values):
        """Apply kicks.

        Will return -2 if there is a problem with some PS.
        Will return -1 if PS did not finish applying last kick.
        Will return 0 if all previous kick were implemented.
        Will return >0 indicating how many previous kicks were not implemented.
        """
        if self.acc == "BO":
            msg = "ERR: Cannot correct Orbit in Booster. Use Ramp Interface!"
            self._update_log(msg)
            _log.error(msg[5:])
            return 0

<<<<<<< HEAD
        if self.acc == "SI" and self._use_pssofb:
            return self.apply_kicks_pssofb(values)

        strn = "    TIMEIT: {0:20s} - {1:7.3f}"
        _log.info("    TIMEIT: BEGIN")
=======
        strn = '    TIMEIT: {0:20s} - {1:7.3f}'
        _log.debug('    TIMEIT: BEGIN')
>>>>>>> ae415d91
        time1 = _time.time()

        not_nan_idcs = ~_np.isnan(values)
        # Send correctors setpoint
        for i, corr in enumerate(self._corrs):
            if not_nan_idcs[i]:
                self.put_value_in_corr(corr, values[i])
        time2 = _time.time()
<<<<<<< HEAD
        _log.info(strn.format("send sp:", 1000 * (time2 - time1)))

        # Wait for readbacks to be updated
        if self._timed_out(values, mode="ready"):
            return -1
        time3 = _time.time()
        _log.info(strn.format("check ready:", 1000 * (time3 - time2)))
=======
        _log.debug(strn.format('send sp:', 1000*(time2-time1)))

        # Wait for readbacks to be updated
        if WAIT_CORRS and self._timed_out(values, mode='ready'):
            return -1
        time3 = _time.time()
        _log.debug(strn.format('check ready:', 1000*(time3-time2)))
>>>>>>> ae415d91

        # Send trigger signal for implementation
        self.send_evt()
        time4 = _time.time()
<<<<<<< HEAD
        _log.info(strn.format("send evt:", 1000 * (time4 - time3)))

        # Wait for references to be updated
        self._timed_out(values, mode="applied")
        time5 = _time.time()
        _log.info(strn.format("check applied:", 1000 * (time5 - time4)))
        _log.info("    TIMEIT: END")
        return 0

    def apply_kicks_pssofb(self, values):
        """Apply kicks with PSSOFB.

        Will return -2 if there is a problem with some PS.
        Will return -1 if PS did not finish applying last kick.
        Will return 0 if all previous kick were implemented.
        Will return >0 indicating how many previous kicks were not implemented.
        """
        if not self._pssofb.is_ready():
            msg = "ERR: PSSOFB not ready!"
            self._update_log(msg)
            _log.error(msg[5:])
            return -1

        # Send correctors setpoint
        ret_kicks = self._pssofb.sofb_kick_readback_ref
        func_ret = self._pssofb.sofb_func_return
        self._ret_kicks = ret_kicks
        self._func_ret = func_ret

        self._set_ref_kicks(values)
        # NOTE: values will contain NaNs when corrector is not in the loop, as
        # a mean to not communicate with it. Pass them to PSSOFB so it handles
        # this appropriately (actually it is the PSBSMP class that will handle
        # NaNs):
        self._pssofb.bsmp_sofb_kick_set(values[:-1])
        if not _np.isnan(values[-1]):
            self.put_value_in_corr(self._corrs[-1], values[-1])

        if self.WAIT_PSSOFB and not self._pssofb.wait(timeout=1):
            msg = "ERR: PSSOFB timed out: Worker is not Done!"
            self._update_log(msg)
            _log.error(msg[5:])

        # compare kicks to check if there is something wrong
        ret = self._compare_kicks_pssofb(ret_kicks, func_ret)

        # Send trigger signal for implementation
        self.send_evt()

        return ret

    def _set_ref_kicks(self, values):
        new_ref = _np.array(self._ref_kicks[-1])
        not_nan = ~_np.isnan(values)
        new_ref[not_nan] = values[not_nan]
        self._ref_kicks.append(new_ref)
        del self._ref_kicks[0]

=======
        _log.debug(strn.format('send evt:', 1000*(time4-time3)))

        # Wait for references to be updated
        if WAIT_CORRS:
            self._timed_out(values, mode='applied')
        time5 = _time.time()
        _log.debug(strn.format('check applied:', 1000*(time5-time4)))
        _log.debug('    TIMEIT: END')
        return 0

>>>>>>> ae415d91
    def put_value_in_corr(self, corr, value):
        """Put value in corrector method."""
        if not corr.connected:
            msg = "ERR: " + corr.name + " not connected."
            self._update_log(msg)
            _log.error(msg[5:])
        elif not corr.state:
            msg = "ERR: " + corr.name + " is off."
            self._update_log(msg)
            _log.error(msg[5:])
        elif not corr.opmode_ok:
            msg = "ERR: " + corr.name + " mode not configured."
            self._update_log(msg)
            _log.error(msg[5:])
        else:
            corr.value = value

    def send_evt(self):
        """Send event method."""
        if self.acc != "SI" or self.sync_kicks != self._csorb.CorrSync.Event:
            return
        if not self.timing.connected:
            msg = "ERR: timing disconnected."
            self._update_log(msg)
            _log.error(msg[5:])
            return
        elif not self.timing.is_ok:
            msg = "ERR: timing not configured."
            self._update_log(msg)
            _log.error(msg[5:])
            return
        self.timing.send_evt()

    def get_strength(self):
        """Get the correctors strengths."""
        corr_values = _np.zeros(self._csorb.nr_corrs, dtype=float)
<<<<<<< HEAD
        if self.acc == "SI" and self._use_pssofb:
            return self._ref_kicks[-1].copy()
=======
>>>>>>> ae415d91

        for i, corr in enumerate(self._corrs):
            if corr.connected and corr.value is not None:
                corr_values[i] = corr.refvalue
            else:
                msg = "ERR: Failed to get value from "
                msg += corr.name
                self._update_log(msg)
                _log.error(msg[5:])
        return corr_values

    def _update_corrs_strength(self):
        try:
            corr_vals = self.get_strength()
            self.run_callbacks("KickCH-Mon", corr_vals[: self._csorb.nr_ch])
            self.run_callbacks(
                "KickCV-Mon",
                corr_vals[self._csorb.nr_ch : self._csorb.nr_chcv],
            )
            if self.isring and corr_vals[-1] > 0:
                # NOTE: I have to check whether the RF frequency is larger
                # than zero not to take the inverse of 0. It will be 0 in case
                # there is a failure to get the RF frequency from its PV.
                rfv = corr_vals[-1]
                circ = 1 / rfv * self._csorb.harm_number * 299792458
                self.run_callbacks("KickRF-Mon", rfv)
                self.run_callbacks("OrbLength-Mon", circ)
        except Exception as err:
            self._update_log("ERR: " + str(err))
            _log.error(_traceback.format_exc())

    def set_corrs_mode(self, value):
        """Set mode of CHs and CVs method. Only called when acc==SI."""
        if value not in self._csorb.CorrSync:
            return False
        self.sync_kicks = value
        val = _PSConst.OpMode.SlowRefSync
        if value == self._csorb.CorrSync.Off:
            self.set_timing_delay(0)
            val = _PSConst.OpMode.SlowRef
        elif value == self._csorb.CorrSync.Event:
            self.set_timing_delay(0)
            self.timing.sync_type = self.timing.EVT
        else:
            self.set_timing_delay(self._csorb.CORR_DEF_DELAY)
            self.timing.sync_type = self.timing.CLK

        mask = self._get_mask()
        for i, corr in enumerate(self._corrs[:-1]):
            if mask[i] and not corr.connected:
                msg = "ERR: Failed to configure "
                msg += corr.name
                self._update_log(msg)
                _log.error(msg[5:])
                return False
            corr.put_enable = mask[i]
            corr.opmode = val

        strsync = self._csorb.CorrSync._fields[self.sync_kicks]
        msg = "Synchronization set to {0:s}".format(strsync)
        self._update_log(msg)
        _log.info(msg)
        self.run_callbacks("CorrSync-Sts", value)
        return True

    def set_timing_delay(self, value):
        """."""
        frf = 499666 / 4  # [kHz]
        raw = int(value * frf)
        self.timing.delayraw = raw
        return True

<<<<<<< HEAD
    def set_use_pssofb(self, val):
        """."""
        if self.acc != "SI":
            return False
        if val not in self._csorb.CorrPSSOFBEnbl:
            return False
        if val != self._use_pssofb and val == self._csorb.CorrPSSOFBEnbl.Enbl:
            kicks = self.get_strength()
            self._ref_kicks = [kicks.copy(), kicks.copy(), kicks.copy()]
            self._prob = _np.zeros(kicks.size, dtype=_np.int8)
            # initialize PSSOFB State
            self._pssofb.bsmp_sofb_kick_set(kicks[:-1])
        self._use_pssofb = val

        # NOTE: We need this time to avoid problems in the Correctors IOCs.
        # We noticed that without this sleep, in ramdom manner, the IOCs from
        # some correctors do not turn off the SOFB mode when requested, which
        # required the reboot of the IOC to get back control of the corrs.
        # We noticed this problem only happens when we use PSSOFB to control
        # the correctors. This means that PSConnSOFB, which doesn't use
        # multiprocessing, is problem free somehow.
        # We don't understand the reason for this sleep to solve the problem
        # and neither why the problem even occurs...
        _time.sleep(0.2)

        mask = self._get_mask()
        for i, corr in enumerate(self._corrs[:-1]):
            if mask[i] and not corr.connected:
                msg = "ERR: Failed to configure "
                msg += corr.name
                self._update_log(msg)
                _log.error(msg[5:])
                continue
            corr.put_enable = mask[i]
            corr.sofbmode = val

        self.run_callbacks("CorrPSSOFBEnbl-Mon", val)
        return True

=======
>>>>>>> ae415d91
    def configure_correctors(self, val):
        """Configure correctors method."""
        _ = val
        corrs = self._get_used_corrs(include_rf=True)
        for corr in corrs:
            if not corr.connected:
                msg = "ERR: Failed to configure "
                msg += corr.name
                self._update_log(msg)
                _log.error(msg[5:])
                continue
            # Do not configure opmode in BO corrs because they are ramping.
            if self.acc == "BO":
                corr.state = True
                continue
            corr.configure()
        if not self.isring:
            return True
        if self.acc == "SI" and self.sync_kicks != self._csorb.CorrSync.Off:
            if not self.timing.configure():
                msg = "ERR: Failed to configure timing"
                self._update_log(msg)
                _log.error(msg[5:])
        return True

    def _update_status(self):
        status = 0b0000111
        if self.acc == "SI":
            status = 0b1111111
        elif self.isring:
            status = 0b0011111

        chcvs = self._get_used_corrs(include_rf=False)

        status = _util.update_bit(
            status,
            bit_pos=0,
            bit_val=not all(corr.connected for corr in chcvs),
        )
        # Do not check mode of BO correctors because they are ramping.
        opmode_ok = True
        if self.acc != "BO":
            opmode_ok = all(corr.opmode_ok for corr in chcvs)
<<<<<<< HEAD
        if self.acc == "SI":
            opmode_ok &= all(corr.sofbmode_ok for corr in chcvs)
=======
>>>>>>> ae415d91
        status = _util.update_bit(status, bit_pos=1, bit_val=not opmode_ok)
        status = _util.update_bit(
            status, bit_pos=2, bit_val=not all(corr.state for corr in chcvs)
        )
        if self.acc == "SI" and self.sync_kicks != self._csorb.CorrSync.Off:
            tim_conn = self.timing.connected
            tim_conf = self.timing.is_ok
        else:
            tim_conn = tim_conf = True
        status = _util.update_bit(status, bit_pos=3, bit_val=not tim_conn)
        status = _util.update_bit(status, bit_pos=4, bit_val=not tim_conf)
        if self.isring:
            rfctrl = self._corrs[-1]
            status = _util.update_bit(
                status, bit_pos=5, bit_val=not rfctrl.connected
            )
            status = _util.update_bit(
                status, bit_pos=6, bit_val=not rfctrl.state
            )
        self._status = status
        self.run_callbacks("CorrStatus-Mon", status)

    def _timed_out(self, values, mode="ready"):
        okg = [False] * len(self._corrs)
        for _ in range(self.NUM_TIMEOUT):
            for i, corr in enumerate(self._corrs):
                if okg[i]:
                    continue
                if _np.isnan(values[i]):
                    okg[i] = True
                    continue
                val = corr.value if mode == "ready" else corr.refvalue
                if val is None:
                    continue
                if isinstance(corr, RFCtrl):
                    okg[i] = _compare_kicks(
                        values[i], val, atol=RFCtrl.TINY_VAR
                    )
                else:
                    okg[i] = _compare_kicks(values[i], val)
            if all(okg):
                return False
            _time.sleep(self.TINY_INTERVAL)

        self._print_guilty(okg, mode=mode)
        return True

<<<<<<< HEAD
    def _compare_kicks_pssofb(self, values, fret):
        mask = self._get_mask()
        rfc = self._corrs[-1]
        ref_vals = self._ref_kicks[0]

        # NOTE: In case there is some problem in the return value, apart from
        # DSP_TIMEOUT, which we consider not a fatal problem, return code
        # error -2 so that the loop can be opened:
        timeout = _np.zeros(ref_vals.size, dtype=bool)
        timeout[:-1] = fret == _ConstPSBSMP.ACK_DSP_TIMEOUT
        comm_prob = fret != _ConstPSBSMP.ACK_OK
        comm_prob &= ~timeout[:-1]
        comm_prob &= mask[:-1]  # If corrector is not in the loop, ignore it.
        if _np.any(comm_prob):
            self._print_guilty(~comm_prob, mode="prob_code", fret=fret)
            return -2

        curr_vals = _np.zeros(self._csorb.nr_corrs, dtype=float)
        curr_vals[:-1] = values
        curr_vals[-1] = rfc.value

        # NOTE: If the return value is zero, it might mean the corrector had a
        # problem. In this case we return -2 so the main correction loop can
        # exit and give back the control to the IOC.
        iszero = _np.equal(curr_vals, 0.0)
        iszero_ref = _compare_kicks(ref_vals, 0)
        prob = iszero & ~(iszero_ref)
        prob &= mask  # If corrector is not in the loop, ignore it.
        # For debugging:
        # if _np.any(prob):
        #     self._print_guilty(
        #         ~prob, mode='prob_curr', currs=curr_vals, refs=ref_vals)

        # Only acuse problem if it repeats for MAX_PROB consecutive times:
        # Because in some cases of previous unsuccessful applications, the
        # current value will be different from this reference.
        self._prob[prob] += 1
        self._prob[~prob] = 0
        if _np.any(self._prob >= self.MAX_PROB):
            self._print_guilty(
                ~prob, mode="prob_curr", currs=curr_vals, refs=ref_vals
            )
            return -2

        diff = _np.logical_not(_compare_kicks(curr_vals, ref_vals))

        # NOTE: I don't remember why it only matters when differences are due
        # to Timeout error:
        diff &= timeout

        # If corrector is not in the loop, ignore it:
        diff &= mask
        return _np.sum(diff)

=======
>>>>>>> ae415d91
    def _print_guilty(
        self, okg, mode="ready", fret=None, currs=None, refs=None
    ):
        msg_tmpl = "ERR: timeout {0:3s}: {1:s}"
        data = [tuple()] * len(self._corrs)
        if mode == "prob_code":
            msg_tmpl = "ERR: {0:s} --> {1:s}: code={2:d}"
            data = zip(fret)
        elif mode == "prob_curr":
            msg_tmpl = "ERR: {0:s} --> {1:s}: curr={2:.4g}, ref={3:.4g}"
            data = zip(currs, refs)
        elif mode == "diff":
            msg_tmpl = "ERR: Corrector {1:s} diff from setpoint!"
        for oki, corr, args in zip(okg, self._corrs, data):
            if not oki:
                msg = msg_tmpl.format(mode, corr.name, *args)
                self._update_log(msg)
                _log.error(msg[5:])

    def _get_mask(self):
        if self.sofb is not None and self.sofb.matrix is not None:
            mask = self.sofb.matrix.corrs_enbllist
        else:
            mask = _np.ones(len(self._corrs), dtype=bool)
        return mask

    def _get_used_corrs(self, include_rf=False):
        corrs = []
        nrc = None if include_rf else self._csorb.nr_chcv
        mask = self._get_mask()[:nrc]
        for i, corr in enumerate(self._corrs[:nrc]):
            corr.put_enable = mask[i]
            if mask[i]:
                corrs.append(corr)
        return corrs<|MERGE_RESOLUTION|>--- conflicted
+++ resolved
@@ -7,36 +7,18 @@
 import numpy as _np
 
 from .. import util as _util
-<<<<<<< HEAD
-=======
 from ..epics import PV as _PV
 from ..thread import RepeaterThread as _Repeat
 from ..pwrsupply.csdev import Const as _PSConst
 from ..timesys.csdev import Const as _TIConst
 from ..search import HLTimeSearch as _HLTimesearch
->>>>>>> ae415d91
 from ..envars import VACA_PREFIX as LL_PREF
 from ..epics import PV as _PV
 from ..namesys import SiriusPVName as _PVName
-<<<<<<< HEAD
-from ..pwrsupply.bsmp.constants import ConstPSBSMP as _ConstPSBSMP
-from ..pwrsupply.csdev import Const as _PSConst
-from ..pwrsupply.pssofb import PSSOFB as _PSSOFB
-from ..search import HLTimeSearch as _HLTimesearch
-from ..thread import RepeaterThread as _Repeat
-from ..timesys.csdev import Const as _TIConst
+
 from .base_class import BaseClass as _BaseClass, \
     BaseTimingConfig as _BaseTimingConfig, compare_kicks as _compare_kicks
 
-if _find_spec("PRUserial485") is not None:
-    from PRUserial485 import EthBridgeClient
-
-=======
-
-from .base_class import BaseClass as _BaseClass, \
-    BaseTimingConfig as _BaseTimingConfig, compare_kicks as _compare_kicks
-
->>>>>>> ae415d91
 TIMEOUT = 0.05
 WAIT_CORRS = False
 
@@ -181,23 +163,6 @@
         self._rb = _PV(pvrb, **opt)
         self._ref = _PV(pvref, **opt)
         self._config_ok_vals = {
-<<<<<<< HEAD
-            "OpMode": _PSConst.OpMode.SlowRef,
-            "PwrState": _PSConst.PwrStateSel.On,
-            "SOFBMode": _PSConst.DsblEnbl.Dsbl,
-        }
-        pvpref = self._name.substitute(prefix=LL_PREF)
-        self._config_pvs_sp = {
-            "OpMode": _PV(pvpref.substitute(propty="OpMode-Sel"), **opt),
-            "PwrState": _PV(pvpref.substitute(propty="PwrState-Sel"), **opt),
-            "SOFBMode": _PV(pvpref.substitute(propty="SOFBMode-Sel"), **opt),
-        }
-        self._config_pvs_rb = {
-            "OpMode": _PV(pvpref.substitute(propty="OpMode-Sts"), **opt),
-            "PwrState": _PV(pvpref.substitute(propty="PwrState-Sts"), **opt),
-            "SOFBMode": _PV(pvpref.substitute(propty="SOFBMode-Sts"), **opt),
-        }
-=======
             'OpMode': _PSConst.OpMode.SlowRef,
             'PwrState': _PSConst.PwrStateSel.On}
         pvpref = self._name.substitute(prefix=LL_PREF)
@@ -207,7 +172,6 @@
         self._config_pvs_rb = {
             'OpMode': _PV(pvpref.substitute(propty='OpMode-Sts'), **opt),
             'PwrState': _PV(pvpref.substitute(propty='PwrState-Sts'), **opt)}
->>>>>>> ae415d91
 
     @property
     def opmode_ok(self):
@@ -239,34 +203,6 @@
             pvobj.put(val, wait=False)
 
     @property
-<<<<<<< HEAD
-    def sofbmode_ok(self):
-        """Opmode ok status."""
-        isok = self.sofbmode == self._config_ok_vals["SOFBMode"]
-        if not isok:
-            msg = "SOFBMode not Ok {0:s}".format(self.name)
-            _log.warning(msg)
-        return isok
-
-    @property
-    def sofbmode(self):
-        """SOFBMode."""
-        pvobj = self._config_pvs_rb["SOFBMode"]
-        if not pvobj.connected:
-            return None
-        return pvobj.value
-
-    @sofbmode.setter
-    def sofbmode(self, val):
-        """."""
-        pvobj = self._config_pvs_sp["SOFBMode"]
-        self._config_ok_vals["SOFBMode"] = val
-        if self.put_enable and pvobj.connected:
-            pvobj.put(val, wait=False)
-
-    @property
-=======
->>>>>>> ae415d91
     def connected(self):
         """Status connected."""
         conn = super().connected
@@ -288,15 +224,8 @@
 
         if not self.put_enable:
             return True
-<<<<<<< HEAD
-        val = self._config_ok_vals["SOFBMode"]
-        self.sofbmode = 0
-        for k, pvo in self._config_pvs_sp.items():
-            if k in self._config_ok_vals and k != "SOFBMode":
-=======
         for k, pvo in self._config_pvs_sp.items():
             if k in self._config_ok_vals:
->>>>>>> ae415d91
                 pvo.put(self._config_ok_vals[k], wait=False)
         return True
 
@@ -496,26 +425,8 @@
         if self.isring:
             self._corrs.append(RFCtrl(self.acc))
 
-<<<<<<< HEAD
-        self._use_pssofb = False
-        if self.acc == "SI":
-            self.sync_kicks = self._csorb.CorrSync.Off
-            self._ref_kicks = None
-            self._ret_kicks = None
-            self._func_ret = None
-            self._prob = None
-            self._pssofb = _PSSOFB(
-                EthBridgeClient,
-                nr_procs=8,
-                asynchronous=True,
-                sofb_update_iocs=True,
-                dipoleoff=dipoleoff,
-            )
-            self._pssofb.processes_start()
-=======
         if self.acc == 'SI':
             self.sync_kicks = self._csorb.CorrSync.Off
->>>>>>> ae415d91
             self.timing = TimingConfig(acc)
         self._corrs_thread = _Repeat(
             1 / self.ACQRATE, self._update_corrs_strength, niter=0
@@ -537,16 +448,10 @@
         return self._corrs
 
     def shutdown(self):
-<<<<<<< HEAD
-        """Shutdown Process."""
-        if self.acc == "SI":
-            self._pssofb.processes_shutdown()
-=======
         """Shutdown threads."""
         self._corrs_thread.resume()
         self._corrs_thread.stop()
         self._corrs_thread.join()
->>>>>>> ae415d91
 
     def get_map2write(self):
         """Get the write methods of the class."""
@@ -569,16 +474,8 @@
             _log.error(msg[5:])
             return 0
 
-<<<<<<< HEAD
-        if self.acc == "SI" and self._use_pssofb:
-            return self.apply_kicks_pssofb(values)
-
-        strn = "    TIMEIT: {0:20s} - {1:7.3f}"
-        _log.info("    TIMEIT: BEGIN")
-=======
         strn = '    TIMEIT: {0:20s} - {1:7.3f}'
         _log.debug('    TIMEIT: BEGIN')
->>>>>>> ae415d91
         time1 = _time.time()
 
         not_nan_idcs = ~_np.isnan(values)
@@ -587,15 +484,6 @@
             if not_nan_idcs[i]:
                 self.put_value_in_corr(corr, values[i])
         time2 = _time.time()
-<<<<<<< HEAD
-        _log.info(strn.format("send sp:", 1000 * (time2 - time1)))
-
-        # Wait for readbacks to be updated
-        if self._timed_out(values, mode="ready"):
-            return -1
-        time3 = _time.time()
-        _log.info(strn.format("check ready:", 1000 * (time3 - time2)))
-=======
         _log.debug(strn.format('send sp:', 1000*(time2-time1)))
 
         # Wait for readbacks to be updated
@@ -603,71 +491,10 @@
             return -1
         time3 = _time.time()
         _log.debug(strn.format('check ready:', 1000*(time3-time2)))
->>>>>>> ae415d91
 
         # Send trigger signal for implementation
         self.send_evt()
         time4 = _time.time()
-<<<<<<< HEAD
-        _log.info(strn.format("send evt:", 1000 * (time4 - time3)))
-
-        # Wait for references to be updated
-        self._timed_out(values, mode="applied")
-        time5 = _time.time()
-        _log.info(strn.format("check applied:", 1000 * (time5 - time4)))
-        _log.info("    TIMEIT: END")
-        return 0
-
-    def apply_kicks_pssofb(self, values):
-        """Apply kicks with PSSOFB.
-
-        Will return -2 if there is a problem with some PS.
-        Will return -1 if PS did not finish applying last kick.
-        Will return 0 if all previous kick were implemented.
-        Will return >0 indicating how many previous kicks were not implemented.
-        """
-        if not self._pssofb.is_ready():
-            msg = "ERR: PSSOFB not ready!"
-            self._update_log(msg)
-            _log.error(msg[5:])
-            return -1
-
-        # Send correctors setpoint
-        ret_kicks = self._pssofb.sofb_kick_readback_ref
-        func_ret = self._pssofb.sofb_func_return
-        self._ret_kicks = ret_kicks
-        self._func_ret = func_ret
-
-        self._set_ref_kicks(values)
-        # NOTE: values will contain NaNs when corrector is not in the loop, as
-        # a mean to not communicate with it. Pass them to PSSOFB so it handles
-        # this appropriately (actually it is the PSBSMP class that will handle
-        # NaNs):
-        self._pssofb.bsmp_sofb_kick_set(values[:-1])
-        if not _np.isnan(values[-1]):
-            self.put_value_in_corr(self._corrs[-1], values[-1])
-
-        if self.WAIT_PSSOFB and not self._pssofb.wait(timeout=1):
-            msg = "ERR: PSSOFB timed out: Worker is not Done!"
-            self._update_log(msg)
-            _log.error(msg[5:])
-
-        # compare kicks to check if there is something wrong
-        ret = self._compare_kicks_pssofb(ret_kicks, func_ret)
-
-        # Send trigger signal for implementation
-        self.send_evt()
-
-        return ret
-
-    def _set_ref_kicks(self, values):
-        new_ref = _np.array(self._ref_kicks[-1])
-        not_nan = ~_np.isnan(values)
-        new_ref[not_nan] = values[not_nan]
-        self._ref_kicks.append(new_ref)
-        del self._ref_kicks[0]
-
-=======
         _log.debug(strn.format('send evt:', 1000*(time4-time3)))
 
         # Wait for references to be updated
@@ -678,7 +505,6 @@
         _log.debug('    TIMEIT: END')
         return 0
 
->>>>>>> ae415d91
     def put_value_in_corr(self, corr, value):
         """Put value in corrector method."""
         if not corr.connected:
@@ -715,11 +541,6 @@
     def get_strength(self):
         """Get the correctors strengths."""
         corr_values = _np.zeros(self._csorb.nr_corrs, dtype=float)
-<<<<<<< HEAD
-        if self.acc == "SI" and self._use_pssofb:
-            return self._ref_kicks[-1].copy()
-=======
->>>>>>> ae415d91
 
         for i, corr in enumerate(self._corrs):
             if corr.connected and corr.value is not None:
@@ -792,48 +613,6 @@
         self.timing.delayraw = raw
         return True
 
-<<<<<<< HEAD
-    def set_use_pssofb(self, val):
-        """."""
-        if self.acc != "SI":
-            return False
-        if val not in self._csorb.CorrPSSOFBEnbl:
-            return False
-        if val != self._use_pssofb and val == self._csorb.CorrPSSOFBEnbl.Enbl:
-            kicks = self.get_strength()
-            self._ref_kicks = [kicks.copy(), kicks.copy(), kicks.copy()]
-            self._prob = _np.zeros(kicks.size, dtype=_np.int8)
-            # initialize PSSOFB State
-            self._pssofb.bsmp_sofb_kick_set(kicks[:-1])
-        self._use_pssofb = val
-
-        # NOTE: We need this time to avoid problems in the Correctors IOCs.
-        # We noticed that without this sleep, in ramdom manner, the IOCs from
-        # some correctors do not turn off the SOFB mode when requested, which
-        # required the reboot of the IOC to get back control of the corrs.
-        # We noticed this problem only happens when we use PSSOFB to control
-        # the correctors. This means that PSConnSOFB, which doesn't use
-        # multiprocessing, is problem free somehow.
-        # We don't understand the reason for this sleep to solve the problem
-        # and neither why the problem even occurs...
-        _time.sleep(0.2)
-
-        mask = self._get_mask()
-        for i, corr in enumerate(self._corrs[:-1]):
-            if mask[i] and not corr.connected:
-                msg = "ERR: Failed to configure "
-                msg += corr.name
-                self._update_log(msg)
-                _log.error(msg[5:])
-                continue
-            corr.put_enable = mask[i]
-            corr.sofbmode = val
-
-        self.run_callbacks("CorrPSSOFBEnbl-Mon", val)
-        return True
-
-=======
->>>>>>> ae415d91
     def configure_correctors(self, val):
         """Configure correctors method."""
         _ = val
@@ -877,11 +656,6 @@
         opmode_ok = True
         if self.acc != "BO":
             opmode_ok = all(corr.opmode_ok for corr in chcvs)
-<<<<<<< HEAD
-        if self.acc == "SI":
-            opmode_ok &= all(corr.sofbmode_ok for corr in chcvs)
-=======
->>>>>>> ae415d91
         status = _util.update_bit(status, bit_pos=1, bit_val=not opmode_ok)
         status = _util.update_bit(
             status, bit_pos=2, bit_val=not all(corr.state for corr in chcvs)
@@ -929,63 +703,6 @@
         self._print_guilty(okg, mode=mode)
         return True
 
-<<<<<<< HEAD
-    def _compare_kicks_pssofb(self, values, fret):
-        mask = self._get_mask()
-        rfc = self._corrs[-1]
-        ref_vals = self._ref_kicks[0]
-
-        # NOTE: In case there is some problem in the return value, apart from
-        # DSP_TIMEOUT, which we consider not a fatal problem, return code
-        # error -2 so that the loop can be opened:
-        timeout = _np.zeros(ref_vals.size, dtype=bool)
-        timeout[:-1] = fret == _ConstPSBSMP.ACK_DSP_TIMEOUT
-        comm_prob = fret != _ConstPSBSMP.ACK_OK
-        comm_prob &= ~timeout[:-1]
-        comm_prob &= mask[:-1]  # If corrector is not in the loop, ignore it.
-        if _np.any(comm_prob):
-            self._print_guilty(~comm_prob, mode="prob_code", fret=fret)
-            return -2
-
-        curr_vals = _np.zeros(self._csorb.nr_corrs, dtype=float)
-        curr_vals[:-1] = values
-        curr_vals[-1] = rfc.value
-
-        # NOTE: If the return value is zero, it might mean the corrector had a
-        # problem. In this case we return -2 so the main correction loop can
-        # exit and give back the control to the IOC.
-        iszero = _np.equal(curr_vals, 0.0)
-        iszero_ref = _compare_kicks(ref_vals, 0)
-        prob = iszero & ~(iszero_ref)
-        prob &= mask  # If corrector is not in the loop, ignore it.
-        # For debugging:
-        # if _np.any(prob):
-        #     self._print_guilty(
-        #         ~prob, mode='prob_curr', currs=curr_vals, refs=ref_vals)
-
-        # Only acuse problem if it repeats for MAX_PROB consecutive times:
-        # Because in some cases of previous unsuccessful applications, the
-        # current value will be different from this reference.
-        self._prob[prob] += 1
-        self._prob[~prob] = 0
-        if _np.any(self._prob >= self.MAX_PROB):
-            self._print_guilty(
-                ~prob, mode="prob_curr", currs=curr_vals, refs=ref_vals
-            )
-            return -2
-
-        diff = _np.logical_not(_compare_kicks(curr_vals, ref_vals))
-
-        # NOTE: I don't remember why it only matters when differences are due
-        # to Timeout error:
-        diff &= timeout
-
-        # If corrector is not in the loop, ignore it:
-        diff &= mask
-        return _np.sum(diff)
-
-=======
->>>>>>> ae415d91
     def _print_guilty(
         self, okg, mode="ready", fret=None, currs=None, refs=None
     ):
