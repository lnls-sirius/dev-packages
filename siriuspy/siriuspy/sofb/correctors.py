"""Module to deal with correctors."""

import time as _time
import logging as _log
import traceback as _traceback

import numpy as _np
from PRUserial485 import EthBridgeClient

from .. import util as _util
from ..epics import PV as _PV
from ..thread import RepeaterThread as _Repeat
from ..pwrsupply.csdev import Const as _PSConst
from ..pwrsupply.bsmp.constants import ConstPSBSMP as _ConstPSBSMP
from ..timesys.csdev import Const as _TIConst
from ..search import HLTimeSearch as _HLTimesearch
from ..envars import VACA_PREFIX as LL_PREF
from ..namesys import SiriusPVName as _PVName
from ..devices import PSApplySOFB as _PSSOFBIOC

from ..pwrsupply.pssofb import PSSOFB as _PSSOFB


from .base_class import BaseClass as _BaseClass, \
    BaseTimingConfig as _BaseTimingConfig, compare_kicks as _compare_kicks

TIMEOUT = 0.05


class Corrector(_BaseTimingConfig):
    """Corrector class."""

    def __init__(self, corr_name):
        """Init method."""
        super().__init__(corr_name[:2])
        self._name = _PVName(corr_name)
        self._sp = None
        self._rb = None

    @property
    def name(self):
        """Corrector name."""
        return self._name

    @property
    def connected(self):
        """Status connected."""
        conn = super().connected
        pvs = (self._sp, self._rb)
        for pv in pvs:
            if not pv.connected:
                _log.debug('NOT CONN: ' + pv.pvname)
            conn &= pv.connected
        return conn

    @property
    def opmode_ok(self):
        """Opmode ok status."""
        return self.connected

    @property
    def opmode(self):
        """Opmode."""
        return 1

    @opmode.setter
    def opmode(self, val):
        """."""

    @property
<<<<<<< HEAD
    def standbymode_ok(self):
        """StandByMode ok status."""
=======
    def sofbmode_ok(self):
        """Return SOFBMode Ok status."""
>>>>>>> 6b662c18
        return self.connected

    @property
    def standbymode(self):
        """StandByMode."""
        return 0

    @standbymode.setter
    def standbymode(self, val):
        """."""

    @property
    def state(self):
        """State."""
        pv = self._config_pvs_rb['PwrState']
        return pv.value == _PSConst.PwrStateSel.On if pv.connected else False

    @state.setter
    def state(self, boo):
        """."""
        val = _PSConst.PwrStateSel.On if boo else _PSConst.PwrStateSel.Off
        pv = self._config_pvs_sp['PwrState']
        if pv.connected:
            self._config_ok_vals['PwrState'] = val
            pv.put(val, wait=False)

    @property
    def value(self):
        """Value."""
        if self._rb.connected:
            return self._rb.value

    @value.setter
    def value(self, val):
        """."""
        self._sp.put(val, wait=False)

    @property
    def refvalue(self):
        """."""
        return self.value


class RFCtrl(Corrector):
    """RF control class."""

    def __init__(self, acc):
        """Init method."""
        super().__init__(acc)
        self._name = self._csorb.RF_GEN_NAME
        opt = {'connection_timeout': TIMEOUT}
        pvpref = LL_PREF + ('-' if LL_PREF else '') + self._name
        self._sp = _PV(pvpref+':GeneralFreq-SP', **opt)
        self._rb = _PV(pvpref+':GeneralFreq-RB', **opt)
        self._config_ok_vals = {'PwrState': 1}
        self._config_pvs_sp = dict()
        #     'PwrState': _PV(pvpref+':PwrState-Sel', **opt)}
        self._config_pvs_rb = dict()
        #     'PwrState': _PV(pvpref+':PwrState-Sts', **opt)}

    @property
    def value(self):
        """Value."""
        if self._rb.connected:
            return self._rb.value

    @value.setter
    def value(self, freq):
        """."""
        delta_max = 20  # Hz
        freq0 = self.value
        if freq0 is None or freq is None:
            return
        delta = abs(freq-freq0)
        if delta < 0.1 or delta > 10000:
            return
        npoints = int(delta//delta_max) + 2
        freq_span = _np.linspace(freq0, freq, npoints)[1:]
        for i, freq in enumerate(freq_span, 1):
            self._sp.put(freq, wait=False)
            if i != freq_span.size:
                _time.sleep(1)

    @property
    def state(self):
        """State."""
        # TODO: database of RF GEN
        return True
        # pv = self._config_pvs_rb['PwrState']
        # return pv.value == 1 if pv.connected else False

    @state.setter
    def state(self, boo):
        """."""
        # TODO: database of RF GEN
        return
        # val = 1 if boo else 0
        # pv = self._config_pvs_sp['PwrState']
        # if pv.connected:
        #     self._config_ok_vals['PwrState'] = val
        #     pv.put(val, wait=False)


class CHCV(Corrector):
    """CHCV class."""

    def __init__(self, corr_name):
        """Init method."""
        super().__init__(corr_name)
        opt = {'connection_timeout': TIMEOUT}
        pvsp = self._name.substitute(
            prefix=LL_PREF, propty_name='Kick', propty_suffix='SP')
        pvrb = pvsp.substitute(propty_suffix='RB')
        pvref = pvsp.substitute(propty_name='KickRef', propty_suffix='Mon')
        self._sp = _PV(pvsp, **opt)
        self._rb = _PV(pvrb, **opt)
        self._ref = _PV(pvref, **opt)
        self._config_ok_vals = {
            'OpMode': _PSConst.OpMode.SlowRef,
            'PwrState': _PSConst.PwrStateSel.On,
<<<<<<< HEAD
            'StandByMode': _PSConst.DsblEnbl.Dsbl}
        self._config_pvs_sp = {
            'OpMode': _PV(LL_PREF+self._name+':OpMode-Sel', **opt),
            'PwrState': _PV(LL_PREF+self._name+':PwrState-Sel', **opt),
            'StandByMode': _PV(LL_PREF+self._name+':StandByMode-Sel', **opt)}
        self._config_pvs_rb = {
            'OpMode': _PV(LL_PREF+self._name+':OpMode-Sts', **opt),
            'PwrState': _PV(LL_PREF+self._name+':PwrState-Sts', **opt),
            'StandByMode': _PV(LL_PREF+self._name+':StandByMode-Sts', **opt)}
=======
            'SOFBMode': _PSConst.DsblEnbl.Dsbl}
        pvpref = self._name.substitute(prefix=LL_PREF)
        self._config_pvs_sp = {
            'OpMode': _PV(pvpref.substitute(propty='OpMode-Sel'), **opt),
            'PwrState': _PV(pvpref.substitute(propty='PwrState-Sel'), **opt),
            'SOFBMode': _PV(pvpref.substitute(propty='SOFBMode-Sel'), **opt)}
        self._config_pvs_rb = {
            'OpMode': _PV(pvpref.substitute(propty='OpMode-Sts'), **opt),
            'PwrState': _PV(pvpref.substitute(propty='PwrState-Sts'), **opt),
            'SOFBMode': _PV(pvpref.substitute(propty='SOFBMode-Sts'), **opt)}
>>>>>>> 6b662c18

    @property
    def opmode_ok(self):
        """Opmode ok status."""
        isok = self.opmode == self._config_ok_vals['OpMode']
        if not isok:
            msg = 'OpMode not Ok {0:s}'.format(self.name)
            _log.warning(msg)
        return isok

    @property
    def opmode(self):
        """Opmode."""
        pvobj = self._config_pvs_rb['OpMode']
        if not pvobj.connected:
            return None
        elif pvobj.value == _PSConst.States.SlowRefSync:
            return _PSConst.OpMode.SlowRefSync
        elif pvobj.value == _PSConst.States.SlowRef:
            return _PSConst.OpMode.SlowRef
        return pvobj.value

    @opmode.setter
    def opmode(self, val):
        """."""
        pvobj = self._config_pvs_sp['OpMode']
        self._config_ok_vals['OpMode'] = val
        if pvobj.connected:
            pvobj.put(val, wait=False)

    @property
    def standbymode_ok(self):
        """Opmode ok status."""
        isok = self.standbymode == self._config_ok_vals['StandByMode']
        if not isok:
            msg = 'StandByMode not Ok {0:s}'.format(self.name)
            _log.warning(msg)
        return isok

    @property
    def standbymode(self):
        """StandByMode."""
        pvobj = self._config_pvs_rb['StandByMode']
        if not pvobj.connected:
            return None
        return pvobj.value

    @standbymode.setter
    def standbymode(self, val):
        """."""
        pvobj = self._config_pvs_sp['StandByMode']
        self._config_ok_vals['StandByMode'] = val
        if pvobj.connected:
            pvobj.put(val, wait=False)

    @property
    def connected(self):
        """Status connected."""
        conn = super().connected
        conn &= self._ref.connected
        if not self._ref.connected:
            _log.debug('NOT CONN: ' + self._ref.pvname)
        return conn

    @property
    def refvalue(self):
        """."""
        if self._ref.connected:
            return self._ref.value

    def configure(self):
        """Configure method."""
        if not self.connected:
            return False
        val = self._config_ok_vals['StandByMode']
        self.standbymode = 0
        for k, pvo in self._config_pvs_sp.items():
            if k in self._config_ok_vals and k != 'StandByMode':
                pvo.put(self._config_ok_vals[k], wait=False)
        self.standbymode = val
        return True


class Septum(Corrector):
    """Septum class."""

    def __init__(self, corr_name):
        """Init method."""
        super().__init__(corr_name)
        opt = {'connection_timeout': TIMEOUT}
        pvsp = self._name.substitute(
            prefix=LL_PREF, propty_name='Kick', propty_suffix='SP')
        pvrb = pvsp.substitute(propty_suffix='RB')
        self._sp = _PV(pvsp, **opt)
        self._rb = _PV(pvrb, **opt)
        self._nominalkick = 98.55  # mrad
        self._config_ok_vals = {
            'Pulse': 1,
            'PwrState': _PSConst.PwrStateSel.On}
        pvpref = self._name.substitute(prefix=LL_PREF)
        self._config_pvs_sp = {
            'Pulse': _PV(pvpref.substitute(propty='Pulse-Sel'), **opt),
            'PwrState': _PV(pvpref.substitute(propty='PwrState-Sel'), **opt)}
        self._config_pvs_rb = {
            'Pulse': _PV(pvpref.substitute(propty='Pulse-Sts'), **opt),
            'PwrState': _PV(pvpref.substitute(propty='PwrState-Sts'), **opt)}

    @property
    def opmode_ok(self):
        """Opmode ok status."""
        return self.opmode == self._config_ok_vals['Pulse']

    @property
    def opmode(self):
        """Opmode."""
        pv = self._config_pvs_rb['Pulse']
        if not pv.connected:
            return None
        return pv.value

    @opmode.setter
    def opmode(self, val):
        """."""
        pv = self._config_pvs_sp['Pulse']
        self._config_ok_vals['Pulse'] = val
        if pv.connected and pv.value != val:
            pv.put(val, wait=False)

    @property
    def value(self):
        """Value."""
        if self._rb.connected:
            val = self._rb.value
            if val is not None:
                return -(val + self._nominalkick) * 1e3

    @value.setter
    def value(self, val):
        """."""
        val = val/1e3 + self._nominalkick
        self._sp.put(-val, wait=False)


def get_corr(name):
    """."""
    if name.dis == 'PU':
        return Septum(name)
    else:
        return CHCV(name)


class TimingConfig(_BaseTimingConfig):
    """Timing configuration class."""

    def __init__(self, acc):
        """Init method."""
        super().__init__(acc)
        evt = self._csorb.evt_cor_name
        pref = LL_PREF + ('-' if LL_PREF else '')
        pref_name = pref + self._csorb.evg_name + ':' + evt
        trig = self._csorb.trigger_cor_name
        opt = {'connection_timeout': TIMEOUT}
        self._evt_sender = _PV(pref_name + 'ExtTrig-Cmd', **opt)
        src_val = self._csorb.CorrExtEvtSrc._fields.index(evt)
        src_val = self._csorb.CorrExtEvtSrc[src_val]
        self.EVT = src_val
        src_val = self._csorb.CorrExtEvtSrc._fields.index(
            self._csorb.clk_cor_name)
        src_val = self._csorb.CorrExtEvtSrc[src_val]
        self.CLK = src_val
        self._config_ok_vals = {
            'Mode': _TIConst.EvtModes.External,
            'Src': src_val, 'NrPulses': 1, 'Duration': 150.0, 'State': 1,
            'Polarity': 0,
            }
        if _HLTimesearch.has_delay_type(trig):
            self._config_ok_vals['RFDelayType'] = _TIConst.TrigDlyTyp.Manual
        pref_trig = pref + trig + ':'
        self._config_pvs_rb = {
            'Mode': _PV(pref_name + 'Mode-Sts', **opt),
            'Src': _PV(pref_trig + 'Src-Sts', **opt),
            'DelayRaw': _PV(pref_trig + 'DelayRaw-RB', **opt),
            'NrPulses': _PV(pref_trig + 'NrPulses-RB', **opt),
            'Duration': _PV(pref_trig + 'Duration-RB', **opt),
            'State': _PV(pref_trig + 'State-Sts', **opt),
            'Polarity': _PV(pref_trig + 'Polarity-Sts', **opt),
            }
        self._config_pvs_sp = {
            'Mode': _PV(pref_name + 'Mode-Sel', **opt),
            'Src': _PV(pref_trig + 'Src-Sel', **opt),
            'DelayRaw': _PV(pref_trig + 'DelayRaw-SP', **opt),
            'NrPulses': _PV(pref_trig + 'NrPulses-SP', **opt),
            'Duration': _PV(pref_trig + 'Duration-SP', **opt),
            'State': _PV(pref_trig + 'State-Sel', **opt),
            'Polarity': _PV(pref_trig + 'Polarity-Sel', **opt),
            }
        if _HLTimesearch.has_delay_type(trig):
            self._config_pvs_rb['RFDelayType'] = _PV(
                pref_trig + 'RFDelayType-Sts', **opt)
            self._config_pvs_sp['RFDelayType'] = _PV(
                pref_trig + 'RFDelayType-Sel', **opt)

    def send_evt(self):
        """Send event method."""
        self._evt_sender.value = 1

    @property
    def sync_type(self):
        """."""
        return self._config_pvs_rb['Src'].value

    @sync_type.setter
    def sync_type(self, value):
        """."""
        if value not in (self.EVT, self.CLK):
            return
        self._config_ok_vals['Src'] = value
        pvobj = self._config_pvs_sp['Src']
        if pvobj.connected:
            pvobj.value = value

    @property
    def delayraw(self):
        """."""
        defv = 0
        pvobj = self._config_pvs_rb['DelayRaw']
        val = pvobj.value if pvobj.connected else defv
        return val if val else defv

    @delayraw.setter
    def delayraw(self, value):
        """."""
        pvobj = self._config_pvs_sp['DelayRaw']
        if pvobj.connected:
            pvobj.value = int(value)

    @property
    def connected(self):
        """Status connected."""
        conn = super().connected
        conn &= self._evt_sender.connected
        if not self._evt_sender.connected:
            _log.debug('NOT CONN: ' + self._evt_sender.pvname)
        return conn


class BaseCorrectors(_BaseClass):
    """Base correctors class."""


class EpicsCorrectors(BaseCorrectors):
    """Class to deal with correctors."""

    TINY_INTERVAL = 0.005
    NUM_TIMEOUT = 1000
    PSSOFB_USE_IOC = False
    MAX_PROB = 5

    def __init__(self, acc, prefix='', callback=None, dipoleoff=False):
        """Initialize the instance."""
        super().__init__(acc, prefix=prefix, callback=callback)
        self._sync_kicks = False
        self._acq_rate = 2
        self._names = self._csorb.ch_names + self._csorb.cv_names
        self._corrs = [get_corr(dev) for dev in self._names]
        self._use_pssofb = False
        self._wait_pssofb = False
        if self.acc == 'SI':
            self._ref_kicks = None
            self._ret_kicks = None
            self._func_ret = None
            self._prob = None
            if not EpicsCorrectors.PSSOFB_USE_IOC:
                self._pssofb = _PSSOFB(
                    EthBridgeClient, nr_procs=8, asynchronous=True,
                    sofb_update_iocs=True, dipoleoff=dipoleoff)
                self._pssofb.processes_start()
            else:
                self._pssofb = _PSSOFBIOC(
                    'SI', auto_mon=True, dipoleoff=dipoleoff)
            self._corrs.append(RFCtrl(self.acc))
            self.timing = TimingConfig(acc)
        self._corrs_thread = _Repeat(
            1/self._acq_rate, self._update_corrs_strength, niter=0)
        self._corrs_thread.start()

    @property
    def corrs(self):
        """."""
        return self._corrs

    @property
    def use_pssofb(self):
        """."""
        return self._use_pssofb

    @use_pssofb.setter
    def use_pssofb(self, value):
        self.set_use_pssofb(value)

    def shutdown(self):
        """Shutdown Process."""
        if self.acc == 'SI':
            self._pssofb.processes_shutdown()

    def get_map2write(self):
        """Get the write methods of the class."""
        dbase = {
            'CorrConfig-Cmd': self.configure_correctors,
            'KickAcqRate-SP': self.set_kick_acq_rate,
            }
        if self.acc == 'SI':
            dbase['CorrPSSOFBEnbl-Sel'] = self.set_use_pssofb
            dbase['CorrPSSOFBWait-Sel'] = self.set_wait_pssofb
            dbase['CorrSync-Sel'] = self.set_corrs_mode
        return dbase

    def apply_kicks(self, values):
        """Apply kicks.

        Will return -2 if there is a problem with some PS.
        Will return -1 if PS did not finish applying last kick.
        Will return 0 if all previous kick were implemented.
        Will return >0 indicating how many previous kicks were not implemented.
        """
        if self.acc == 'SI' and self._use_pssofb:
            return self.apply_kicks_pssofb(values)

        strn = '    TIMEIT: {0:20s} - {1:7.3f}'
        _log.info('    TIMEIT: BEGIN')
        time1 = _time.time()

        not_nan_idcs = ~_np.isnan(values)
        # Send correctors setpoint
        for i, corr in enumerate(self._corrs):
            if not_nan_idcs[i]:
                self.put_value_in_corr(corr, values[i])
        time2 = _time.time()
        _log.info(strn.format('send sp:', 1000*(time2-time1)))

        # Wait for readbacks to be updated
        if self._timed_out(values, mode='ready'):
            return -1
        time3 = _time.time()
        _log.info(strn.format('check ready:', 1000*(time3-time2)))

        # Send trigger signal for implementation
        self.send_evt()
        time4 = _time.time()
        _log.info(strn.format('send evt:', 1000*(time4-time3)))

        # Wait for references to be updated
        self._timed_out(values, mode='applied')
        time5 = _time.time()
        _log.info(strn.format('check applied:', 1000*(time5-time4)))
        _log.info('    TIMEIT: END')
        return 0

    def apply_kicks_pssofb(self, values):
        """Apply kicks with PSSOFB.

        Will return -2 if there is a problem with some PS.
        Will return -1 if PS did not finish applying last kick.
        Will return 0 if all previous kick were implemented.
        Will return >0 indicating how many previous kicks were not implemented.
        """
        if not self._pssofb.is_ready():
            msg = 'ERR: PSSOFB not ready!'
            self._update_log(msg)
            _log.error(msg[5:])
            return -1

        # Send correctors setpoint
        ret_kicks = self._pssofb.sofb_kick_readback_ref
        func_ret = self._pssofb.sofb_func_return
        self._ret_kicks = ret_kicks
        self._func_ret = func_ret

        self._set_ref_kicks(values)
        self._pssofb.bsmp_sofb_kick_set(self._ref_kicks[-1][:-1])
        if not _np.isnan(values[-1]):
            self.put_value_in_corr(self._corrs[-1], values[-1])

        if self._wait_pssofb and not self._pssofb.wait(timeout=1):
            msg = 'ERR: PSSOFB timed out: Worker is not Done!'
            self._update_log(msg)
            _log.error(msg[5:])

        # compare kicks to check if there is something wrong
        ret = self._compare_kicks_pssofb(ret_kicks, func_ret)

        # Send trigger signal for implementation
        self.send_evt()

        return ret

    def _set_ref_kicks(self, values):
        new_ref = _np.array(self._ref_kicks[-1])
        not_nan = ~_np.isnan(values)
        new_ref[not_nan] = values[not_nan]
        self._ref_kicks.append(new_ref)
        del self._ref_kicks[0]

    def put_value_in_corr(self, corr, value):
        """Put value in corrector method."""
        if not corr.connected:
            msg = 'ERR: ' + corr.name + ' not connected.'
            self._update_log(msg)
            _log.error(msg[5:])
        elif not corr.state:
            msg = 'ERR: ' + corr.name + ' is off.'
            self._update_log(msg)
            _log.error(msg[5:])
        elif not corr.opmode_ok:
            msg = 'ERR: ' + corr.name + ' mode not configured.'
            self._update_log(msg)
            _log.error(msg[5:])
        else:
            corr.value = value

    def send_evt(self):
        """Send event method."""
        if self.acc != 'SI' or self._sync_kicks != self._csorb.CorrSync.Event:
            return
        if not self.timing.connected:
            msg = 'ERR: timing disconnected.'
            self._update_log(msg)
            _log.error(msg[5:])
            return
        elif not self.timing.is_ok:
            msg = 'ERR: timing not configured.'
            self._update_log(msg)
            _log.error(msg[5:])
            return
        self.timing.send_evt()

    def get_strength(self):
        """Get the correctors strengths."""
        corr_values = _np.zeros(self._csorb.nr_corrs, dtype=float)
        if self.acc == 'SI' and self._use_pssofb:
            return self._ref_kicks[-1].copy()

        for i, corr in enumerate(self._corrs):
            if corr.connected and corr.value is not None:
                corr_values[i] = corr.refvalue
            else:
                msg = 'ERR: Failed to get value from '
                msg += corr.name
                self._update_log(msg)
                _log.error(msg[5:])
        return corr_values

    def set_kick_acq_rate(self, value):
        """Set kick caq rate method."""
        self._acq_rate = value
        self._corrs_thread.interval = 1/value
        self.run_callbacks('KickAcqRate-RB', value)
        return True

    def _update_corrs_strength(self):
        try:
            corr_vals = self.get_strength()
            self.run_callbacks('KickCH-Mon', corr_vals[:self._csorb.nr_ch])
            self.run_callbacks(
                'KickCV-Mon', corr_vals[self._csorb.nr_ch:self._csorb.nr_chcv])
            if self.acc == 'SI' and corr_vals[-1] > 0:
                rfv = corr_vals[-1]
                circ = 1/rfv * self._csorb.harm_number * 299792458
                self.run_callbacks('KickRF-Mon', rfv)
                self.run_callbacks('OrbLength-Mon', circ)
        except Exception as err:
            self._update_log('ERR: ' + str(err))
            _log.error(_traceback.format_exc())

    def set_corrs_mode(self, value):
        """Set mode of CHs and CVs method."""
        if value not in self._csorb.CorrSync:
            return False
        self._sync_kicks = value
        val = _PSConst.OpMode.SlowRefSync
        if value == self._csorb.CorrSync.Off:
            self.set_timing_delay(0)
            val = _PSConst.OpMode.SlowRef
        elif value == self._csorb.CorrSync.Event:
            self.set_timing_delay(0)
            self.timing.sync_type = self.timing.EVT
        else:
            self.set_timing_delay(self._csorb.CORR_DEF_DELAY)
            self.timing.sync_type = self.timing.CLK

        for corr in self._corrs:
            if corr.connected:
                corr.opmode = val
            else:
                msg = 'ERR: Failed to configure '
                msg += corr.name
                self._update_log(msg)
                _log.error(msg[5:])
                return False

        strsync = self._csorb.CorrSync._fields[self._sync_kicks]
        msg = 'Synchronization set to {0:s}'.format(strsync)
        self._update_log(msg)
        _log.info(msg)
        self.run_callbacks('CorrSync-Sts', value)
        return True

    def set_timing_delay(self, value):
        """."""
        frf = 499666 / 4  # [kHz]
        raw = int(value * frf)
        self.timing.delayraw = raw
        return True

    def set_use_pssofb(self, val):
        """."""
        if self.acc != 'SI':
            return False
        if val not in self._csorb.CorrPSSOFBEnbl:
            return False
        if val != self._use_pssofb and val == self._csorb.CorrPSSOFBEnbl.Enbld:
            kicks = self.get_strength()
            self._ref_kicks = [kicks.copy(), kicks.copy(), kicks.copy()]
            self._prob = _np.zeros(kicks.size, dtype=_np.int8)
            # initialize PSSOFB State
            self._pssofb.bsmp_sofb_kick_set(kicks[:-1])
        self._use_pssofb = val

        # NOTE: We need this time to avoid problems in the Correctors IOCs.
        # We noticed that without this sleep, in ramdom manner, the IOCs from
        # some correctors do not turn off the SOFB mode when requested, which
        # required the reboot of the IOC to get back control of the corrs.
        # We noticed this problem only happens when we use PSSOFB to control
        # the correctors. This means that PSConnSOFB, which doesn't use
        # multiprocessing, is problem free somehow.
        # We don't understand the reason for this sleep to solve the problem
        # and neither why the problem even occurs...
        _time.sleep(0.2)

        for corr in self._corrs[:-1]:
            if not corr.connected:
                msg = 'ERR: Failed to configure '
                msg += corr.name
                self._update_log(msg)
                _log.error(msg[5:])
                continue
            corr.standbymode = val

        self.run_callbacks('CorrPSSOFBEnbl-Sts', val)
        return True

    def set_wait_pssofb(self, val):
        """."""
        if self.acc != 'SI':
            return False
        if val not in self._csorb.CorrPSSOFBWait:
            return False
        self._wait_pssofb = val
        self.run_callbacks('CorrPSSOFBWait-Sts', val)
        return True

    def configure_correctors(self, _):
        """Configure correctors method."""
        for corr in self._corrs:
            if not corr.connected:
                msg = 'ERR: Failed to configure '
                msg += corr.name
                self._update_log(msg)
                _log.error(msg[5:])
                continue
            # Do not configure opmode in BO corrs because they are ramping.
            if self.acc == 'BO':
                corr.state = True
                continue
            corr.configure()
        if not self.isring:
            return True

        if self.acc == 'SI' and self._sync_kicks != self._csorb.CorrSync.Off:
            if not self.timing.configure():
                msg = 'ERR: Failed to configure timing'
                self._update_log(msg)
                _log.error(msg[5:])
        return True

    def _update_status(self):
        status = 0b0000111
        if self.acc == 'SI':
            status = 0b1111111
        elif self.isring:
            status = 0b0011111

        chcvs = self._corrs[:self._csorb.nr_chcv]
        status = _util.update_bit(
            status, bit_pos=0,
            bit_val=not all(corr.connected for corr in chcvs))
        # Do not check mode of BO correctors because they are ramping.
        opmode_ok = True
        if self.acc != 'BO':
            opmode_ok = all(corr.opmode_ok for corr in chcvs)
        if self.acc == 'SI':
            opmode_ok &= all(corr.standbymode_ok for corr in chcvs)
        status = _util.update_bit(status, bit_pos=1, bit_val=not opmode_ok)
        status = _util.update_bit(
            status, bit_pos=2,
            bit_val=not all(corr.state for corr in chcvs))
        if self.acc == 'SI' and self._sync_kicks != self._csorb.CorrSync.Off:
            tim_conn = self.timing.connected
            tim_conf = self.timing.is_ok
        else:
            tim_conn = tim_conf = True
        status = _util.update_bit(status, bit_pos=3, bit_val=not tim_conn)
        status = _util.update_bit(status, bit_pos=4, bit_val=not tim_conf)
        if self.acc == 'SI':
            rfctrl = self._corrs[-1]
            status = _util.update_bit(
                status, bit_pos=5, bit_val=not rfctrl.connected)
            status = _util.update_bit(
                status, bit_pos=6, bit_val=not rfctrl.state)
        self._status = status
        self.run_callbacks('CorrStatus-Mon', status)

    def _timed_out(self, values, mode='ready'):
        okg = [False, ] * len(self._corrs)
        for _ in range(self.NUM_TIMEOUT):
            for i, corr in enumerate(self._corrs):
                if okg[i]:
                    continue
                if _np.isnan(values[i]):
                    okg[i] = True
                    continue
                val = corr.value if mode == 'ready' else corr.refvalue
                okg[i] = val is not None and _compare_kicks(values[i], val)
            if all(okg):
                return False
            _time.sleep(self.TINY_INTERVAL)

        self._print_guilty(okg, mode=mode)
        return True

    def _compare_kicks_pssofb(self, values, fret):
        rfc = self._corrs[-1]
        ref_vals = self._ref_kicks[0]

        res_tim = _np.ones(ref_vals.size, dtype=bool)
        res_tim[:-1] = fret != _ConstPSBSMP.ACK_DSP_TIMEOUT
        res = fret != _ConstPSBSMP.ACK_OK
        res &= res_tim[:-1]
        if _np.any(res):
            self._print_guilty(
                ~res, mode='prob_code', fret=fret)
            return -2

        curr_vals = _np.zeros(self._csorb.nr_corrs, dtype=float)
        curr_vals[:-1] = values
        curr_vals[-1] = rfc.value

        # NOTE: If the return value is zero, it might mean the corrector had a
        # problem. In this case we return -2 so the main correction loop can
        # exit and give back the control to the IOC.
        iszero = _compare_kicks(curr_vals, 0)
        iszero_ref = _compare_kicks(ref_vals, 0)
        prob = iszero & ~(iszero_ref)
        # For debugging:
        # if _np.any(prob):
        #     self._print_guilty(
        #         ~prob, mode='prob_curr', currs=curr_vals, refs=ref_vals)

        # Only acuse problem if it repeats for MAX_PROB consecutive times:
        # Because in some cases of previous unsuccessful applications, the
        # current value will be different from this reference.
        self._prob[prob] += 1
        self._prob[~prob] = 0
        if _np.any(self._prob >= self.MAX_PROB):
            self._print_guilty(
                ~prob, mode='prob_curr', currs=curr_vals, refs=ref_vals)
            return -2

        equl = _compare_kicks(curr_vals, ref_vals)
        equl |= ~res_tim
        return _np.sum(~equl)

    def _print_guilty(
            self, okg, mode='ready', fret=None, currs=None, refs=None):
        msg_tmpl = 'ERR: timeout {0:3s}: {1:s}'
        data = [tuple(), ] * len(self._corrs)
        if mode == 'prob_code':
            msg_tmpl = 'ERR: {0:s} --> {1:s}: code={2:d}'
            data = zip(fret)
        elif mode == 'prob_curr':
            msg_tmpl = 'ERR: {0:s} --> {1:s}: curr={2:.4g}, ref={3:.4g}'
            data = zip(currs, refs)
        elif mode == 'diff':
            msg_tmpl = 'ERR: Corrector {1:s} diff from setpoint!'
        for oki, corr, args in zip(okg, self._corrs, data):
            if not oki:
                msg = msg_tmpl.format(mode, corr.name, *args)
                self._update_log(msg)
                _log.error(msg[5:])<|MERGE_RESOLUTION|>--- conflicted
+++ resolved
@@ -68,13 +68,8 @@
         """."""
 
     @property
-<<<<<<< HEAD
     def standbymode_ok(self):
         """StandByMode ok status."""
-=======
-    def sofbmode_ok(self):
-        """Return SOFBMode Ok status."""
->>>>>>> 6b662c18
         return self.connected
 
     @property
@@ -195,28 +190,16 @@
         self._config_ok_vals = {
             'OpMode': _PSConst.OpMode.SlowRef,
             'PwrState': _PSConst.PwrStateSel.On,
-<<<<<<< HEAD
             'StandByMode': _PSConst.DsblEnbl.Dsbl}
-        self._config_pvs_sp = {
-            'OpMode': _PV(LL_PREF+self._name+':OpMode-Sel', **opt),
-            'PwrState': _PV(LL_PREF+self._name+':PwrState-Sel', **opt),
-            'StandByMode': _PV(LL_PREF+self._name+':StandByMode-Sel', **opt)}
-        self._config_pvs_rb = {
-            'OpMode': _PV(LL_PREF+self._name+':OpMode-Sts', **opt),
-            'PwrState': _PV(LL_PREF+self._name+':PwrState-Sts', **opt),
-            'StandByMode': _PV(LL_PREF+self._name+':StandByMode-Sts', **opt)}
-=======
-            'SOFBMode': _PSConst.DsblEnbl.Dsbl}
         pvpref = self._name.substitute(prefix=LL_PREF)
         self._config_pvs_sp = {
             'OpMode': _PV(pvpref.substitute(propty='OpMode-Sel'), **opt),
             'PwrState': _PV(pvpref.substitute(propty='PwrState-Sel'), **opt),
-            'SOFBMode': _PV(pvpref.substitute(propty='SOFBMode-Sel'), **opt)}
+            'StandByMode': _PV(pvpref.substitute(propty='StandByMode-Sel'), **opt)}
         self._config_pvs_rb = {
             'OpMode': _PV(pvpref.substitute(propty='OpMode-Sts'), **opt),
             'PwrState': _PV(pvpref.substitute(propty='PwrState-Sts'), **opt),
-            'SOFBMode': _PV(pvpref.substitute(propty='SOFBMode-Sts'), **opt)}
->>>>>>> 6b662c18
+            'StandByMode': _PV(pvpref.substitute(propty='StandByMode-Sts'), **opt)}
 
     @property
     def opmode_ok(self):
