--- conflicted
+++ resolved
@@ -477,11 +477,7 @@
     MAX_PROB = 5
     ACQRATE = 2
 
-<<<<<<< HEAD
     def __init__(self, acc, prefix='', callback=None):
-=======
-    def __init__(self, acc, prefix="", callback=None, dipoleoff=False):
->>>>>>> 588df0f6
         """Initialize the instance."""
         super().__init__(acc, prefix=prefix, callback=callback)
         self._sofb = None
