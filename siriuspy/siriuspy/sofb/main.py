"""Main Module of the program."""

import logging as _log
from functools import partial as _part
from time import sleep as _sleep, time as _time

import numpy as _np

from ..devices import HLFOFB
from ..epics import CAThread as _Thread, PV as _PV
from .base_class import BaseClass as _BaseClass, \
    compare_kicks as _compare_kicks
from .correctors import BaseCorrectors as _BaseCorrectors
from .matrix import BaseMatrix as _BaseMatrix
from .orbit import BaseOrbit as _BaseOrbit

INTERVAL = 1


class SOFB(_BaseClass):
    """Main Class of the IOC."""

    def __init__(
        self,
        acc,
        prefix="",
        callback=None,
        orbit=None,
        matrix=None,
        correctors=None,
        tests=False,
    ):
        """Initialize Object."""
        super().__init__(acc, prefix=prefix, callback=callback)
        _log.info("Starting SOFB...")

        self._tests = tests
        self._orbit = self._correctors = self._matrix = None
        self._loop_state = self._csorb.LoopState.Open
        self._loop_freq = self._csorb.BPMsFreq
        self._loop_print_every_num_iter = 200
        self._loop_max_orb_distortion = self._csorb.DEF_MAX_ORB_DISTORTION
        zer = _np.zeros(self._csorb.nr_corrs, dtype=float)
        self._pid_errs = [zer, zer.copy(), zer.copy()]
        self._pid_gains = dict(
            ch=dict(kp=0.0, ki=0.2, kd=0.0),
            cv=dict(kp=0.0, ki=0.2, kd=0.0),
            rf=dict(kp=0.0, ki=0.2, kd=0.0),
        )
        self._measuring_respmat = False
        self._mancorr_gain = {"ch": 1.00, "cv": 1.00}
        self._max_kick = {"ch": 300, "cv": 300}
        self._max_delta_kick = {"ch": 5, "cv": 5}
        self._meas_respmat_kick = {"ch": 15, "cv": 22.5}
        if self.isring:
            self._mancorr_gain["rf"] = 1.00
            self._max_kick["rf"] = 1e12  # a very large value
            self._max_delta_kick["rf"] = 10
            self._meas_respmat_kick["rf"] = 75
        if self.acc == "SI":
            self.fofb = HLFOFB()
            self._download_fofb_kicks = True
            self._download_fofb_kicks_perc = 0.04
            self._update_fofb_reforb = False
            self._update_fofb_reforb_perc = 0.0
            self._donot_affect_fofb_bpms = False
            self._project_onto_fofb_nullspace = False
            self._drive_divisor = 12
            self._drive_nrcycles = 10
            self._drive_amplitude = 5
            self._drive_phase = 0
            self._drive_corr_index = 0
            self._drive_bpm_index = 0
            self._drive_type = self._csorb.DriveType.Sine
            self._drive_state = self._csorb.DriveState.Open
        self._meas_respmat_wait = 1  # seconds
        self._dtheta = None
        self._ref_corr_kicks = zer.copy()
        self._thread = None
        self._havebeam_pv = _PV("SI-Glob:AP-CurrInfo:StoredEBeam-Mon")

        self.orbit = orbit
        self.correctors = correctors
        self.matrix = matrix
        self._amcs = [
            _PV(f"IA-{i:02d}RaBPM:TI-AMCFPGAEVR:RefClkLocked-Mon")
            for i in range(1, 21)
        ]

    def get_map2write(self):
        """Get the database of the class."""
        dbase = {
            "LoopState-Sel": self.set_auto_corr,
            "LoopFreq-SP": self.set_auto_corr_frequency,
            "LoopPrintEveryNumIters-SP": self.set_print_every_num_iters,
            "LoopPIDKpCH-SP": _part(self.set_pid_gain, "kp", "ch"),
            "LoopPIDKpCV-SP": _part(self.set_pid_gain, "kp", "cv"),
            "LoopPIDKiCH-SP": _part(self.set_pid_gain, "ki", "ch"),
            "LoopPIDKiCV-SP": _part(self.set_pid_gain, "ki", "cv"),
            "LoopPIDKdCH-SP": _part(self.set_pid_gain, "kd", "ch"),
            "LoopPIDKdCV-SP": _part(self.set_pid_gain, "kd", "cv"),
            "LoopMaxOrbDistortion-SP": self.set_max_orbit_dist,
            "MeasRespMat-Cmd": self.set_respmat_meas_state,
            "CalcDelta-Cmd": self.calc_correction,
            "ManCorrGainCH-SP": _part(self.set_mancorr_gain, "ch"),
            "ManCorrGainCV-SP": _part(self.set_mancorr_gain, "cv"),
            "MaxKickCH-SP": _part(self.set_max_kick, "ch"),
            "MaxKickCV-SP": _part(self.set_max_kick, "cv"),
            "MaxDeltaKickCH-SP": _part(self.set_max_delta_kick, "ch"),
            "MaxDeltaKickCV-SP": _part(self.set_max_delta_kick, "cv"),
            "DeltaKickCH-SP": _part(
                self.set_delta_kick, self._csorb.ApplyDelta.CH
            ),
            "DeltaKickCV-SP": _part(
                self.set_delta_kick, self._csorb.ApplyDelta.CV
            ),
            "MeasRespMatKickCH-SP": _part(self.set_respmat_kick, "ch"),
            "MeasRespMatKickCV-SP": _part(self.set_respmat_kick, "cv"),
            "MeasRespMatWait-SP": self.set_respmat_wait_time,
            "ApplyDelta-Cmd": self.apply_corr,
        }
        if self.isring:
            dbase['LoopPIDKpRF-SP'] = _part(self.set_pid_gain, 'kp', 'rf')
            dbase['LoopPIDKiRF-SP'] = _part(self.set_pid_gain, 'ki', 'rf')
            dbase['LoopPIDKdRF-SP'] = _part(self.set_pid_gain, 'kd', 'rf')
            dbase['ManCorrGainRF-SP'] = _part(self.set_mancorr_gain, 'rf')
            dbase['MaxDeltaKickRF-SP'] = _part(self.set_max_delta_kick, 'rf')
            dbase['DeltaKickRF-SP'] = _part(
                self.set_delta_kick, self._csorb.ApplyDelta.RF)
            dbase['MeasRespMatKickRF-SP'] = _part(self.set_respmat_kick, 'rf')
        if self.acc == 'SI':
            dbase['FOFBDownloadKicksPerc-SP'] = self.set_fofb_download_perc
            dbase['FOFBDownloadKicks-Sel'] = _part(
                self.set_fofb_interaction_props, 'downloadkicks')
            dbase['FOFBUpdateRefOrbPerc-SP'] = self.set_fofb_updatereforb_perc
            dbase['FOFBUpdateRefOrb-Sel'] = _part(
                self.set_fofb_interaction_props, 'updatereforb')
            dbase['FOFBNullSpaceProj-Sel'] = _part(
                self.set_fofb_interaction_props, 'nullspaceproj')
            dbase['FOFBZeroDistortionAtBPMs-Sel'] = _part(
                self.set_fofb_interaction_props, 'zerodistortion')
            dbase['DriveFreqDivisor-SP'] = self.set_drive_divisor
            dbase['DriveNrCycles-SP'] = self.set_drive_nrcycles
            dbase['DriveAmplitude-SP'] = self.set_drive_amplitude
            dbase['DrivePhase-SP'] = self.set_drive_phase
            dbase['DriveCorrIndex-SP'] = self.set_drive_corr_index
            dbase['DriveBPMIndex-SP'] = self.set_drive_bpm_index
            dbase['DriveType-Sel'] = self.set_drive_type
            dbase['DriveState-Sel'] = self.set_drive_state
        return dbase

    @property
    def orbit(self):
        """."""
        return self._orbit

    @orbit.setter
    def orbit(self, orb):
        """."""
        if isinstance(orb, _BaseOrbit):
            self._map2write.update(orb.get_map2write())
            self._orbit = orb
            self._orbit.sofb = self

    @property
    def correctors(self):
        """."""
        return self._correctors

    @correctors.setter
    def correctors(self, corrs):
        """."""
        if isinstance(corrs, _BaseCorrectors):
            self._map2write.update(corrs.get_map2write())
            self._correctors = corrs
            self._correctors.sofb = self

    @property
    def matrix(self):
        """."""
        return self._matrix

    @matrix.setter
    def matrix(self, mat):
        """."""
        if isinstance(mat, _BaseMatrix):
            self._map2write.update(mat.get_map2write())
            self._matrix = mat
            self._matrix.sofb = self

    @property
    def havebeam(self):
        """."""
        if self._tests or self.acc != "SI":
            return True
        return self._havebeam_pv.connected and self._havebeam_pv.value

    @property
    def is_amc_connected(self):
        """."""
        for amc in self._amcs:
            if not amc.connected:
                return False
        return True

    @property
    def is_amc_locked(self):
        """."""
        for amc in self._amcs:
            if not amc.connected or not amc.value:
                return False
        return True

    def process(self):
        """Run continuously in the main thread."""
        time0 = _time()
        _ = self.status
        tfin = _time()
        dtime = INTERVAL - (tfin - time0)
        if dtime > 0:
            _sleep(dtime)
        else:
            _log.debug(f"process took {(tfin - time0) * 1000:f}ms.")

    def set_print_every_num_iters(self, value: float) -> bool:
        """Define number of iterations between loop statistics calculation.

        Args:
            value (float): number of iterations to wait.

        Returns:
            bool: whether property was properly set.

        """
        self._loop_print_every_num_iter = int(value)
        self.run_callbacks("LoopPrintEveryNumIters-RB", int(value))
        return True

    def set_fofb_interaction_props(self, prop: str, value: int):
        """Set properties related to FOFB interaction.

        Args:
            prop (str): name of the property
            value (int): value of the property

        Returns:
            bool: Whether property was set.

        """
        value = bool(value)
        if prop.lower().startswith("download"):
            self._download_fofb_kicks = value
            self.run_callbacks("FOFBDownloadKicks-Sts", value)
        elif prop.lower().startswith("update"):
            self._update_fofb_reforb = value
            self.run_callbacks("FOFBUpdateRefOrb-Sts", value)
        elif prop.lower().startswith("null"):
            self._project_onto_fofb_nullspace = value
            self.run_callbacks("FOFBNullSpaceProj-Sts", value)
        elif prop.lower().startswith("zero"):
            self._donot_affect_fofb_bpms = value
            self.run_callbacks("FOFBZeroDistortionAtBPMs-Sts", value)
        else:
            return False
        return True

    def set_fofb_download_perc(self, value: float):
        """Set percentage of kicks to be downloaded from FOFB.

        Args:
            value (float): percentage of kicks. must be in [0, 100].

        Returns:
            bool: Whether property was set.

        """
        value = min(max(value / 100, 0), 1)
        self._download_fofb_kicks_perc = value
        self.run_callbacks("FOFBDownloadKicksPerc-RB", value * 100)
        return True

    def set_fofb_updatereforb_perc(self, value: float):
        """Set percentage of reference orbit update in FOFB.

        Args:
            value (float): percentage of calculated orbit.
                Must be in [-100, 100].

        Returns:
            bool: Whether property was set.

        """
        value = min(max(value / 100, -1), 1)
        self._update_fofb_reforb_perc = value
        self.run_callbacks("FOFBUpdateRefOrbPerc-RB", value * 100)
        return True

    def apply_corr(self, code):
        """Apply calculated kicks on the correctors."""
        if self.acc == "BO":
            msg = "ERR: Cannot correct orbit for this accelerator."
            self._update_log(msg)
            _log.error(msg[5:])
            return False

        if self._thread and self._thread.is_alive():
            msg = "ERR: Loop is Closed or MeasRespMat is On."
            self._update_log(msg)
            _log.error(msg[5:])
            return False
        if self._dtheta is None:
            msg = "ERR: Cannot Apply Kick. Calc Corr first."
            self._update_log(msg)
            _log.error(msg[5:])
            return False
        self._apply_corr(code=code)
        return True

    def calc_correction(self, val):
        """Calculate correction."""
        _ = val
        self.run_callbacks("ApplyDelta-Mon", self._csorb.ApplyDeltaMon.Idle)
        if self._thread and self._thread.is_alive():
            msg = "ERR: Loop is Closed or MeasRespMat is On."
            self._update_log(msg)
            _log.error(msg[5:])
            return False
        self._calc_correction()
        return True

    def set_delta_kick(self, code, dkicks):
        """Calculate correction."""
        if self._thread and self._thread.is_alive():
            msg = "ERR: Loop is Closed or MeasRespMat is On."
            self._update_log(msg)
            _log.error(msg[5:])
            return False
        self._set_delta_kick(code=code, dkicks=dkicks)
        return True

    def set_respmat_meas_state(self, value):
        """."""
        if value == self._csorb.MeasRespMatCmd.Start:
            self._start_meas_respmat()
        elif value == self._csorb.MeasRespMatCmd.Stop:
            self._stop_meas_respmat()
        elif value == self._csorb.MeasRespMatCmd.Reset:
            self._reset_meas_respmat()
        return True

    def set_auto_corr(self, value):
        """."""
        if self.acc != "SI":
            msg = "ERR: Cannot close loop for this accelerator."
            self._update_log(msg)
            _log.error(msg[5:])
            return False

        if value == self._csorb.LoopState.Closed:
            if self._loop_state == self._csorb.LoopState.Closed:
                msg = "ERR: Loop is Already closed."
                self._update_log(msg)
                _log.error(msg[5:])
                return False
            if self._thread and self._thread.is_alive():
                msg = "ERR: Measuring RespMat or Drive is closed. Stopping!"
                self._update_log(msg)
                _log.error(msg[5:])
                return False
            if not self.havebeam:
                msg = "ERR: Cannot Correct, We do not have stored beam!"
                self._update_log(msg)
                _log.error(msg[5:])
                return False
            msg = "Closing the Loop."
            self._update_log(msg)
            _log.info(msg)
            self._loop_state = value
            self._thread = _Thread(target=self._do_auto_corr, daemon=True)
            self._thread.start()
        elif value == self._csorb.LoopState.Open:
            msg = "Opening the Loop."
            self._update_log(msg)
            _log.info(msg)
            self._loop_state = value
        return True

    def set_drive_divisor(self, value):
        """."""
        val = abs(int(value))
        self._drive_divisor = min(
            val, self._csorb.MAX_DRIVE_DATA // (3 * self._drive_nrcycles)
        )

        self.run_callbacks("DriveFreqDivisor-RB", self._drive_divisor)
        freq = self._csorb.BPMsFreq / self._drive_divisor
        self.run_callbacks("DriveFrequency-Mon", freq)
        self.run_callbacks("DriveDuration-Mon", self._drive_nrcycles / freq)
        return True

    def set_drive_nrcycles(self, value):
        """."""
        val = max(abs(int(value)), 1)
        self._drive_nrcycles = min(
            val, self._csorb.MAX_DRIVE_DATA // (3 * self._drive_divisor)
        )

        self.run_callbacks("DriveNrCycles-RB", self._drive_nrcycles)
        freq = self._csorb.BPMsFreq / self._drive_divisor
        self.run_callbacks("DriveDuration-Mon", self._drive_nrcycles / freq)
        return True

    def set_drive_amplitude(self, value):
        """."""
        self._drive_amplitude = value
        self.run_callbacks("DriveAmplitude-RB", value)
        return True

    def set_drive_phase(self, value):
        """."""
        self._drive_phase = value
        self.run_callbacks("DrivePhase-RB", value)
        return True

    def set_drive_corr_index(self, value):
        """."""
        if -self._csorb.nr_corrs < value < self._csorb.nr_corrs:
            self._drive_corr_index = int(value)
            self.run_callbacks("DriveCorrIndex-RB", int(value))
            return True
        return False

    def set_drive_bpm_index(self, value):
        """."""
        if -self._csorb.nr_bpms * 2 < value < self._csorb.nr_bpms * 2:
            self._drive_bpm_index = int(value)
            self.run_callbacks("DriveBPMIndex-RB", int(value))
            return True
        return False

    def set_drive_type(self, value):
        """."""
        self._drive_type = int(value)
        self.run_callbacks("DriveType-Sts", int(value))
        return True

    def set_drive_state(self, value):
        """."""
        if value == self._csorb.DriveState.Closed:
            if self._drive_state == self._csorb.DriveState.Closed:
                msg = "ERR: Loop is Already closed."
                self._update_log(msg)
                _log.error(msg[5:])
                return False
            if self._thread and self._thread.is_alive():
                msg = "ERR: Measuring RespMat or Loop is Closed. Stopping!"
                self._update_log(msg)
                _log.error(msg[5:])
                return False
            if not self.havebeam:
                msg = "ERR: Cannot Drive, We do not have stored beam!"
                self._update_log(msg)
                _log.error(msg[5:])
                return False
            msg = "Closing the Drive Loop."
            self._update_log(msg)
            _log.info(msg)
            self._drive_state = value
            self._thread = _Thread(target=self._do_drive, daemon=True)
            self._thread.start()
        elif value == self._csorb.LoopState.Open:
            msg = "Opening the Drive Loop."
            self._update_log(msg)
            _log.info(msg)
            self._drive_state = value
        return True

    def set_auto_corr_frequency(self, value):
        """."""
        bpmfreq = self._csorb.BPMsFreq
        value = bpmfreq / max(int(bpmfreq / value), 1)
        self._loop_freq = value
        self.run_callbacks("LoopFreq-RB", value)
        return True

    def set_pid_gain(self, ctrlr, plane, value):
        """."""
        ctrlr = ctrlr.lower()
        plane = plane.lower()
        self._pid_gains[plane][ctrlr] = float(value)
        self.run_callbacks(
            "LoopPID" + ctrlr.title() + plane.upper() + "-RB", float(value)
        )
        return True

    def set_max_kick(self, plane, value):
        """."""
        self._max_kick[plane] = float(value)
        self.run_callbacks("MaxKick" + plane.upper() + "-RB", float(value))
        return True

    def set_max_delta_kick(self, plane, value):
        """."""
        self._max_delta_kick[plane] = float(value)
        self.run_callbacks(
            "MaxDeltaKick" + plane.upper() + "-RB", float(value)
        )
        return True

    def set_mancorr_gain(self, plane, value):
        """."""
        self._mancorr_gain[plane] = value / 100
        msg = "ManCorrGain{0:s} set to {1:6.2f}".format(plane.upper(), value)
        self._update_log(msg)
        _log.info(msg)
        self.run_callbacks("ManCorrGain" + plane.upper() + "-RB", value)
        return True

    def set_respmat_kick(self, plane, value):
        """."""
        self._meas_respmat_kick[plane] = value
        self.run_callbacks("MeasRespMatKick" + plane.upper() + "-RB", value)
        return True

    def set_respmat_wait_time(self, value):
        """."""
        self._meas_respmat_wait = value
        self.run_callbacks("MeasRespMatWait-RB", value)
        return True

    def set_max_orbit_dist(self, value):
        """."""
        self._loop_max_orb_distortion = value
        self.run_callbacks("LoopMaxOrbDistortion-RB", value)
        return True

    def _update_status(self):
        self._status = bool(
            self._correctors.status | self._matrix.status | self._orbit.status
        )
        self.run_callbacks("Status-Mon", self._status)

        if self.acc != "SI":
            return
        # Update PVs related to interaction with FOFB:
        fofb_state = self.fofb.connected and self.fofb.loop_state
        download = self._download_fofb_kicks and fofb_state
        update = self._update_fofb_reforb and fofb_state
        project = self._project_onto_fofb_nullspace and fofb_state
        donot = self._donot_affect_fofb_bpms and fofb_state
        self.run_callbacks("FOFBDownloadKicks-Mon", download)
        self.run_callbacks("FOFBUpdateRefOrb-Mon", update)
        self.run_callbacks("FOFBNullSpaceProj-Mon", project)
        self.run_callbacks("FOFBZeroDistortionAtBPMs-Mon", donot)

    def _set_delta_kick(self, code, dkicks):
        nr_ch = self._csorb.nr_ch
        nr_chcv = self._csorb.nr_chcv
        self._update_ref_corr_kicks(self.correctors.get_strength())
        if self._dtheta is None:
            self._dtheta = _np.zeros(self._ref_corr_kicks.size, dtype=float)
        if code == self._csorb.ApplyDelta.CH:
            self._dtheta[:nr_ch] = dkicks
            self.run_callbacks("DeltaKickCH-RB", list(dkicks))
            self.run_callbacks("DeltaKickCH-Mon", list(dkicks))
        elif code == self._csorb.ApplyDelta.CV:
            self._dtheta[nr_ch:nr_chcv] = dkicks
            self.run_callbacks("DeltaKickCV-RB", list(dkicks))
            self.run_callbacks("DeltaKickCV-Mon", list(dkicks))
        elif self.isring and code == self._csorb.ApplyDelta.RF:
            self._dtheta[-1] = dkicks
            self.run_callbacks("DeltaKickRF-RB", float(dkicks))
            self.run_callbacks("DeltaKickRF-Mon", float(dkicks))

    def _apply_corr(self, code):
        self.run_callbacks(
            "ApplyDelta-Mon", self._csorb.ApplyDeltaMon.Applying
        )
        nr_ch = self._csorb.nr_ch
        if self._dtheta is None:
            msg = "Err: All kicks are zero."
            self._update_log(msg)
            _log.warning(msg[6:])
            self.run_callbacks(
                "ApplyDelta-Mon", self._csorb.ApplyDeltaMon.Error
            )
            return
        dkicks = self._dtheta.copy()
        if code == self._csorb.ApplyDelta.CH:
            dkicks[nr_ch:] = 0
        elif code == self._csorb.ApplyDelta.CV:
            dkicks[:nr_ch] = 0
            if self.isring:
                dkicks[-1] = 0
        elif self.isring and code == self._csorb.ApplyDelta.RF:
            dkicks[:-1] = 0
        msg = f"Applying {self._csorb.ApplyDelta._fields[code]:s} kicks."
        self._update_log(msg)
        _log.info(msg)

        kicks, dkicks = self._process_kicks(self._ref_corr_kicks, dkicks)
        if kicks is None:
            self.run_callbacks(
                "ApplyDelta-Mon", self._csorb.ApplyDeltaMon.Error
            )
            return

        if self.acc == "SI":
            kicks = self._interact_with_fofb_in_apply_kicks(kicks, dkicks)
            if kicks is None:
                self.run_callbacks(
                    "ApplyDelta-Mon", self._csorb.ApplyDeltaMon.Error
                )
                return

        ret = self.correctors.apply_kicks(kicks)
        if ret is None:
            msg = "ERR: There is some problem with a corrector!"
            self._update_log(msg)
            _log.error(msg[:5])
            self.run_callbacks(
                "ApplyDelta-Mon", self._csorb.ApplyDeltaMon.Error
            )
            return
        elif ret == -1:
            msg = "WARN: Last was not applied yet"
            self._update_log(msg)
            _log.error(msg[:5])
        elif ret == 0:
            msg = "kicks applied!"
            self._update_log(msg)
            _log.info(msg)
        else:
            msg = f"WARN: {ret:03d} kicks were not applied previously!"
            self._update_log(msg)
            _log.warning(msg[:6])
        self.run_callbacks("ApplyDelta-Mon", self._csorb.ApplyDeltaMon.Done)

    def _stop_meas_respmat(self):
        if not self._measuring_respmat:
            msg = "ERR: No Measurement ocurring."
            self._update_log(msg)
            _log.error(msg[5:])
            return False
        msg = "Aborting measurement. Wait..."
        self._update_log(msg)
        _log.info(msg)
        self._measuring_respmat = False
        return True

    def _reset_meas_respmat(self):
        if self._measuring_respmat:
            msg = "Cannot Reset, Measurement in process."
            self._update_log(msg)
            _log.info(msg)
            return False
        msg = "Reseting measurement status."
        self._update_log(msg)
        _log.info(msg)
        self.run_callbacks("MeasRespMat-Mon", self._csorb.MeasRespMatMon.Idle)
        return True

    def _start_meas_respmat(self):
        if self._measuring_respmat:
            msg = "ERR: Measurement already in process."
            self._update_log(msg)
            _log.error(msg[5:])
            return False
        if self._thread and self._thread.is_alive():
            msg = "ERR: Loop is Closed or Drive is Running. Stopping!"
            self._update_log(msg)
            _log.error(msg[5:])
            return False
        if not self.havebeam:
            msg = "ERR: Cannot Measure, We do not have stored beam!"
            self._update_log(msg)
            _log.error(msg[5:])
            return False
        msg = "Starting RespMat measurement."
        self._update_log(msg)
        _log.info(msg)
        self._measuring_respmat = True
        self._thread = _Thread(target=self._do_meas_respmat, daemon=True)
        self._thread.start()
        return True

    def _do_meas_respmat(self):
        self.run_callbacks(
            "MeasRespMat-Mon", self._csorb.MeasRespMatMon.Measuring
        )
        mat = list()
        orig_kicks = self.correctors.get_strength()
        enbllist = self.matrix.corrs_enbllist
        sum_enbld = sum(enbllist)
        j = 1
        nr_corrs = len(orig_kicks)
        orbzero = _np.zeros(len(self.matrix.bpm_enbllist), dtype=float)
        for i in range(nr_corrs):
            if not self._measuring_respmat:
                self.run_callbacks(
                    "MeasRespMat-Mon", self._csorb.MeasRespMatMon.Aborted
                )
                msg = "Measurement stopped."
                self._update_log(msg)
                _log.info(msg)
                for _ in range(i, nr_corrs):
                    mat.append(orbzero)
                break
            if not self.havebeam:
                self.run_callbacks(
                    "MeasRespMat-Mon", self._csorb.MeasRespMatMon.Aborted
                )
                msg = "ERR: Cannot Measure, We do not have stored beam!"
                self._update_log(msg)
                _log.info(msg)
                for _ in range(i, nr_corrs):
                    mat.append(orbzero)
                break
            if not enbllist[i]:
                mat.append(orbzero)
                continue
            msg = "{0:d}/{1:d} -> {2:s}".format(
                j, sum_enbld, self.correctors.corrs[i].name
            )
            self._update_log(msg)
            _log.info(msg)
            j += 1

            if i < self._csorb.nr_ch:
                delta = self._meas_respmat_kick["ch"]
            elif i < self._csorb.nr_ch + self._csorb.nr_cv:
                delta = self._meas_respmat_kick["cv"]
            elif i < self._csorb.nr_corrs:
                delta = self._meas_respmat_kick["rf"]

            kicks = _np.array([None] * nr_corrs, dtype=float)
            kicks[i] = orig_kicks[i] + delta / 2
            self.correctors.apply_kicks(kicks)
            _sleep(self._meas_respmat_wait)
            orbp = self.orbit.get_orbit(reset=True)

            kicks[i] = orig_kicks[i] - delta / 2
            self.correctors.apply_kicks(kicks)
            _sleep(self._meas_respmat_wait)
            orbn = self.orbit.get_orbit(reset=True)
            mat.append((orbp - orbn) / delta)

            kicks[i] = orig_kicks[i]
            self.correctors.apply_kicks(kicks)

        mat = _np.array(mat).T
        self.matrix.set_respmat(list(mat.ravel()))
        self.run_callbacks(
            "MeasRespMat-Mon", self._csorb.MeasRespMatMon.Completed
        )
        self._measuring_respmat = False
        msg = "RespMat Measurement Completed!"
        self._update_log(msg)
        _log.info(msg)

    def _do_drive(self):
        self.run_callbacks("DriveState-Sts", self._csorb.DriveState.Closed)

        freqdiv = self._drive_divisor
        nrcycles = self._drive_nrcycles
        ampl = self._drive_amplitude
        phase = self._drive_phase / 180 * _np.pi
        corridx = self._drive_corr_index
        bpmidx = self._drive_bpm_index
        dr_type = self._drive_type

        x = _np.arange(freqdiv * nrcycles)
        if dr_type == self._csorb.DriveType.Sine:
            wfm = ampl * _np.sin(2 * _np.pi / freqdiv * x + phase)
        elif dr_type == self._csorb.DriveType.Square:
            wfm = _np.zeros(x.size, dtype=float)
            wfm[wfm.size // 2 : -1] += ampl
        elif dr_type == self._csorb.DriveType.Impulse:
            wfm = _np.zeros(x.size, dtype=float)
            wfm[wfm.size // 2] += ampl

        refkicks = self.correctors.get_strength()
        orb = self.orbit.get_orbit(synced=True)
        tim0 = _time()
        data = []
        for idx in range(x.size):
            if self._drive_state != self._csorb.DriveState.Closed:
                break
            if not self.havebeam:
                msg = "ERR: Cannot Drive, We do not have stored beam!"
                self._update_log(msg)
                _log.info(msg)
                break

            orb = self.orbit.get_orbit(synced=True)
            kicks = refkicks.copy()
            tim = _time() - tim0
            kicks[corridx] += wfm[idx]
            ret = self.correctors.apply_kicks(kicks)
            data.extend([tim, kicks[corridx], orb[bpmidx]])

            if ret == -2:
                self._drive_state = self._csorb.DriveState.Open
                self.run_callbacks(
                    "DriveState-Sel", self._csorb.DriveState.Open
                )
                break
            elif ret == -1:
                # means that correctors are not ready yet
                # skip this iteration
                continue
        else:
            self._drive_state = self._csorb.DriveState.Open
            self.run_callbacks("DriveState-Sel", self._csorb.DriveState.Open)

        ret = self.correctors.apply_kicks(refkicks)
        if len(data) < 6:
            data.extend((6 - len(data)) * [0.0])
        self.run_callbacks("DriveData-Mon", data)
        msg = "Drive Loop opened!"
        self._update_log(msg)
        _log.info(msg)
        self.run_callbacks("DriveState-Sts", self._csorb.DriveState.Open)

    def _do_auto_corr(self):
        self.run_callbacks("LoopState-Sts", self._csorb.LoopState.Closed)
        times, rets = [], []
        tim0 = _time()
        bpmsfreq = self._csorb.BPMsFreq
        zer = _np.zeros(self._csorb.nr_corrs, dtype=float)
        self._pid_errs = [zer, zer.copy(), zer.copy()]
        self._update_ref_corr_kicks(self.correctors.get_strength())
        fofb = self.fofb
        refx0 = refy0 = None
        if fofb.connected:
            refx0 = fofb.refx
            refy0 = fofb.refy

        if self.correctors.sync_kicks != self._csorb.CorrSync.Off:
            msg = 'Setting Trigger to listen to RmpBO event...'
            self._update_log(msg)
            _log.info(msg)
            self.run_callbacks('CorrSync-Sts', self._csorb.CorrSync.RmpBO)
            self.correctors.set_corrs_mode(self._csorb.CorrSync.RmpBO)
            msg = 'Trigger ready!'
            self._update_log(msg)
            _log.info(msg)

        tims = []
        while self._loop_state == self._csorb.LoopState.Closed:
            if not self.havebeam:
                msg = "ERR: We do not have stored beam!"
                self._update_log(msg)
                _log.error(msg[5:])
                break
            if not self.is_amc_connected:
                msg = "ERR: At least one AMC is not connected!"
                self._update_log(msg)
                _log.error(msg[5:])
                break
            if not self.is_amc_locked:
                msg = "ERR: At least one AMC is not locked!"
                self._update_log(msg)
                _log.error(msg[5:])
                break
            itern = len(times)
            self.run_callbacks("LoopNumIters-Mon", itern)
            if itern >= self._loop_print_every_num_iter:
                self._LQTHREAD.put(
                    (self._print_auto_corr_info, (times, rets, _time() - tim0))
                )
                times, rets = [], []
                tim0 = _time()

            interval = 1/self._loop_freq
            norbs = max(int(bpmsfreq*interval), 1)

            tims = []
            tims.append(_time())
            orb = self.orbit.get_orbit(synced=True)
            for i in range(1, norbs):
                interval = 1 / self._loop_freq
                norbs_up = max(int(bpmsfreq * interval), 1)
                if i >= norbs_up:
                    break
                orb = self.orbit.get_orbit(synced=True)

            if self._tests:
                orb *= 0
                orb += _np.random.rand(orb.size)
                orb -= orb.mean()  # avoid RF integration error.
                orb *= 2 * 3  # Maximum orbit distortion of 3 um

            tims.append(_time())
            orb = self._interact_with_fofb_in_calc_kicks(orb)
            dkicks = self.matrix.calc_kicks(orb)
            tims.append(_time())

            if not self._check_valid_orbit(orb):
                break

            dkicks = self._process_pid(dkicks, interval)

            kicks, dkicks = self._process_kicks(
                self._ref_corr_kicks, dkicks, apply_gain=False
            )
            if kicks is None:
                break

<<<<<<< HEAD
            kicks = self._interact_with_fofb_in_apply_kicks(kicks, dkicks)
=======
            kicks = self._interact_with_fofb_in_apply_kicks(
                kicks, dkicks, refx0, refy0
            )
>>>>>>> 588df0f6
            if kicks is None:
                break
            tims.append(_time())

            ret = self.correctors.apply_kicks(kicks)
            self._update_ref_corr_kicks(kicks)
            rets.append(ret)
            tims.append(_time())
            tims.append(tims[1])  # to compute total time - get_orbit
            times.append(tims)
            # if ret == -2:
            if ret < 0:  # change here for debug
                break
            elif ret == -1:
                # means that correctors are not ready yet
                # skip this iteration
                continue

        if self.correctors.sync_kicks != self._csorb.CorrSync.Off:
            msg = 'Setting Trigger to listen to Event...'
            self._update_log(msg)
            _log.info(msg)
            self.run_callbacks('CorrSync-Sts', self._csorb.CorrSync.Event)
            self.correctors.set_corrs_mode(self._csorb.CorrSync.Event)
            msg = 'Trigger ready!'
            self._update_log(msg)
            _log.info(msg)

        if self._loop_state == self._csorb.LoopState.Closed:
            self._loop_state = self._csorb.LoopState.Open
            self.run_callbacks("LoopState-Sel", self._csorb.LoopState.Open)

        msg = "Loop opened!"
        self._update_log(msg)
        _log.info(msg)
        self.run_callbacks("LoopState-Sts", self._csorb.LoopState.Open)

    def _update_ref_corr_kicks(self, kicks):
        notnan = ~_np.isnan(kicks)
        self._ref_corr_kicks[notnan] = kicks[notnan]
        self._LQTHREAD.put(
            self._update_ref_corr_kicks_pvs, (self._ref_corr_kicks.copy(), )
        )

    def _update_ref_corr_kicks_pvs(self, kicks):
        nr_ch = self._csorb.nr_ch
        nr_chcv = self._csorb.nr_chcv
        self.run_callbacks('RefKickCH-Mon', kicks[:nr_ch])
        self.run_callbacks('RefKickCV-Mon', kicks[nr_ch:nr_chcv])
        if self.isring:
            self.run_callbacks('RefKickRF-Mon', kicks[-1])

    def _process_pid(self, dkicks, interval):
        """Velocity algorithm of PID."""
        if dkicks is None:
            return None

        self._pid_errs.append(dkicks.copy())
        del self._pid_errs[0]

        gains = self._pid_gains
        errs = self._pid_errs
        nr_ch = self._csorb.nr_ch
        slcs = {"ch": slice(None, nr_ch), "cv": slice(nr_ch, None)}
        if self.isring:
            slcs = {
                "ch": slice(None, nr_ch),
                "cv": slice(nr_ch, -1),
                "rf": slice(-1, None),
            }
        for pln in sorted(slcs.keys()):
            slc = slcs[pln]
            gin = gains[pln]
            kpt = gin["kp"]
            kdt = gin["kd"] / interval
            kit = gin["ki"] * interval

            if self._tests:
                # Do not use integrators when testing without beam:
                kit = 0
                if pln == "rf":
                    # Do not use RF when testing without beam:
                    kpt = kdt = 0

            qq0 = kpt + kdt + kit
            qq1 = -kpt - 2 * kdt
            qq2 = kdt
            dkicks[slc] *= qq0
            dkicks[slc] += qq1 * errs[-2][slc]  # previous error
            dkicks[slc] += qq2 * errs[-3][slc]  # pre-previous error
        return dkicks

    def _print_auto_corr_info(self, times, rets, dtim):
        """."""
        self.run_callbacks("LoopEffectiveRate-Mon", len(times) / dtim)

        rets = _np.array(rets)
        ok_ = _np.sum(rets == 0) / rets.size * 100
        tout = _np.sum(rets == -1) / rets.size * 100
        bo_diff = rets > 0
        diff = _np.sum(bo_diff) / rets.size * 100
        self.run_callbacks('LoopPerfItersOk-Mon', ok_)
        self.run_callbacks('LoopPerfItersTOut-Mon', tout)
        self.run_callbacks('LoopPerfItersDiff-Mon', diff)
        psmax = psavg = psstd = 0
        if diff:
            drets = rets[bo_diff]
            psmax = drets.max()
            psavg = drets.mean()
            psstd = drets.std()
        self.run_callbacks("LoopPerfDiffNrPSMax-Mon", psmax)
        self.run_callbacks("LoopPerfDiffNrPSAvg-Mon", psavg)
        self.run_callbacks("LoopPerfDiffNrPSStd-Mon", psstd)

        dtimes = _np.diff(times, axis=1).T * 1000
        dtimes[-1] *= -1
        max_ = dtimes.max(axis=1)
        min_ = dtimes.min(axis=1)
        avg_ = dtimes.mean(axis=1)
        std_ = dtimes.std(axis=1)
        labs = ['GetO', 'Calc', 'Proc', 'App', 'Tot']
        for i, lab in enumerate(labs):
            self.run_callbacks(f"LoopPerfTim{lab:s}Max-Mon", max_[i])
            self.run_callbacks(f"LoopPerfTim{lab:s}Min-Mon", min_[i])
            self.run_callbacks(f"LoopPerfTim{lab:s}Avg-Mon", avg_[i])
            self.run_callbacks(f"LoopPerfTim{lab:s}Std-Mon", std_[i])

    def _check_valid_orbit(self, orbit):
        conn = _np.array([bpm.connected for bpm in self._orbit.bpms])
        conn = _np.tile(conn, [2])
        enbl = self._matrix.bpm_enbllist
        nconn = ~conn & enbl
        if _np.any(nconn):
            names = self._csorb.bpm_names
            leng = len(names)
            for i, nco in enumerate(nconn):
                if nco:
                    msg = f"ERR: {names[i % leng]} not connected!"
                    self._update_log(msg)
                    _log.error(msg[5:])
            return False

        maxo = _np.abs(orbit[enbl]).max()
        if maxo > self._loop_max_orb_distortion:
            msg = "ERR: Orbit distortion above threshold!"
            self._update_log(msg)
            _log.error(msg[5:])
            return False
        return True

    def _interact_with_fofb_in_calc_kicks(self, orb):
        fofb = self.fofb

        if self._donot_affect_fofb_bpms and fofb.loop_state:
            enbllist = _np.r_[fofb.bpmxenbl, fofb.bpmyenbl]
            orb[enbllist] = 0.0

        if self._project_onto_fofb_nullspace and fofb.loop_state:
            # this approach is similar to what is proposed by APS:
            # https://www.aps.anl.gov/sites/www.aps.anl.gov/files/APS-Uploads/Workshops/BES-Light-Sources/Nick%20Sereno%20-%20Fast%20Orbit%20Feedback%20at%20APS.pdf
            imat_fofb = fofb.invrespmat_mon
            imat_fofb[-1] *= 0  # RF correction is never applied by FOFB.
            orb -= _np.dot(fofb.respmat, _np.dot(imat_fofb, orb))
        return orb

    # def _interact_with_fofb_in_apply_kicks(
    #     self, kicks, dkicks, refx=None, refy=None
    # ):
    def _interact_with_fofb_in_apply_kicks(self, kicks, dkicks):
        fofb = self.fofb
        # if refx is None or refy is None:
        #     refx = fofb.refx
        #     refy = fofb.refy

        if self._update_fofb_reforb and fofb.loop_state:
            dorb = self.matrix.estimate_orbit_variation(dkicks)
            dorb *= self._update_fofb_reforb_perc
            # NOTE: According to my understanding of SOLEIL's paper on this
            # subject:
            # https://accelconf.web.cern.ch/d09/papers/mooc01.pdf
            # https://accelconf.web.cern.ch/d09/talks/mooc01_talk.pdf
            # this is what they do there:
            fofb.refx -= dorb[: dorb.size // 2]
            fofb.refy -= dorb[dorb.size // 2 :]
            # But it seems this may also be a possibility:
            # fofb.refx = refx - dorb[:dorb.size//2]
            # fofb.refy = refy - dorb[dorb.size//2:]
            fofb.cmd_fofbctrl_syncreforb()
            self._LQTHREAD.put(self. _update_fofb_dorb, (dorb, ))

        if self._download_fofb_kicks and fofb.loop_state:
            # NOTE: Do not download kicks from correctors not in the loop:
            kickch = fofb.kickch_acc.copy()
            kickcv = fofb.kickcv_acc.copy()
            kickch[~fofb.chenbl] = 0
            kickcv[~fofb.cvenbl] = 0

            kicks_fofb = _np.r_[kickch, kickcv, 0]
            dorb = _np.dot(fofb.respmat, kicks_fofb)
            # NOTE: calc_kicks return the kicks to correct dorb, which means
            # that a minus sign is already applied by this method. To negate
            # this correction, we need an extra minus sign here:
            dkicks2 = self.matrix.calc_kicks(dorb, update_dkicks=False)
            dkicks2 *= -self._download_fofb_kicks_perc

            self._LQTHREAD.put(
                self._update_fofb_download_kicks, (dkicks2.copy())
            )
            kicks, dkicks2 = self._process_kicks(
                self._ref_corr_kicks, dkicks + dkicks2, apply_gain=False
            )
        return kicks

    def _update_fofb_download_kicks(self, kicks):
        nr_ch = self._csorb.nr_ch
        nr_chcv = self._csorb.nr_chcv
        self.run_callbacks('FOFBDownloadKicksCH-Mon', kicks[:nr_ch])
        self.run_callbacks('FOFBDownloadKicksCV-Mon', kicks[nr_ch:nr_chcv])
        self.run_callbacks('FOFBDownloadKicksRF-Mon', kicks[-1])

    def _update_fofb_dorb(self, dorb):
        nr_bpms = self._csorb.nr_bpms
        self.run_callbacks('FOFBDeltaRefOrbX-Mon', dorb[:nr_bpms])
        self.run_callbacks('FOFBDeltaRefOrbY-Mon', dorb[nr_bpms:])

    def _calc_correction(self):
        msg = "Getting the orbit."
        self._update_log(msg)
        _log.info(msg)
        orb = self.orbit.get_orbit()

        if self.acc == "SI":
            orb = self._interact_with_fofb_in_calc_kicks(orb)

        msg = "Calculating kicks."
        self._update_log(msg)
        _log.info(msg)
        self._update_ref_corr_kicks(self.correctors.get_strength())
        dkicks = self.matrix.calc_kicks(orb)
        if dkicks is not None:
            self._dtheta = dkicks
        msg = "Kicks calculated!"
        self._update_log(msg)
        _log.info(msg)

    def _process_kicks(self, kicks, dkicks, apply_gain=True):
        if dkicks is None:
            return None, dkicks

        # keep track of which dkicks were originally different from zero:
        newkicks = _np.full(dkicks.shape, _np.nan, dtype=float)
        apply_idcs = ~_compare_kicks(dkicks, 0)
        if not apply_idcs.any():
            return newkicks, dkicks

        nr_ch = self._csorb.nr_ch
        slcs = {"ch": slice(None, nr_ch), "cv": slice(nr_ch, None)}
        if self.isring:
            slcs = {
                "ch": slice(None, nr_ch),
                "cv": slice(nr_ch, -1),
                "rf": slice(-1, None),
            }
        for pln in sorted(slcs.keys()):
            slc = slcs[pln]
            idcs_pln = apply_idcs[slc]
            if not idcs_pln.any():
                continue
            dk_slc = dkicks[slc][idcs_pln]
            k_slc = kicks[slc][idcs_pln]
            fac1 = self._mancorr_gain[pln] if apply_gain else 1
            dk_slc *= fac1

            # Check if any kick is larger than the maximum allowed:
            ind = (_np.abs(k_slc) >= self._max_kick[pln]).nonzero()[0]
            if ind.size:
                msg = "ERR: Kicks above MaxKick{0:s}.".format(pln.upper())
                self._update_log(msg)
                _log.error(msg[5:])
                return None, dkicks

            # Check if any delta kick is larger the maximum allowed
            max_delta_kick = _np.max(_np.abs(dk_slc))
            fac2 = 1.0
            if max_delta_kick > self._max_delta_kick[pln]:
                fac2 = self._max_delta_kick[pln] / max_delta_kick
                dk_slc *= fac2
                percent = fac1 * fac2 * 100
                msg = "WARN: reach MaxDeltaKick{0:s}. Using {1:5.2f}%".format(
                    pln.upper(), percent
                )
                self._update_log(msg)
                _log.warning(msg[6:])

            # Check if any kick + delta kick is larger than the maximum allowed
            max_kick = _np.max(_np.abs(k_slc + dk_slc))
            fac3 = 1.0
            if max_kick > self._max_kick[pln]:
                que = _np.ones((2, k_slc.size), dtype=float)
                # perform the modulus inequality:
                que[0, :] = (-self._max_kick[pln] - k_slc) / dk_slc
                que[1, :] = (self._max_kick[pln] - k_slc) / dk_slc
                # since we know that any initial kick is lesser than max_kick
                # from the previous comparison, at this point each column of Q
                # has a positive and a negative value. We must consider only
                # the positive one and take the minimum value along the columns
                # to be the multiplicative factor:
                que = _np.max(que, axis=0)
                fac3 = min(_np.min(que), 1.0)
                if fac3 < 1e-4:
                    msg = f"ERR: Some {pln.upper():s} Corr is saturated."
                    self._update_log(msg)
                    _log.error(msg[5:])
                    return None, dkicks
                dk_slc *= fac3
                percent = fac1 * fac2 * fac3 * 100
                msg = "WARN: reach MaxKick{0:s}. Using {1:5.2f}%".format(
                    pln.upper(), percent
                )
                self._update_log(msg)
                _log.warning(msg[6:])

            dkicks[slc][idcs_pln] = dk_slc

        newkicks[apply_idcs] = kicks[apply_idcs] + dkicks[apply_idcs]
        return newkicks, dkicks<|MERGE_RESOLUTION|>--- conflicted
+++ resolved
@@ -907,13 +907,7 @@
             if kicks is None:
                 break
 
-<<<<<<< HEAD
             kicks = self._interact_with_fofb_in_apply_kicks(kicks, dkicks)
-=======
-            kicks = self._interact_with_fofb_in_apply_kicks(
-                kicks, dkicks, refx0, refy0
-            )
->>>>>>> 588df0f6
             if kicks is None:
                 break
             tims.append(_time())
