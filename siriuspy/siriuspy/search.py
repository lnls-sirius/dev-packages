--- conflicted
+++ resolved
@@ -422,11 +422,7 @@
     def conv_psname_2_maname(psname):
         """Return maname for a given psname.
 
-<<<<<<< HEAD
-            The returned maname is the name of the magnet or magnet family
-=======
             The maname returned is the name of the magnet or magnet family
->>>>>>> 9b0fc754
         whose magnet instances has/have coil(s) excited by the given power
         supply name. For SI and BO dipoles are exceptions.
         """
