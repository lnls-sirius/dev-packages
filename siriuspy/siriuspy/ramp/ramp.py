--- conflicted
+++ resolved
@@ -106,15 +106,8 @@
         return rst
 
     def __eq__(self, value):
-<<<<<<< HEAD
-        """."""
-        # TODO: deprecated method? missing self.manames property...
-        for maname in self.manames:
-            if maname == 'BO-Fam:MA-B':
-=======
         for psname in self.psnames:
             if psname in ['BO-Fam:PS-B-1', 'BO-Fam:PS-B-2']:
->>>>>>> 6b662c18
                 continue
             if not _np.isclose(self[psname], value[psname], atol=1e-5):
                 return False
