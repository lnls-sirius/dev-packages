"""Module with BO ramp class."""

import numpy as _np
from copy import deepcopy as _dcopy

from siriuspy.ramp.conn import ConnConfig_BORamp as _CCBORamp
from siriuspy.ramp.conn import ConnConfig_BONormalized as _CCBONormalized
from siriuspy.ramp.srvconfig import ConfigSrv as _ConfigSrv
<<<<<<< HEAD
from siriuspy.ramp.waveform import WaveformDipole as _WaveformDipole
from siriuspy.ramp.waveform import Waveform as _Waveform

=======
>>>>>>> 7cbb0dfe
# from siriuspy.ramp import exceptions as _exceptions


class BoosterNormalized(_ConfigSrv):
    """Booster normalized configuration."""

    _conn = _CCBONormalized()

    def __init__(self, name=None):
        """Constructor."""
        _ConfigSrv.__init__(self, name=name)

    def _get_item(self, index):
        return self._configuration[index]

    def _set_item(self, index, value):
        self._configuration[index] = value

    def _set_configuration(self, value):
        self._configuration = value

    def __str__(self):
        """String representation of configuration."""
        if not self._configuration:
            st = 'name: {}'.format(self.name)
            return st
        st = ''
        k = tuple(self._configuration.keys())
        v = tuple(self._configuration.values())
        maxlen = max(tuple(len(ky) for ky in k) + (len('name'),))
        fmtstr1 = '{:<'+str(maxlen)+'}: {:+.6f}\n'
        fmtstr2 = fmtstr1.replace('{:+.6f}', '{}')
        st = fmtstr2.format('name', self.name)
        for i in range(len(k)):
            st += fmtstr1.format(k[i], v[i])
        return st


class BoosterRamp(_ConfigSrv):
    """Booster ramp class."""

    # ConfigSrv connector object
    _conn = _CCBORamp()

    def __init__(self, name=None):
        """Constructor."""
        _ConfigSrv.__init__(self, name=name)
        self._normalized_configs = dict()
        self._waveforms = dict()
        # self._update_normalized_configs()

    # --- ConfigSrv API ---

    @property
    def configsrv_synchronized(self):
        """Synchronization state between object and configuration in server."""
        if not self._synchronized:
            return False
        for config in self.normalized_configs.values():
            if not config.configsrv_synchronized:
                return False
        return True

    def configsrv_load(self):
        """Load configuration from config server."""
        # load booster ramp configuration
        _ConfigSrv.configsrv_load(self)
        self._synchronized = False  # in case cannot load norm config
        # update normalized configs
        self._update_normalized_configs()
        # load normalized configurations one by one
        for config in self._normalized_configs.values():
            config.configsrv_load()
        self._synchronized = True  # all went well

    def configsrv_load_normalized_configs(self):
        """Load normalized configurations from config server."""
        # load normalized configurations one by one
        for config in self._normalized_configs.values():
            config.configsrv_load()

    def configsrv_update(self):
        """Update configuration in config server."""
        # update ramp config
        _ConfigSrv.configsrv_update(self)
        self._synchronized = False  # in case cannot load norm config
        # update or save normalized configs
        for config in self._normalized_configs.values():
            if config.configsrv_synchronized and config.configsrv_check():
                # already exists, just update
                config.configsrv_update()
            else:
                # save a new normalized configuration
                config.configsrv_save()
        self._synchronized = True  # all went well

    def configsrv_save(self):
        """Save configuration to config server."""
        # save booster ramp
        _ConfigSrv.configsrv_save(self)
        self._synchronized = False  # in case cannot load norm config
        # save each normalized configuration
        for config in self._normalized_configs.values():
            config.configsrv_save()
        self._synchronized = True  # all went well

    @property
    def delay_pwrsupply(self):
        """Power supplies general delay [us]."""
        return self._configuration['delay_pwrsupply']

    @delay_pwrsupply.setter
    def delay_pwrsupply(self, value):
        """Set power supplies general delay [us]."""
        self._configuration['delay_pwrsupply'] = value
        self._synchronized = False

    @property
    def delay_rf(self):
        """RF delay."""
        return self._configuration['rf_parameters']['delay_rf']

    @delay_rf.setter
    def delay_rf(self, value):
        """Set RF delay."""
        self._configuration['rf_parameters']['delay_rf'] = value
        self._synchronized = False

    @property
    def ramp_dipole_duration(self):
        """Dipole ramp duration."""
        return self._configuration['ramp_dipole']['duration']

    @ramp_dipole_duration.setter
    def ramp_dipole_duration(self, value):
        """Set dipole ramp duration."""
        self._configuration['ramp_dipole']['duration'] = value
        self._synchronized = False

    @property
    def ramp_dipole_time(self):
        """Dipole ramp time."""
        return _dcopy(self._configuration['ramp_dipole']['time'])

    @property
    def ramp_dipole_energy(self):
        """Dipole ramp energy."""
        return _dcopy(self._configuration['ramp_dipole']['energy'])

    def set_ramp_dipole(self, time, energy):
        """Set dipole ramp."""
        self._configuration['ramp_dipole']['time'] = _dcopy(time)
        self._configuration['ramp_dipole']['energy'] = _dcopy(energy)
        self._synchronized = False

    # @ramp_dipole_time.setter
    # def ramp_dipole_time(self, value):
    #     """Set dipole ramp time."""
    #     self._configuration['ramp_dipole']['time'] = _dcopy(value)
    #     self._synchronized = False
    #
    # @ramp_dipole_energy.setter
    # def ramp_dipole_energy(self, value):
    #     """Set dipole ramp energy."""
    #     self._configuration['ramp_dipole']['energy'] = _dcopy(value)
    #     self._synchronized = False

    def check_value(self):
        """Check current configuration."""
        # firs check ramp config
        if not _ConfigSrv.check_value(self):
            return False
        # then check each normalized config
        for config in self._normalized_configs.values():
            if not config.check_value():
                return False
        return True

    # --- API for manipulating normalized configurations ---

    @property
    def normalized_configs(self):
        """Normalized config list."""
        return _dcopy(self._configuration['normalized_configs*'])

    @normalized_configs.setter
    def normalized_configs(self, value):
        """Set normalized config list."""
        self._configuration['normalized_configs*'] = _dcopy(value)
        self._update_normalized_configs()

    @property
    def normalized_configs_time(self):
        """Return time instants corresponding to normalized configs."""
        time, _ = zip(*self._configuration['normalized_configs*'])
        return list(time)

    @property
    def normalized_configs_name(self):
        """Return names corresponding to normalized configs."""
        _, name = zip(*self._configuration['normalized_configs*'])
        return list(name)

    def normalized_configs_delete(self, index):
        """Delete a normalized config either by its index or its name."""
        names = self.normalized_configs_name
        if isinstance(index, str):
            index = names.index(index)
        times = self.normalized_configs_time
        names.pop(index)
        times.pop(index)
        nconfigs = [[times[i], names[i]] for i in range(len(times))]
        self.normalized_configs = nconfigs

    def normalized_configs_insert(self, time, name=None, nconfig=None):
        """Insert a normalized configuration."""
        if not isinstance(name, str):
            # get name from BoosterNormalized constructor
            bn = BoosterNormalized()
            name = bn.name
        # add new entry to list with normalized configs metadata
        otimes = self.normalized_configs_time
        onames = self.normalized_configs_name
        times = otimes.copy()
        names = onames.copy()
        if time in times:
            index = times.index(time)
            names[index] = name
        else:
            times.append(time)
            names.append(name)
        times, names = \
            [list(x) for x in zip(*sorted(zip(times, names),
             key=lambda pair: pair[0]))]  # sort by time
        nconfigs = [[times[i], names[i]] for i in range(len(times))]
        self.normalized_configs = nconfigs
        self._update_normalized_configs()

        # interpolate nconfig, if necessary
        if nconfig is None:
            nconfig = self._normalized_configs[name].get_config_type_template()
            for k in nconfig.keys():
                # ovalues = [0.0 for n in onames]
                if k == 'BO-Fam:MA-B':
                    # TODO: when k == 'BO-Fam:MA-B' we have to use waveform
                    # linear numpy interpolation with left=right=None
                    ovalues = [self._normalized_configs[n][k] for n in onames]
                    nconfig[k] = _np.interp(time, otimes, ovalues)
                else:
                    # linear numpy interpolation with left=right=None
                    ovalues = [self._normalized_configs[n][k] for n in onames]
                    nconfig[k] = _np.interp(time, otimes, ovalues)

        # normalized configuration was given
        self._normalized_configs[name].configuration = nconfig

        return name

    # --- API for waveforms ---

<<<<<<< HEAD
=======


>>>>>>> 7cbb0dfe
    # --- private methods ---

    def __len__(self):
        """Number of normalized configurations."""
        return len(self._normalized_configs)

    def __str__(self):
        """String representation of configuration."""
        if not self._configuration:
            st = 'name: {}'.format(self.name)
            return st
        labels = (
            'delay_pwrsupply [us]',
            'delay_rf [us]',
            'ramp_dipole_duration [s]',
            'ramp_dipole_time_energy [s] [GeV]',
            'normalized_configs [s] [name]',
        )
        st = ''
        maxlen = max(tuple(len(l) for l in labels) + (len('name'),))
        strfmt1 = '{:<' + str(maxlen) + 's}: {}\n'
        strfmt2 = strfmt1.replace('{}', '{:.6f} {:+.6f}')
        strfmt3 = strfmt1.replace('{}', '{:.6f} {}')
        st += strfmt1.format('name', self.name)
        st += strfmt1.format(labels[0], self.delay_pwrsupply)
        st += strfmt1.format(labels[1], self.delay_rf)
        st += strfmt1.format(labels[2], self.ramp_dipole_duration)
        st += strfmt1.format(labels[3], '')
        time = self.ramp_dipole_time
        energy = self.ramp_dipole_energy
        for i in range(len(time)):
            st += strfmt2.format('', time[i], energy[i])
        st += strfmt1.format(labels[4], '')
        time = self.normalized_configs_time
        name = self.normalized_configs_name
        for i in range(len(time)):
            st += strfmt3.format('', time[i], name[i])
        return st

    def _get_item(self, name):
        return self._normalized_configs[name]

    def _set_item(self, name, value):
        self._normalized_configs[name] = value

    def _set_configuration(self, value):
        self._configuration = _dcopy(value)
        self._update_normalized_configs()

    def _update_normalized_configs(self):
        norm_configs = dict()
        for time, name in self._configuration['normalized_configs*']:
            if name in self._normalized_configs:
                norm_configs[name] = self._normalized_configs[name]
            else:
                self._synchronized = False
                norm_configs[name] = BoosterNormalized(name)
        self._normalized_configs = norm_configs

    def _update_waveforms(self):
<<<<<<< HEAD
        self._waveforms = dict()
=======
>>>>>>> 7cbb0dfe
        names = tuple(self._normalized_configs.keys())
        if not names:
            return
        else:
<<<<<<< HEAD
            psnames = tuple(self._normalized_configs[names[0]].keys())
        # BO-Fam:MA-B
        self._waveforms['BO-Fam:MA-B'] = _WaveformDipole()
        for psname in psnames:
            if psname != 'BO-Fam:MA-B':
                self._waveforms[psname] = \
                    _Waveform(dipole=self._waveforms['BO-Fam:MA-B'])
=======
            psnames = tuple(self._normalized_configs[names[0]].keys())
>>>>>>> 7cbb0dfe
<|MERGE_RESOLUTION|>--- conflicted
+++ resolved
@@ -6,13 +6,8 @@
 from siriuspy.ramp.conn import ConnConfig_BORamp as _CCBORamp
 from siriuspy.ramp.conn import ConnConfig_BONormalized as _CCBONormalized
 from siriuspy.ramp.srvconfig import ConfigSrv as _ConfigSrv
-<<<<<<< HEAD
 from siriuspy.ramp.waveform import WaveformDipole as _WaveformDipole
 from siriuspy.ramp.waveform import Waveform as _Waveform
-
-=======
->>>>>>> 7cbb0dfe
-# from siriuspy.ramp import exceptions as _exceptions
 
 
 class BoosterNormalized(_ConfigSrv):
@@ -272,11 +267,6 @@
 
     # --- API for waveforms ---
 
-<<<<<<< HEAD
-=======
-
-
->>>>>>> 7cbb0dfe
     # --- private methods ---
 
     def __len__(self):
@@ -337,22 +327,16 @@
         self._normalized_configs = norm_configs
 
     def _update_waveforms(self):
-<<<<<<< HEAD
-        self._waveforms = dict()
-=======
->>>>>>> 7cbb0dfe
         names = tuple(self._normalized_configs.keys())
         if not names:
             return
         else:
-<<<<<<< HEAD
             psnames = tuple(self._normalized_configs[names[0]].keys())
+        self._waveforms = dict()
         # BO-Fam:MA-B
-        self._waveforms['BO-Fam:MA-B'] = _WaveformDipole()
+        dipole = _WaveformDipole()
+        self._waveforms['BO-Fam:MA-B'] = dipole
+        # other power supplies
         for psname in psnames:
             if psname != 'BO-Fam:MA-B':
-                self._waveforms[psname] = \
-                    _Waveform(dipole=self._waveforms['BO-Fam:MA-B'])
-=======
-            psnames = tuple(self._normalized_configs[names[0]].keys())
->>>>>>> 7cbb0dfe
+                self._waveforms[psname] = _Waveform(dipole=dipole)