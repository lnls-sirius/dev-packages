"""Module with BO ramp and SI mig classes."""

import numpy as _np
from copy import deepcopy as _dcopy

from siriuspy.csdevice.pwrsupply import MAX_WFMSIZE as _MAX_WFMSIZE
from siriuspy.search import MASearch as _MASearch
from siriuspy.namesys import SiriusPVName
from siriuspy.clientconfigdb import ConfigDBDocument as _ConfigDBDocument
from siriuspy.magnet.util import \
    get_section_dipole_name as _get_section_dipole_name, \
    get_magnet_family_name as _get_magnet_family_name
from siriuspy.ramp.exceptions import \
    RampInvalidDipoleWfmParms as _RampInvalidDipoleWfmParms, \
    RampInvalidNormConfig as _RampInvalidNormConfig, \
    RampInvalidRFParms as _RampInvalidRFParms
from siriuspy.ramp.util import MAX_RF_RAMP_DURATION as _MAX_RF_RAMP_DURATION
from siriuspy.ramp.waveform import \
    WaveformDipole as _WaveformDipole, \
    Waveform as _Waveform


class BoosterNormalized(_ConfigDBDocument):
    """Booster normalized configuration."""

    def __init__(self, name=None):
        """Constructor."""
        super().__init__('bo_normalized', name=name)
        self._value = self.get_value_template()

        self._manames2index = dict()
        for index, data in enumerate(self._value['pvs']):
            maname = SiriusPVName(data[0]).device_name
            self._manames2index[maname] = index

    @property
    def manames(self):
        """List of power supply names."""
        return list(self._manames2index.keys())

    def _get_item(self, maname):
        index = self._manames2index[maname]
        value = self._value['pvs'][index][1]
        return float(value)

    def _set_item(self, maname, value):
        index = self._manames2index[maname]
        self._value['pvs'][index][1] = value

    def __str__(self):
        """Return string representation of configuration."""
        if not self._value:
            st = 'name: {}'.format(self.name)
            return st
        st = ''
        k = [data[0] for data in self._value['pvs']]
        v1 = [data[1] for data in self._value['pvs']]
        v2 = [data[2] for data in self._value['pvs']]
        maxlen = max(tuple(len(ky) for ky in k) + (len('name'),))
        fmtstr1 = '{:<'+str(maxlen)+'}, {:+.6f}, {:+.6f}\n'
        fmtstr2 = '{:<'+str(maxlen)+'}: {}\n'
        st = fmtstr2.format('name', self.name)
        for i in range(len(k)):
            st += fmtstr1.format(k[i], v1[i], v2[i])
        return st


class BoosterRamp(_ConfigDBDocument):
    """Booster ramp class."""

    # Dipole maname
    MANAME_DIPOLE = 'BO-Fam:MA-B'

    def __init__(self, name=None, auto_update=False):
        """Constructor."""
        super().__init__('bo_ramp', name=name)
        self._auto_update = auto_update
        self._ps_nconfigs = dict()
        self._ps_waveforms = dict()
        self.value = self.get_value_template()

    # --- ConfigSrv API ---

    @property
    def synchronized(self):
        """Return synchronization state between object and config in server."""
        if not self._synchronized:
            return False
        for config in self._ps_nconfigs.values():
            if not config.synchronized:
                return False
        return True

    def load(self):
        """Load configuration from config server."""
        # load booster ramp configuration
        super().load()
        self._synchronized = False  # in case cannot load ps norm config
        # update ps normalized configs
        self._update_ps_normalized_configs_objects()
        # load ps normalized configurations one by one
        for config in self._ps_nconfigs.values():
            config.load()
        self._synchronized = True  # all went well
        self._invalidate_ps_waveforms(True)

    def load_normalized_configs(self):
        """Load ps normalized configurations from config server."""
        # load ps normalized configurations one by one
        for config in self._ps_nconfigs.values():
            config.load()
        self._invalidate_ps_waveforms()

    def save(self, new_name=None):
        """Save configuration to config server."""
        # save each ps normalized configuration
        for config in self._ps_nconfigs.values():
            if config.exist():
                if self._check_ps_normalized_modified(config):
                    # save changes in an existing normalized config
                    old_nconfig_name = config.name
                    new_nconfig_name = config.generate_config_name(
                        old_nconfig_name)
                    config.save(new_nconfig_name)

                    # replace old config from normalized configs dict
                    del(self._ps_nconfigs[old_nconfig_name])
                    self._ps_nconfigs[new_nconfig_name] = config

                    # replace old name in normalized configs list
                    nconfigs = self.ps_normalized_configs
                    for i in range(len(nconfigs)):
                        if nconfigs[i][1] == old_nconfig_name:
                            nconfigs[i][1] = new_nconfig_name
                    self._value['ps_normalized_configs*'] = nconfigs
            else:
                config.save()

        # save booster ramp
        super().save(new_name)

        self._synchronized = True  # all went well

    # ---- ps_normalized_configs ----

    @property
    def ps_normalized_configs(self):
        """List of ps normalized config."""
        return _dcopy(self._value['ps_normalized_configs*'])

    @property
    def ps_normalized_configs_times(self):
        """Return time instants corresponding to ps normalized configs."""
        time, _ = zip(*self._value['ps_normalized_configs*'])
        return list(time)

    @property
    def ps_normalized_configs_names(self):
        """Return names corresponding to ps normalized configs."""
        _, name = zip(*self._value['ps_normalized_configs*'])
        return list(name)

    def ps_normalized_configs_delete(self, index):
        """Delete a ps normalized config either by its index or its name."""
        names = self.ps_normalized_configs_names
        if isinstance(index, str):
            index = names.index(index)
        times = self.ps_normalized_configs_times
        names.pop(index)
        times.pop(index)
        nconfigs = [[times[i], names[i]] for i in range(len(times))]
        self._set_ps_normalized_configs(nconfigs)
        self._synchronized = False
        self._invalidate_ps_waveforms()

    def ps_normalized_configs_insert(self, time, name=None, nconfig=None):
        """Insert a ps normalized configuration."""
        # process ps normalized config name
        if not isinstance(name, str) or len(name) == 0:
            name = self.generate_config_name()

        # add new entry to list with ps normalized configs metadata
        otimes = self.ps_normalized_configs_times
        onames = self.ps_normalized_configs_names
        times = otimes.copy()
        names = onames.copy()
        if time in times:
            if nconfig is not None:
                index = times.index(time)
                names[index] = name
            else:
                raise _RampInvalidNormConfig(
                    'There is already a configuration at this time.')
        else:
            times.append(time)
            names.append(name)
        times, names = \
            [list(x) for x in zip(*sorted(zip(times, names),
             key=lambda pair: pair[0]))]  # sort by time
        nconfigs = [[times[i], names[i]] for i in range(len(times))]

        # triggers updates for new ps normalized configs table
        self._set_ps_normalized_configs(nconfigs)

        # interpolate nconfig, if necessary
        if nconfig is None:
            for ma in self._ps_nconfigs[name].manames:
                if ma == self.MANAME_DIPOLE:
                    continue
                ovalues = [self._ps_nconfigs[n][ma] for n in onames]
                self._ps_nconfigs[name][ma] = _np.interp(time, otimes, ovalues)

            self._update_ps_normalized_config_energy(
                self._ps_nconfigs[name], time)
        else:
            self._ps_nconfigs[name].value = nconfig

        return name

    def ps_normalized_configs_change_time(self, index, new_time,
                                          change_energy=False):
        """Change the time of an existing config either by index or name."""
        names = self.ps_normalized_configs_names
        if isinstance(index, str):
            name = index
            index = names.index(name)
        else:
            name = names[index]
        times = self.ps_normalized_configs_times
        times[index] = new_time

        # set config energy appropriately if needed
        if change_energy:
            self._update_ps_normalized_config_energy(
                self._ps_nconfigs[name], new_time)

        nconfigs = [[times[i], names[i]] for i in range(len(times))]
        self._set_ps_normalized_configs(nconfigs)  # with waveform invalidation
        self._synchronized = False

    # ---- ps ramp parameters ----

    @property
    def ps_ramp_duration(self):
        """Power supplies ramp duration."""
        return self._value['ps_ramp']['duration']

    @ps_ramp_duration.setter
    def ps_ramp_duration(self, value):
        """Set power supplies duration."""
        value = float(value)
        if value != self._value['ps_ramp']['duration']:
            if not self.ps_ramp_rampdown_stop_time < value:
                raise _RampInvalidDipoleWfmParms(
                    'Invalid duration for waveforms.')
            self._value['ps_ramp']['duration'] = value
            self._synchronized = False
            self._invalidate_ps_waveforms(True)

    @property
    def ps_ramp_wfm_nrpoints(self):
        """Power supplies waveform number of points."""
        rdip = self._value['ps_ramp']
        return rdip['wfm_nrpoints']

    @ps_ramp_wfm_nrpoints.setter
    def ps_ramp_wfm_nrpoints(self, value):
        """Set power supplies waveform number of points."""
        value = int(value)
        rdip = self._value['ps_ramp']
        if value != rdip['wfm_nrpoints']:
            if not 1 <= value <= _MAX_WFMSIZE:
                raise _RampInvalidDipoleWfmParms(
                    'Invalid number of points for waveforms.')
            rdip['wfm_nrpoints'] = value
            self._synchronized = False
            self._invalidate_ps_waveforms(True)

    @property
    def ps_ramp_times(self):
        """Return ps ramp times."""
        v = (self.ps_ramp_rampup_start_time,
             self.ps_ramp_rampup_stop_time,
             self.ps_ramp_plateau_start_time,
             self.ps_ramp_plateau_stop_time,
             self.ps_ramp_rampdown_start_time,
             self.ps_ramp_rampdown_stop_time,)
        return v

    @property
    def ps_ramp_energies(self):
        """Return ps ramp times."""
        v = (self.ps_ramp_rampup_start_energy,
             self.ps_ramp_rampup_stop_energy,
             self.ps_ramp_plateau_energy,
             self.ps_ramp_plateau_energy,
             self.ps_ramp_rampdown_start_energy,
             self.ps_ramp_rampdown_stop_energy,)
        return v

    @property
    def ps_ramp_start_energy(self):
        """Return."""
        return self._value['ps_ramp']['start_energy']

    @ps_ramp_start_energy.setter
    def ps_ramp_start_energy(self, value):
        """Return."""
        value = float(value)
        rdip = self._value['ps_ramp']
        if value != rdip['start_energy']:
<<<<<<< HEAD
            try:
                w = self._create_new_ps_waveform_dipole()
                w.start_energy = value
                self._verify_ps_waveform_invalid(w, 'start_energy')
                if self._auto_update:
                    w.strengths  # triggers waveform interpolation
            except _RampInvalidDipoleWfmParms as e:
                raise _RampInvalidDipoleWfmParms(str(e))
            else:
                rdip['start_energy'] = w.start_energy
                self._synchronized = False
                self._invalidate_ps_waveforms(True)
=======
            w = self._create_new_ps_waveform_dipole()
            w.start_energy = value
            self._verify_ps_waveform_invalid(w, 'start_energy')
            if self._auto_update:
                w.strengths  # triggers waveform interpolation

            rdip['start_energy'] = value
            self._synchronized = False
            self._invalidate_ps_waveforms(True)
>>>>>>> 88883862

    @property
    def ps_ramp_rampup_start_energy(self):
        """Return."""
        return self._value['ps_ramp']['rampup_start_energy']

    @ps_ramp_rampup_start_energy.setter
    def ps_ramp_rampup_start_energy(self, value):
        """Return."""
        value = float(value)
        rdip = self._value['ps_ramp']
        if value != rdip['rampup_start_energy']:
<<<<<<< HEAD
            try:
                w = self._create_new_ps_waveform_dipole()
                w.rampup_start_energy = value
                self._verify_ps_waveform_invalid(w, 'rampup_start_energy')
                if self._auto_update:
                    w.strengths  # triggers waveform interpolation
            except _RampInvalidDipoleWfmParms as e:
                raise _RampInvalidDipoleWfmParms(str(e))
            else:
                rdip['rampup_start_energy'] = w.rampup_start_energy
                self._synchronized = False
                self._invalidate_ps_waveforms(True)
=======
            w = self._create_new_ps_waveform_dipole()
            w.rampup_start_energy = value
            self._verify_ps_waveform_invalid(w, 'rampup_start_energy')
            if self._auto_update:
                w.strengths  # triggers waveform interpolation

            rdip['rampup_start_energy'] = value
            self._synchronized = False
            self._invalidate_ps_waveforms(True)
>>>>>>> 88883862

    @property
    def ps_ramp_rampup_start_time(self):
        """Return."""
        return self._value['ps_ramp']['rampup_start_time']

    @ps_ramp_rampup_start_time.setter
    def ps_ramp_rampup_start_time(self, value):
        """Return."""
        value = float(value)
        rdip = self._value['ps_ramp']
        if value != rdip['rampup_start_time']:
            w = self._create_new_ps_waveform_dipole()
            w.rampup_start_time = value
            self._verify_ps_waveform_invalid(w, 'rampup_start_time')
            if self._auto_update:
                w.strengths  # triggers waveform interpolation

            rdip['rampup_start_time'] = value
            self._synchronized = False
            self._invalidate_ps_waveforms(True)

    @property
    def ps_ramp_rampup_stop_energy(self):
        """Return."""
        return self._value['ps_ramp']['rampup_stop_energy']

    @ps_ramp_rampup_stop_energy.setter
    def ps_ramp_rampup_stop_energy(self, value):
        """Return."""
        value = float(value)
        rdip = self._value['ps_ramp']
        if value != rdip['rampup_stop_energy']:
<<<<<<< HEAD
            try:
                w = self._create_new_ps_waveform_dipole()
                w.rampup_stop_energy = value
                self._verify_ps_waveform_invalid(w, 'rampup_stop_energy')
                if self._auto_update:
                    w.strengths  # triggers waveform interpolation
            except _RampInvalidDipoleWfmParms as e:
                raise _RampInvalidDipoleWfmParms(str(e))
            else:
                rdip['rampup_stop_energy'] = w.rampup_stop_energy
                self._synchronized = False
                self._invalidate_ps_waveforms(True)
=======
            w = self._create_new_ps_waveform_dipole()
            w.rampup_stop_energy = value
            self._verify_ps_waveform_invalid(w, 'rampup_stop_energy')
            if self._auto_update:
                w.strengths  # triggers waveform interpolation

            rdip['rampup_stop_energy'] = value
            self._synchronized = False
            self._invalidate_ps_waveforms(True)
>>>>>>> 88883862

    @property
    def ps_ramp_rampup_stop_time(self):
        """Return."""
        return self._value['ps_ramp']['rampup_stop_time']

    @ps_ramp_rampup_stop_time.setter
    def ps_ramp_rampup_stop_time(self, value):
        """Return."""
        value = float(value)
        rdip = self._value['ps_ramp']
        if value != rdip['rampup_stop_time']:
            w = self._create_new_ps_waveform_dipole()
            w.rampup_stop_time = value
            self._verify_ps_waveform_invalid(w, 'rampup_stop_time')
            if self._auto_update:
                w.strengths  # triggers waveform interpolation

            rdip['rampup_stop_time'] = value
            self._synchronized = False
            self._invalidate_ps_waveforms(True)

    @property
    def ps_ramp_plateau_start_time(self):
        """Return."""
        w = self.ps_waveform_get(self.MANAME_DIPOLE)
        return w.plateau_start_time

    @property
    def ps_ramp_plateau_stop_time(self):
        """Return."""
        w = self.ps_waveform_get(self.MANAME_DIPOLE)
        return w.plateau_stop_time

    @property
    def ps_ramp_plateau_energy(self):
        """Return."""
        return self._value['ps_ramp']['plateau_energy']

    @ps_ramp_plateau_energy.setter
    def ps_ramp_plateau_energy(self, value):
        """Return."""
        value = float(value)
        rdip = self._value['ps_ramp']
        if value != rdip['plateau_energy']:
<<<<<<< HEAD
            try:
                w = self._create_new_ps_waveform_dipole()
                w.plateau_energy = value
                self._verify_ps_waveform_invalid(w, 'plateau_energy')
                if self._auto_update:
                    w.strengths  # triggers waveform interpolation
            except _RampInvalidDipoleWfmParms as e:
                raise _RampInvalidDipoleWfmParms(str(e))
            else:
                rdip['plateau_energy'] = w.plateau_energy
                self._synchronized = False
                self._invalidate_ps_waveforms(True)
=======
            w = self._create_new_ps_waveform_dipole()
            w.plateau_energy = value
            self._verify_ps_waveform_invalid(w, 'plateau_energy')
            if self._auto_update:
                w.strengths  # triggers waveform interpolation

            rdip['plateau_energy'] = value
            self._synchronized = False
            self._invalidate_ps_waveforms(True)
>>>>>>> 88883862

    @property
    def ps_ramp_rampdown_start_energy(self):
        """Return."""
        return self._value['ps_ramp']['rampdown_start_energy']

    @ps_ramp_rampdown_start_energy.setter
    def ps_ramp_rampdown_start_energy(self, value):
        """Return."""
        value = float(value)
        rdip = self._value['ps_ramp']
        if value != rdip['rampdown_start_energy']:
<<<<<<< HEAD
            try:
                w = self._create_new_ps_waveform_dipole()
                w.rampdown_start_energy = value
                self._verify_ps_waveform_invalid(w, 'rampdown_start_energy')
                if self._auto_update:
                    w.strengths  # triggers waveform interpolation
            except _RampInvalidDipoleWfmParms as e:
                raise _RampInvalidDipoleWfmParms(str(e))
            else:
                rdip['rampdown_start_energy'] = w.rampdown_start_energy
                self._synchronized = False
                self._invalidate_ps_waveforms(True)
=======
            w = self._create_new_ps_waveform_dipole()
            w.rampdown_start_energy = value
            self._verify_ps_waveform_invalid(w, 'rampdown_start_energy')
            if self._auto_update:
                w.strengths  # triggers waveform interpolation

            rdip['rampdown_start_energy'] = value
            self._synchronized = False
            self._invalidate_ps_waveforms(True)
>>>>>>> 88883862

    @property
    def ps_ramp_rampdown_start_time(self):
        """Return."""
        return self._value['ps_ramp']['rampdown_start_time']

    @ps_ramp_rampdown_start_time.setter
    def ps_ramp_rampdown_start_time(self, value):
        """Return."""
        value = float(value)
        rdip = self._value['ps_ramp']
        if value != rdip['rampdown_start_time']:
            w = self._create_new_ps_waveform_dipole()
            w.rampdown_start_time = value
            self._verify_ps_waveform_invalid(w, 'rampdown_start_time')
            if self._auto_update:
                w.strengths  # triggers waveform interpolation

            rdip['rampdown_start_time'] = value
            self._synchronized = False
            self._invalidate_ps_waveforms(True)

    @property
    def ps_ramp_rampdown_stop_energy(self):
        """Return."""
        return self._value['ps_ramp']['rampdown_stop_energy']

    @ps_ramp_rampdown_stop_energy.setter
    def ps_ramp_rampdown_stop_energy(self, value):
        """Return."""
        value = float(value)
        rdip = self._value['ps_ramp']
        if value != rdip['rampdown_stop_energy']:
<<<<<<< HEAD
            try:
                w = self._create_new_ps_waveform_dipole()
                w.rampdown_stop_energy = value
                self._verify_ps_waveform_invalid(w, 'rampdown_stop_energy')
                if self._auto_update:
                    w.strengths  # triggers waveform interpolation
            except _RampInvalidDipoleWfmParms as e:
                raise _RampInvalidDipoleWfmParms(str(e))
            else:
                rdip['rampdown_stop_energy'] = w.rampdown_stop_energy
                self._synchronized = False
                self._invalidate_ps_waveforms(True)
=======
            w = self._create_new_ps_waveform_dipole()
            w.rampdown_stop_energy = value
            self._verify_ps_waveform_invalid(w, 'rampdown_stop_energy')
            if self._auto_update:
                w.strengths  # triggers waveform interpolation

            rdip['rampdown_stop_energy'] = value
            self._synchronized = False
            self._invalidate_ps_waveforms(True)
>>>>>>> 88883862

    @property
    def ps_ramp_rampdown_stop_time(self):
        """Return."""
        return self._value['ps_ramp']['rampdown_stop_time']

    @ps_ramp_rampdown_stop_time.setter
    def ps_ramp_rampdown_stop_time(self, value):
        """Return."""
        value = float(value)
        rdip = self._value['ps_ramp']
        if value != rdip['rampdown_stop_time']:
            w = self._create_new_ps_waveform_dipole()
            w.rampdown_stop_time = value
            self._verify_ps_waveform_invalid(w, 'rampdown_stop_time')
            if self._auto_update:
                w.strengths  # triggers waveform interpolation

            rdip['rampdown_stop_time'] = value
            self._synchronized = False
            self._invalidate_ps_waveforms(True)

    # ---- rf ramp parameters ----

    @property
    def rf_ramp_duration(self):
        """RF ramp duration."""
        d = self.rf_ramp_bottom_duration + \
            self.rf_ramp_rampup_duration + \
            self.rf_ramp_top_duration + \
            self.rf_ramp_rampdown_duration
        return d

    @property
    def rf_ramp_times(self):
        """Time instants to define RF ramp."""
        t = (self.ti_params_rf_ramp_delay,      # = RF ramp start, bottom start
             self.rf_ramp_rampup_start_time,    # = RF bottom stop
             self.rf_ramp_rampup_stop_time,     # = RF top start
             self.rf_ramp_rampdown_start_time,  # = RF top stop
             self.rf_ramp_duration)             # = RF rampdown stop
        return t

    @property
    def rf_ramp_voltages(self):
        """List of voltages to define RF ramp."""
        v = (self.rf_ramp_bottom_voltage,
             self.rf_ramp_bottom_voltage,
             self.rf_ramp_top_voltage,
             self.rf_ramp_top_voltage,
             self.rf_ramp_bottom_voltage)
        return v

    @property
    def rf_ramp_phases(self):
        """List of phases to define RF ramp."""
        p = (self.rf_ramp_bottom_phase,
             self.rf_ramp_bottom_phase,
             self.rf_ramp_top_phase,
             self.rf_ramp_top_phase,
             self.rf_ramp_bottom_phase)
        return p

    def rf_ramp_interp_voltages(self, time):
        """Return voltages related to times."""
        v = _np.interp(time, self.rf_ramp_times, self.rf_ramp_voltages)
        return v

    @property
    def rf_ramp_rampup_start_time(self):
        """RF ramp rampup start time."""
        t = self.ti_params_rf_ramp_delay + \
            float(self._value['rf_ramp']['bottom_duration'])
        return t

    @rf_ramp_rampup_start_time.setter
    def rf_ramp_rampup_start_time(self, value):
        value = float(value)
        if value == self.rf_ramp_rampup_start_time:
            return
        if not self.ti_params_rf_ramp_delay <= value < \
                self.rf_ramp_rampup_stop_time:
            raise _RampInvalidRFParms('Invalid rampup start time.')

        delay = self.ti_params_rf_ramp_delay
        rampup_stop_time = self.rf_ramp_rampup_stop_time
        self._value['rf_ramp']['bottom_duration'] = \
            value - delay
        self._value['rf_ramp']['rampup_duration'] = \
            rampup_stop_time - value
        self._synchronized = False

    @property
    def rf_ramp_rampup_stop_time(self):
        """RF ramp rampup stop time."""
        t = self.ti_params_rf_ramp_delay + \
            float(self._value['rf_ramp']['bottom_duration']) + \
            float(self._value['rf_ramp']['rampup_duration'])
        return t

    @rf_ramp_rampup_stop_time.setter
    def rf_ramp_rampup_stop_time(self, value):
        value = float(value)
        if value == self.rf_ramp_rampup_stop_time:
            return
        if not self.rf_ramp_rampup_start_time < value <= \
                self.rf_ramp_rampdown_start_time:
            raise _RampInvalidRFParms('Invalid rampup stop time.')

        rampup_start_time = self.rf_ramp_rampup_start_time
        rampdown_start_time = self.rf_ramp_rampdown_start_time
        self._value['rf_ramp']['rampup_duration'] = \
            value - rampup_start_time
        self._value['rf_ramp']['top_duration'] = \
            rampdown_start_time - value
        self._synchronized = False

    @property
    def rf_ramp_rampdown_start_time(self):
        """RF ramp rampdown start time."""
        t = self.ti_params_rf_ramp_delay + \
            float(self._value['rf_ramp']['bottom_duration']) + \
            float(self._value['rf_ramp']['rampup_duration']) + \
            float(self._value['rf_ramp']['top_duration'])
        return t

    @rf_ramp_rampdown_start_time.setter
    def rf_ramp_rampdown_start_time(self, value):
        value = float(value)
        if value == self.rf_ramp_rampdown_start_time:
            return
        if not self.rf_ramp_rampup_stop_time <= value < \
                self.rf_ramp_rampdown_stop_time:
            raise _RampInvalidRFParms('Invalid rampdown start time.')

        rampup_stop_time = self.rf_ramp_rampup_stop_time
        rampdown_stop_time = self.rf_ramp_rampdown_stop_time
        self._value['rf_ramp']['top_duration'] = \
            value - rampup_stop_time
        self._value['rf_ramp']['rampdown_duration'] = \
            rampdown_stop_time - value
        self._synchronized = False

    @property
    def rf_ramp_rampdown_stop_time(self):
        """RF ramp rampdown start time."""
        t = self.ti_params_rf_ramp_delay + \
            float(self._value['rf_ramp']['bottom_duration']) + \
            float(self._value['rf_ramp']['rampup_duration']) + \
            float(self._value['rf_ramp']['top_duration']) + \
            float(self._value['rf_ramp']['rampdown_duration'])
        return t

    @rf_ramp_rampdown_stop_time.setter
    def rf_ramp_rampdown_stop_time(self, value):
        value = float(value)
        if value == self.rf_ramp_rampdown_stop_time:
            return
        if not self.rf_ramp_rampdown_start_time < value <= \
                self.ti_params_rf_ramp_delay + _MAX_RF_RAMP_DURATION:
            raise _RampInvalidRFParms('Invalid rampdown stop time.')

        rampdown_start_time = self.rf_ramp_rampdown_start_time
        self._value['rf_ramp']['rampdown_duration'] = \
            value - rampdown_start_time
        self._synchronized = False

    @property
    def rf_ramp_bottom_duration(self):
        """Bottom duration, in ms."""
        return self._value['rf_ramp']['bottom_duration']

    @property
    def rf_ramp_rampup_duration(self):
        """Rampup duration, in ms."""
        return self._value['rf_ramp']['rampup_duration']

    @property
    def rf_ramp_top_duration(self):
        """Top duration, in ms."""
        return self._value['rf_ramp']['top_duration']

    @property
    def rf_ramp_rampdown_duration(self):
        """Rampdown duration, in ms."""
        return self._value['rf_ramp']['rampdown_duration']

    @property
    def rf_ramp_bottom_voltage(self):
        """RF ramp bottom voltage, in kV."""
        return self._value['rf_ramp']['bottom_voltage']

    @rf_ramp_bottom_voltage.setter
    def rf_ramp_bottom_voltage(self, value):
        value = float(value)
        if value == self._value['rf_ramp']['bottom_voltage']:
            return
        if not 0 <= value <= self.rf_ramp_top_voltage:
            raise _RampInvalidRFParms('Invalid value to bottom voltage.')

        self._value['rf_ramp']['bottom_voltage'] = value
        self._synchronized = False

    @property
    def rf_ramp_top_voltage(self):
        """RF ramp top voltage, in kV."""
        return self._value['rf_ramp']['top_voltage']

    @rf_ramp_top_voltage.setter
    def rf_ramp_top_voltage(self, value):
        value = float(value)
        if value == self._value['rf_ramp']['top_voltage']:
            return
        if not value >= self._value['rf_ramp']['bottom_voltage']:
            raise _RampInvalidRFParms('Invalid value to top voltage.')

        self._value['rf_ramp']['top_voltage'] = value
        self._synchronized = False

    @property
    def rf_ramp_bottom_phase(self):
        """RF ramp bottom phase, in degrees."""
        return self._value['rf_ramp']['bottom_phase']

    @rf_ramp_bottom_phase.setter
    def rf_ramp_bottom_phase(self, value):
        value = float(value)
        if value == self._value['rf_ramp']['bottom_phase']:
            return
        if not -180 < value < 360:
            raise _RampInvalidRFParms('Invalid value to bottom phase.')

        self._value['rf_ramp']['bottom_phase'] = value
        self._synchronized = False

    @property
    def rf_ramp_top_phase(self):
        """RF ramp top phase, in degrees."""
        return self._value['rf_ramp']['top_phase']

    @rf_ramp_top_phase.setter
    def rf_ramp_top_phase(self, value):
        value = float(value)
        if value == self._value['rf_ramp']['top_phase']:
            return
        if not -180 < value < 360:
            raise _RampInvalidRFParms('Invalid value to top phase.')

        self._value['rf_ramp']['top_phase'] = value
        self._synchronized = False

<<<<<<< HEAD
=======
    @property
    def rf_ramp_rampinc_duration(self):
        """RF ramp ramping increase duration."""
        return self._value['rf_ramp']['rampinc_duration']

    @rf_ramp_rampinc_duration.setter
    def rf_ramp_rampinc_duration(self, value):
        value = float(value)
        if value == self._value['rf_ramp']['rampinc_duration']:
            return
        if not 0.0 < value < 28.0:
            raise _RampInvalidRFParms(
                'Invalid value to ramping increase duration.')

        self._value['rf_ramp']['rampinc_duration'] = value
        self._synchronized = False

>>>>>>> 88883862
    # --- timing parameters ---

    @property
    def ti_params_injection_time(self):
        """Injection time instant."""
        return float(self._value['ti_params']['injection_time'])

    @ti_params_injection_time.setter
    def ti_params_injection_time(self, value):
        """Set injection time instant."""
        # TODO: verify value
        if value == self._value['ti_params']['injection_time']:
            return
        self._value['ti_params']['injection_time'] = value
        self._synchronized = False

    @property
    def ti_params_ejection_time(self):
        """Ejection time instant."""
        return float(self._value['ti_params']['ejection_time'])

    @ti_params_ejection_time.setter
    def ti_params_ejection_time(self, value):
        """Set ejection time instant."""
        # TODO: verify value
        if value == self._value['ti_params']['ejection_time']:
            return
        self._value['ti_params']['ejection_time'] = value
        self._synchronized = False

    @property
    def ti_params_ps_ramp_delay(self):
        """PS ramp delay."""
        return float(self._value['ti_params']['ps_ramp_delay'])

    @ti_params_ps_ramp_delay.setter
    def ti_params_ps_ramp_delay(self, value):
        """Set ps ramp delay [us]."""
        value = float(value)
        if value == self._value['ti_params']['ps_ramp_delay']:
            return
        self._value['ti_params']['ps_ramp_delay'] = value
        self._synchronized = False

    @property
    def ti_params_rf_ramp_delay(self):
        """RF delay."""
        return float(self._value['ti_params']['rf_ramp_delay'])

    @ti_params_rf_ramp_delay.setter
    def ti_params_rf_ramp_delay(self, value):
        """Set RF ramp delay [us]."""
        # TODO: verify value
        if value == self._value['ti_params']['rf_ramp_delay']:
            return
        self._value['ti_params']['rf_ramp_delay'] = value
        self._synchronized = False

    # --- API for waveforms ---

    @property
    def ps_waveform_anomalies(self):
        """Return ps waveform anomalies."""
        self._update_ps_waveform(self.MANAME_DIPOLE)
        w = self._ps_waveforms[self.MANAME_DIPOLE]
        return w.anomalies

    @property
    def ps_waveform_manames_exclimits(self):
        """Return a list of manames whose waveform exceeds current limits."""
        manames = BoosterNormalized().manames
        manames_exclimits = list()
        for maname in manames:
            self._update_ps_waveform(maname)
            w_currents = self._ps_waveforms[maname].currents
            limits = _MASearch.conv_maname_2_splims(maname)
            highlim = limits['HOPR']
            lowlim = limits['LOPR']
            if _np.any(w_currents > highlim) or _np.any(w_currents < lowlim):
                manames_exclimits.append(maname)
        return manames_exclimits

    def ps_waveform_get(self, maname):
        """Return ps waveform for a given power supply."""
        self._update_ps_waveform(maname)
        waveform = self._ps_waveforms[maname]
        return waveform

    def ps_waveform_set(self, maname, waveform):
        """Set ps waveform for a given power supply."""
        # self._update_ps_waveform(maname)
        self._ps_waveforms[maname] = _dcopy(waveform)

    def ps_waveform_get_times(self):
        """Return ramp energy at a given time."""
        self._update_ps_waveform(self.MANAME_DIPOLE)
        times = self._ps_waveforms[self.MANAME_DIPOLE].times
        return times

    def ps_waveform_get_currents(self, maname):
        """Return ps waveform current for a given power supply."""
        self._update_ps_waveform(maname)
        waveform = self._ps_waveforms[maname]
        return waveform.currents.copy()

    def ps_waveform_get_strengths(self, maname):
        """Return ps waveform strength for a given power supply."""
        self._update_ps_waveform(maname)
        waveform = self._ps_waveforms[maname]
        return waveform.strengths.copy()

    def ps_waveform_interp_time(self, energy):
        """Return ps ramp time at a given energy.

        Use only energies until rampup-stop time.
        """
        rampup_stop_time = self.ps_ramp_rampup_stop_time
        times = [time for time in self.ps_waveform_get_times()
                 if time < rampup_stop_time]
        energies = self._ps_waveforms[self.MANAME_DIPOLE].strengths[
                 0:len(times)]
        time = _np.interp(energy, energies, times)
        return time

    def ps_waveform_interp_strengths(self, maname, time):
        """Return ps ramp strength at a given time."""
        times = self.ps_waveform_get_times()
        strengths = self._ps_waveforms[maname].strengths
        strength = _np.interp(time, times, strengths)
        return strength

    def ps_waveform_interp_currents(self, maname, time):
        """Return ps ramp current at a given time."""
        times = self.ps_waveform_get_times()
        currents = self._ps_waveforms[maname].currents
        current = _np.interp(time, times, currents)
        return current

    def ps_waveform_interp_energy(self, time):
        """Return ps ramp energy at a given time."""
        return self.ps_waveform_interp_strengths(self.MANAME_DIPOLE, time)

    # --- private methods ---

    def __len__(self):
        """Return number of ps normalized configurations."""
        return len(self._ps_nconfigs)

    def __str__(self):
        """Return string representation of configuration."""
        if not self._value:
            st = 'name: {}'.format(self.name)
            return st
        labels = (
            'ti_params_rf_ramp_delay [us]',
            'ti_params_ps_ramp_delay [us]',
            'ti_params_injection_time [ms]',
            'ti_params_ejection_time [ms]',
            'ps_ramp_duration [ms]',
            'ps_ramp_time_energy [ms] [GeV]',
            'ps_normalized_configs [ms] [name]',
        )
        st = ''
        maxlen = max(tuple(len(l) for l in labels) + (len('name'),))
        strfmt1 = '{:<' + str(maxlen) + 's}: {}\n'
        strfmt2 = strfmt1.replace('{}', '{:07.3f} {:+08.3f} {:<s}')
        strfmt3 = strfmt1.replace('{}', '{:07.3f} {}')
        strfmt4 = strfmt1.replace('{}', '{:07.3f}')
        st += strfmt1.format('name', self.name)
        st += strfmt1.format(labels[0], self.ti_params_rf_ramp_delay)
        st += strfmt1.format(labels[1], self.ti_params_ps_ramp_delay)
        st += strfmt4.format(labels[2], self.ti_params_injection_time)
        st += strfmt4.format(labels[3], self.ti_params_ejection_time)
        st += strfmt1.format(labels[4], self.ps_ramp_duration)
        st += strfmt1.format(labels[5], '')
        st += strfmt2.format('', 0.0,
                             self.ps_ramp_start_energy, '(start)')
        st += strfmt2.format('', self.ps_ramp_rampup_start_time,
                             self.ps_ramp_rampup_start_energy,
                             '(rampup_start)')
        st += strfmt2.format('', self.ps_ramp_rampup_stop_time,
                             self.ps_ramp_rampup_stop_energy,
                             '(rampup_stop)')
        st += strfmt2.format('', self.ps_ramp_plateau_start_time,
                             self.ps_ramp_plateau_energy,
                             '(plateau_start)')
        st += strfmt2.format('', self.ps_ramp_plateau_stop_time,
                             self.ps_ramp_plateau_energy,
                             '(plateau_stop)')
        st += strfmt2.format('', self.ps_ramp_rampdown_start_time,
                             self.ps_ramp_rampdown_start_energy,
                             '(rampdown_start)')
        st += strfmt2.format('', self.ps_ramp_rampdown_stop_time,
                             self.ps_ramp_rampdown_stop_energy,
                             '(rampdown_stop)')
        st += strfmt2.format('', self.ps_ramp_duration,
                             self.ps_ramp_start_energy, '(stop)')
        st += strfmt1.format(labels[6], '')
        time = self.ps_normalized_configs_times
        name = self.ps_normalized_configs_names
        for i in range(len(time)):
            st += strfmt3.format('', time[i], name[i])
        return st

    def _get_item(self, name):
        return _dcopy(self._ps_nconfigs[name])

    def _set_item(self, name, value):
        self._ps_nconfigs[name] = value
        self._invalidate_ps_waveforms()

    def _set_value(self, value):
        super()._set_value(value)
        self._update_ps_normalized_configs_objects()

    def _set_ps_normalized_configs(self, value):
        """Set ps normalized config list."""
        self._value['ps_normalized_configs*'] = _dcopy(value)
        self._update_ps_normalized_configs_objects()

    def _update_ps_normalized_configs_objects(self):
        norm_configs = dict()
        for _, name in self._value['ps_normalized_configs*']:
            if name in self._ps_nconfigs:
                norm_configs[name] = self._ps_nconfigs[name]
            else:
                self._synchronized = False
                self._invalidate_ps_waveforms()
                norm_configs[name] = BoosterNormalized(name)
        self._ps_nconfigs = norm_configs

    def _update_ps_normalized_config_energy(self, nconfig_obj, time):
        indices = self._conv_times_2_indices([time])
        strengths = self.ps_waveform_get_strengths(self.MANAME_DIPOLE)
        strength = _np.interp(indices[0],
                              list(range(self.ps_ramp_wfm_nrpoints)),
                              strengths)
        nconfig_obj[self.MANAME_DIPOLE] = strength
        return nconfig_obj

    def _update_ps_waveform(self, maname):

        # update dipole if necessary
        if self.MANAME_DIPOLE not in self._ps_waveforms:
            self._update_ps_waveform_dipole()

        # update family if necessary
        family = _get_magnet_family_name(maname)
        if family is not None and family not in self._ps_waveforms:
            self._update_ps_waveform(family)

        # update magnet waveform if it is not a dipole
        dipole = _get_section_dipole_name(maname)
        if dipole is not None and maname not in self._ps_waveforms:
            self._update_ps_waveform_not_dipole(maname, dipole, family)

    def _update_ps_waveform_not_dipole(self, maname, dipole, family=None):
        # sort ps normalized configs
        self._update_ps_normalized_configs_objects()
        nconf_times = self.ps_normalized_configs_times
        nconf_names = self.ps_normalized_configs_names
        nconf_times, nconf_names = \
            [list(x) for x in zip(*sorted(zip(nconf_times, nconf_names),
             key=lambda pair: pair[0]))]  # sort by time

        # build strength
        nconf_strength = []
        for i in range(len(nconf_times)):
            nconfig = self._ps_nconfigs[nconf_names[i]]
            if maname not in nconfig.manames:
                raise _RampInvalidNormConfig()
            nconf_strength.append(nconfig[maname])

        # interpolate strengths
        wfm_nrpoints = self._value['ps_ramp']['wfm_nrpoints']
        nconf_indices = self._conv_times_2_indices(nconf_times)
        wfm_indices = [i for i in range(wfm_nrpoints)]
        wfm_strengths = _np.interp(wfm_indices, nconf_indices, nconf_strength)

        # create waveform object with given strengths
        dipole = self._ps_waveforms[dipole]
        if family is not None:
            family = self._ps_waveforms[family]
        self._ps_waveforms[maname] = _Waveform(maname=maname,
                                               dipole=dipole,
                                               family=family,
                                               strengths=wfm_strengths)

    def _update_ps_waveform_dipole(self):
        dipole = self._create_new_ps_waveform_dipole()
        self._ps_waveforms[self.MANAME_DIPOLE] = dipole

    def _create_new_ps_waveform_dipole(self):
        rdip = self._value['ps_ramp']
        dipole = _WaveformDipole(
            maname=self.MANAME_DIPOLE,
            wfm_nrpoints=rdip['wfm_nrpoints'],
            duration=rdip['duration'],
            start_energy=rdip['start_energy'],
            rampup_start_time=rdip['rampup_start_time'],
            rampup_start_energy=rdip['rampup_start_energy'],
            rampup_stop_time=rdip['rampup_stop_time'],
            rampup_stop_energy=rdip['rampup_stop_energy'],
            plateau_energy=rdip['plateau_energy'],
            rampdown_start_time=rdip['rampdown_start_time'],
            rampdown_start_energy=rdip['rampdown_start_energy'],
            rampdown_stop_time=rdip['rampdown_stop_time'],
            rampdown_stop_energy=rdip['rampdown_stop_energy'])
        return dipole

    def _conv_times_2_indices(self, times):
        rdip = self._value['ps_ramp']
        duration = rdip['duration']
        wfm_nrpoints = rdip['wfm_nrpoints']
        interval = duration / (wfm_nrpoints - 1.0)
        indices = [t/interval for t in times]
        return indices

    def _invalidate_ps_waveforms(self, include_dipole=False):
        manames = tuple(self._ps_waveforms.keys())
        for maname in manames:
            if maname != self.MANAME_DIPOLE or include_dipole:
                del(self._ps_waveforms[maname])

    def _verify_ps_waveform_invalid(self, waveform, propty=''):
        if propty == '':
            propty = 'parameters'
        if waveform.invalid:  # triggers waveform check invalid parameters
            raise _RampInvalidDipoleWfmParms(
                'Invalid ps waveform {}.'.format(propty))

    def _check_ps_normalized_modified(self, nconfig):
        # load original nconfig from server
        oconfig = BoosterNormalized(name=nconfig.name)
        oconfig.load()

        # compare values. If identical, return False
        for mag in oconfig.manames:
            if oconfig[mag] != nconfig[mag]:
                return True
        return False


class SiriusMig(BoosterRamp):
    """Sirius migration class."""

    MANAME_DIPOLE = 'SI-Fam:MA-B1B2'<|MERGE_RESOLUTION|>--- conflicted
+++ resolved
@@ -309,30 +309,15 @@
         value = float(value)
         rdip = self._value['ps_ramp']
         if value != rdip['start_energy']:
-<<<<<<< HEAD
-            try:
-                w = self._create_new_ps_waveform_dipole()
-                w.start_energy = value
-                self._verify_ps_waveform_invalid(w, 'start_energy')
-                if self._auto_update:
-                    w.strengths  # triggers waveform interpolation
-            except _RampInvalidDipoleWfmParms as e:
-                raise _RampInvalidDipoleWfmParms(str(e))
-            else:
-                rdip['start_energy'] = w.start_energy
-                self._synchronized = False
-                self._invalidate_ps_waveforms(True)
-=======
             w = self._create_new_ps_waveform_dipole()
             w.start_energy = value
             self._verify_ps_waveform_invalid(w, 'start_energy')
             if self._auto_update:
                 w.strengths  # triggers waveform interpolation
 
-            rdip['start_energy'] = value
-            self._synchronized = False
-            self._invalidate_ps_waveforms(True)
->>>>>>> 88883862
+            rdip['start_energy'] = w.start_energy
+            self._synchronized = False
+            self._invalidate_ps_waveforms(True)
 
     @property
     def ps_ramp_rampup_start_energy(self):
@@ -345,30 +330,15 @@
         value = float(value)
         rdip = self._value['ps_ramp']
         if value != rdip['rampup_start_energy']:
-<<<<<<< HEAD
-            try:
-                w = self._create_new_ps_waveform_dipole()
-                w.rampup_start_energy = value
-                self._verify_ps_waveform_invalid(w, 'rampup_start_energy')
-                if self._auto_update:
-                    w.strengths  # triggers waveform interpolation
-            except _RampInvalidDipoleWfmParms as e:
-                raise _RampInvalidDipoleWfmParms(str(e))
-            else:
-                rdip['rampup_start_energy'] = w.rampup_start_energy
-                self._synchronized = False
-                self._invalidate_ps_waveforms(True)
-=======
             w = self._create_new_ps_waveform_dipole()
             w.rampup_start_energy = value
             self._verify_ps_waveform_invalid(w, 'rampup_start_energy')
             if self._auto_update:
                 w.strengths  # triggers waveform interpolation
 
-            rdip['rampup_start_energy'] = value
-            self._synchronized = False
-            self._invalidate_ps_waveforms(True)
->>>>>>> 88883862
+            rdip['rampup_start_energy'] = w.rampup_start_energy
+            self._synchronized = False
+            self._invalidate_ps_waveforms(True)
 
     @property
     def ps_ramp_rampup_start_time(self):
@@ -402,30 +372,15 @@
         value = float(value)
         rdip = self._value['ps_ramp']
         if value != rdip['rampup_stop_energy']:
-<<<<<<< HEAD
-            try:
-                w = self._create_new_ps_waveform_dipole()
-                w.rampup_stop_energy = value
-                self._verify_ps_waveform_invalid(w, 'rampup_stop_energy')
-                if self._auto_update:
-                    w.strengths  # triggers waveform interpolation
-            except _RampInvalidDipoleWfmParms as e:
-                raise _RampInvalidDipoleWfmParms(str(e))
-            else:
-                rdip['rampup_stop_energy'] = w.rampup_stop_energy
-                self._synchronized = False
-                self._invalidate_ps_waveforms(True)
-=======
             w = self._create_new_ps_waveform_dipole()
             w.rampup_stop_energy = value
             self._verify_ps_waveform_invalid(w, 'rampup_stop_energy')
             if self._auto_update:
                 w.strengths  # triggers waveform interpolation
 
-            rdip['rampup_stop_energy'] = value
-            self._synchronized = False
-            self._invalidate_ps_waveforms(True)
->>>>>>> 88883862
+            rdip['rampup_stop_energy'] = w.rampup_stop_energy
+            self._synchronized = False
+            self._invalidate_ps_waveforms(True)
 
     @property
     def ps_ramp_rampup_stop_time(self):
@@ -471,30 +426,15 @@
         value = float(value)
         rdip = self._value['ps_ramp']
         if value != rdip['plateau_energy']:
-<<<<<<< HEAD
-            try:
-                w = self._create_new_ps_waveform_dipole()
-                w.plateau_energy = value
-                self._verify_ps_waveform_invalid(w, 'plateau_energy')
-                if self._auto_update:
-                    w.strengths  # triggers waveform interpolation
-            except _RampInvalidDipoleWfmParms as e:
-                raise _RampInvalidDipoleWfmParms(str(e))
-            else:
-                rdip['plateau_energy'] = w.plateau_energy
-                self._synchronized = False
-                self._invalidate_ps_waveforms(True)
-=======
             w = self._create_new_ps_waveform_dipole()
             w.plateau_energy = value
             self._verify_ps_waveform_invalid(w, 'plateau_energy')
             if self._auto_update:
                 w.strengths  # triggers waveform interpolation
 
-            rdip['plateau_energy'] = value
-            self._synchronized = False
-            self._invalidate_ps_waveforms(True)
->>>>>>> 88883862
+            rdip['plateau_energy'] = w.plateau_energy
+            self._synchronized = False
+            self._invalidate_ps_waveforms(True)
 
     @property
     def ps_ramp_rampdown_start_energy(self):
@@ -507,30 +447,15 @@
         value = float(value)
         rdip = self._value['ps_ramp']
         if value != rdip['rampdown_start_energy']:
-<<<<<<< HEAD
-            try:
-                w = self._create_new_ps_waveform_dipole()
-                w.rampdown_start_energy = value
-                self._verify_ps_waveform_invalid(w, 'rampdown_start_energy')
-                if self._auto_update:
-                    w.strengths  # triggers waveform interpolation
-            except _RampInvalidDipoleWfmParms as e:
-                raise _RampInvalidDipoleWfmParms(str(e))
-            else:
-                rdip['rampdown_start_energy'] = w.rampdown_start_energy
-                self._synchronized = False
-                self._invalidate_ps_waveforms(True)
-=======
             w = self._create_new_ps_waveform_dipole()
             w.rampdown_start_energy = value
             self._verify_ps_waveform_invalid(w, 'rampdown_start_energy')
             if self._auto_update:
                 w.strengths  # triggers waveform interpolation
 
-            rdip['rampdown_start_energy'] = value
-            self._synchronized = False
-            self._invalidate_ps_waveforms(True)
->>>>>>> 88883862
+            rdip['rampdown_start_energy'] = w.rampdown_start_energy
+            self._synchronized = False
+            self._invalidate_ps_waveforms(True)
 
     @property
     def ps_ramp_rampdown_start_time(self):
@@ -564,30 +489,15 @@
         value = float(value)
         rdip = self._value['ps_ramp']
         if value != rdip['rampdown_stop_energy']:
-<<<<<<< HEAD
-            try:
-                w = self._create_new_ps_waveform_dipole()
-                w.rampdown_stop_energy = value
-                self._verify_ps_waveform_invalid(w, 'rampdown_stop_energy')
-                if self._auto_update:
-                    w.strengths  # triggers waveform interpolation
-            except _RampInvalidDipoleWfmParms as e:
-                raise _RampInvalidDipoleWfmParms(str(e))
-            else:
-                rdip['rampdown_stop_energy'] = w.rampdown_stop_energy
-                self._synchronized = False
-                self._invalidate_ps_waveforms(True)
-=======
             w = self._create_new_ps_waveform_dipole()
             w.rampdown_stop_energy = value
             self._verify_ps_waveform_invalid(w, 'rampdown_stop_energy')
             if self._auto_update:
                 w.strengths  # triggers waveform interpolation
 
-            rdip['rampdown_stop_energy'] = value
-            self._synchronized = False
-            self._invalidate_ps_waveforms(True)
->>>>>>> 88883862
+            rdip['rampdown_stop_energy'] = w.rampdown_stop_energy
+            self._synchronized = False
+            self._invalidate_ps_waveforms(True)
 
     @property
     def ps_ramp_rampdown_stop_time(self):
@@ -839,26 +749,6 @@
         self._value['rf_ramp']['top_phase'] = value
         self._synchronized = False
 
-<<<<<<< HEAD
-=======
-    @property
-    def rf_ramp_rampinc_duration(self):
-        """RF ramp ramping increase duration."""
-        return self._value['rf_ramp']['rampinc_duration']
-
-    @rf_ramp_rampinc_duration.setter
-    def rf_ramp_rampinc_duration(self, value):
-        value = float(value)
-        if value == self._value['rf_ramp']['rampinc_duration']:
-            return
-        if not 0.0 < value < 28.0:
-            raise _RampInvalidRFParms(
-                'Invalid value to ramping increase duration.')
-
-        self._value['rf_ramp']['rampinc_duration'] = value
-        self._synchronized = False
-
->>>>>>> 88883862
     # --- timing parameters ---
 
     @property
