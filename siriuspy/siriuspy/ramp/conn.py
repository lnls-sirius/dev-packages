--- conflicted
+++ resolved
@@ -47,6 +47,8 @@
         EVG_Evt01Mode = 'AS-Glob:TI-EVG:Evt01Mode'
         EVG_RFDiv = 'AS-Glob:TI-EVG:RFDiv'
 
+        EVG_Evt01ExtTrig = 'AS-Glob:TI-EVG:Evt01ExtTrig'
+
         EVR1_DevEnbl = 'AS-Glob:TI-EVR-1:DevEnbl'
         EVR1_OTP08State = 'AS-Glob:TI-EVR-1:OTP08State'
         EVR1_OTP08Polarity = 'AS-Glob:TI-EVR-1:OTP08Polarity'
@@ -85,63 +87,20 @@
     def cmd_init(self, timeout=0.5):
         """Initialize timing properties."""
         c = ConnTiming.Const
-<<<<<<< HEAD
-        aux0 = self.set_setpoints_check(
-            {c.EVG_ContinuousEvt: setpoints[c.EVG_ContinuousEvt]}, timeout)
-        aux1 = self.set_setpoints_check(
-            {c.EVG_DevEnbl: setpoints[c.EVG_DevEnbl]}, timeout)
-        aux2 = self.set_setpoints_check(
-            {c.EVG_ACDiv: setpoints[c.EVG_ACDiv]}, timeout)
-        aux3 = self.set_setpoints_check(
-            {c.EVG_ACEnbl: setpoints[c.EVG_ACEnbl]}, timeout)
-        aux4 = self.set_setpoints_check(
-            {c.EVG_RFDiv: setpoints[c.EVG_RFDiv]}, timeout)
-        aux5 = self.set_setpoints_check(
-            {c.EVG_Evt01Mode: setpoints[c.EVG_Evt01Mode]}, timeout)
-        aux6 = self.set_setpoints_check(
-            {c.EVR1_DevEnbl: setpoints[c.EVR1_DevEnbl]}, timeout)
-        aux7 = self.set_setpoints_check(
-            {c.EVR1_OTP08State: setpoints[c.EVR1_OTP08State]}, timeout)
-        aux8 = self.set_setpoints_check(
-            {c.EVR1_OTP08Width: setpoints[c.EVR1_OTP08Width]}, timeout)
-        aux9 = self.set_setpoints_check(
-            {c.EVR1_OTP08Evt: setpoints[c.EVR1_OTP08Evt]}, timeout)
-        aux10 = self.set_setpoints_check(
-            {c.EVR1_OTP08Polarity: setpoints[c.EVR1_OTP08Polarity]}, timeout)
-        aux11 = self.set_setpoints_check(
-            {c.EVR1_OTP08Pulses: setpoints[c.EVR1_OTP08Pulses]}, timeout)
-        return all([aux0, aux1, aux2, aux3, aux4, aux5,
-                    aux6, aux7, aux8, aux9, aux10, aux11])
-=======
         setpoints = self.default
         order = [c.EVG_ContinuousEvt, c.EVG_DevEnbl, c.EVG_ACDiv, c.EVG_ACEnbl,
                  c.EVG_RFDiv, c.EVG_Evt01Mode, c.EVR1_DevEnbl,
                  c.EVR1_OTP08State, c.EVR1_OTP08Width, c.EVR1_OTP08Evt,
                  c.EVR1_OTP08Polarity, c.EVR1_OTP08Pulses]
         return self.set_setpoints_check(setpoints, timeout, order)
->>>>>>> 22abb802
 
     def cmd_select_stop(self, timeout=0.5):
         """Stop pulsing timing."""
         c = ConnTiming.Const
-<<<<<<< HEAD
-        # setpoints = self.default
-        # setpoints.update(
-        #     {c.EVG_Evt01Mode: c.MODE_DISABLE,
-        #      c.EVG_ContinuousEvt: c.STATE_DISBL, }
-        # )
-        # return self.set_setpoints_check(setpoints, timeout)
-        aux0 = self.set_setpoints_check(
-            {c.EVG_Evt01Mode: c.MODE_DISABLE}, timeout)
-        aux1 = self.set_setpoints_check(
-            {c.EVG_ContinuousEvt: c.STATE_DISBL}, timeout)
-        return all([aux0, aux1])
-=======
         setpoints = {c.EVG_Evt01Mode: c.MODE_DISABLE,
                      c.EVG_ContinuousEvt: c.STATE_DISBL}
         order = [c.EVG_Evt01Mode, c.EVG_ContinuousEvt]
         return self.set_setpoints_check(setpoints, timeout, order)
->>>>>>> 22abb802
 
     def cmd_select_ramp(self, timeout=0.5):
         """Select ramp timing mode."""
@@ -149,22 +108,6 @@
             return False
         c = ConnTiming.Const
         wfm_nrpoints = self._ramp_config.ramp_dipole_wfm_nrpoints
-<<<<<<< HEAD
-        # setpoints = self.default
-        # setpoints.update(
-        #     {c.EVG_Evt01Mode: c.MODE_CONTINUOUS,
-        #      c.EVG_ContinuousEvt: c.STATE_ENBL,
-        #      c.EVR1_OTP08Pulses: wfm_nrpoints, }
-        # )
-        # return self.set_setpoints_check(setpoints, timeout)
-        aux0 = self.set_setpoints_check(
-            {c.EVG_Evt01Mode: c.MODE_CONTINUOUS}, timeout)
-        aux1 = self.set_setpoints_check(
-            {c.EVG_ContinuousEvt: c.STATE_ENBL}, timeout)
-        aux2 = self.set_setpoints_check(
-            {c.EVR1_OTP08Pulses: wfm_nrpoints}, timeout)
-        return all([aux0, aux1, aux2])
-=======
         setpoints = self.default
         setpoints.update(
             {c.EVR1_OTP08Pulses: wfm_nrpoints,
@@ -176,32 +119,23 @@
                  c.EVR1_OTP08Evt, c.EVR1_OTP08Polarity,
                  c.EVR1_OTP08Pulses, c.EVG_Evt01Mode, c.EVG_ContinuousEvt]
         return self.set_setpoints_check(setpoints, timeout, order)
->>>>>>> 22abb802
 
     def cmd_select_cycle(self, timeout=0.5):
         """Select cycle timing mode."""
         c = ConnTiming.Const
-<<<<<<< HEAD
-        # setpoints = self.default
-        # setpoints.update(
-        #     {c.EVG_Evt01Mode: c.MODE_EXTERNAL,
-        #      c.EVR1_OTP08Pulses: 1, }
-        # )
-        # return self.set_setpoints_check(setpoints, timeout)
-        aux0 = self.set_setpoints_check(
-            {c.EVG_Evt01Mode: c.MODE_EXTERNAL}, timeout)
-        aux1 = self.set_setpoints_check({c.EVR1_OTP08Pulses: 1}, timeout)
-        return all([aux0, aux1])
-=======
         setpoints = self.default
-        setpoints = {c.EVG_Evt01Mode: c.MODE_EXTERNAL,
-                     c.EVR1_OTP08Pulses: 1}
+        setpoints.update({c.EVG_Evt01Mode: c.MODE_EXTERNAL,
+                          c.EVR1_OTP08Pulses: 1})
         order = [c.EVG_ContinuousEvt, c.EVG_DevEnbl, c.EVG_ACDiv, c.EVG_ACEnbl,
                  c.EVG_RFDiv, c.EVR1_DevEnbl, c.EVR1_OTP08State,
                  c.EVR1_OTP08Width, c.EVR1_OTP08Evt, c.EVR1_OTP08Polarity,
                  c.EVR1_OTP08Pulses, c.EVG_Evt01Mode]
         return self.set_setpoints_check(setpoints, timeout, order)
->>>>>>> 22abb802
+
+    def cmd_pulse(self, timeout=0.5):
+        c = ConnTiming.Const
+        setpoints = {c.EVG_Evt01ExtTrig: 1}
+        return self.set_setpoints_check(setpoints, timeout)
 
     # --- timing mode checks ---
 
@@ -241,6 +175,9 @@
                            callback=callback),
             _EpicsProperty(c.EVG_Evt01Mode, '-Sel', '-Sts', p,
                            c.MODE_EXTERNAL,
+                           connection_callback=connection_callback,
+                           callback=callback),
+	    _EpicsProperty(c.EVG_Evt01ExtTrig, '-Cmd', '-Cmd', p, None,
                            connection_callback=connection_callback,
                            callback=callback),
             _EpicsProperty(c.EVR1_DevEnbl, '-Sel', '-Sts', p, c.STATE_ENBL,
