"""This module contain classes for dealing with magnets.

MagnetPowerSupplyDipole
    Handle dipole magnets.
MagnetPowerSupply
    Handle family and individual magnets.
MagnetPowerSupplyTrim
    Handle trim magnets.
"""

import math as _math
import re as _re
import numpy as _np
from siriuspy import util as _util
from siriuspy.namesys import SiriusPVName as _SiriusPVName
from siriuspy.pwrsupply.controller import ControllerEpics as _ControllerEpics
from siriuspy.pwrsupply.model import PowerSupplyEpicsSync \
    as _PowerSupplyEpicsSync
from siriuspy.magnet import util as _mutil
from siriuspy.csdevice.enumtypes import EnumTypes as _et
from siriuspy.magnet.data import MAData as _MAData
from siriuspy.magnet.data import MAStrengthDip as _MAStrengthDip
from siriuspy.magnet.data import MAStrength as _MAStrength
from siriuspy.magnet.data import MAStrengthTrim as _MAStrengthTrim


_connection_timeout = None

_magfuncs = _mutil.get_magfunc_2_multipole_dict()

class Magnet:

    _magfuncs = _mutil.get_magfunc_2_multipole_dict()

    def __init__(self, magfunc,
                       psupplies,
                       psmain=None,
                       left='linear',
                       right='linear'):
        self._magfunc = magfunc
        self._psupplies = psupplies
        self._left = left
        self._right = right
        self.psmain = self._psupplies[0] if psmain is None else psmain

    def get_multipoles(self, current_attr):
        msum = {}
        for ps in self._psupplies:
            current = getattr(ps, current_attr)
            m = ps.psdata.excdata.interp_curr2mult(current)
            msum = _mutil.sum_magnetic_multipoles(msum, m)
        return msum

    def get_intfield(self, current_attr):
        m = self.get_multipoles(current_attr=current_attr)
        mf = Magnet._magfuncs[self._magfunc]
        intfield = m[mf['type']][mf['harmonic']]
        return intfield

    @property
    def psmain(self):
        return self._psmain

    @psmain.setter
    def psmain(self, ps):
        self._psmain = ps


class MagnetQuad(Magnet):

    def __init__(self, maname,
                       magnet_dipole,
                       psmain=None,
                       **kwargs):
        kwargs['magfunc'] = 'quadrupole'
        super().__init__(**kwargs)
        self._maname = _SiriusPVName(maname)
        self._magnet_dipole = magnet_dipole

    @property
    def magnet_dipole(self):
        return self._magnet_dipole

    def get_kl(self, current_attr):
        brho = self._magnet_dipole.get_brho(current_attr=current_attr)
        intfield = self.get_intfield(current_attr=current_attr)
        kl = -intfield / brho

        return kl

    def conv_kl_2_current(self, kl):
        brho = self._magnet_dipole.get_brho(current_attr='current_sp')
        intfield = -kl * brho
        mf = Magnet._magfuncs[self._magfunc]
        interp_mult2curr = self.psmain.psdata.excdata.interp_mult2curr
        current = interp_mult2curr(intfield, mf['harmonic'], mf['type'],
                                   left=self._left, right=self._right)
        return current


class MagnetQuadTrim(Magnet):

    def __init__(self, maname, dipole, family, **kwargs):
        kwargs['magfunc'] = 'quadrupole'
        super().__init__(**kwargs)
        self._maname = _SiriusPVName(maname)
        self._magnet_dipole = dipole
        self._magnet_family = family

    def get_kl(self, current_attr):
        brho = self._magnet_dipole.get_brho(current_attr=current_attr)
        infield_family = self._magnet_family.get_intfield(current_attr=current_attr)
        infield_trim = self.get_intfield(current_attr=current_attr)
        intfield = infield_family + infield_trim
        kl = -intfield / brho
        return kl

    def conv_kl_2_current(self, kl):
        brho = self._magnet_dipole.get_brho(current_attr='current_sp')
        intfield = -kl * brho
        infield_family = self._magnet_family.get_intfield(current_attr='current_sp')
        intfield_trim = intfield - intfield_family
        mf = Magnet._magfuncs[self._magfunc]
        interp_mult2curr = self.psmain.psdata.excdata.interp_mult2curr
        current = interp_mult2curr(intfield_trim, mf['harmonic'], mf['type'],
                                   left=self._left, right=self._right)
        return current


class MagnetDipole(Magnet):

    _ref_angles = {
        'SI_BC': _math.radians(4.2966),
        'SI_B1': _math.radians(2.7553),
        'SI_B2': _math.radians(4.0964),
        'TS'   : _math.radians(5.3333),
        'BO'   : _math.radians(7.2000),
        'TB'   : _math.radians(15.000),
    }

    def __init__(self, maname, **kwargs):
        kwargs['magfunc'] = 'dipole'
        super().__init__(**kwargs)
        self._maname = _SiriusPVName(maname)
        self._set_reference_dipole_data()
        self._psmain = self._psupplies[0]

    def _set_reference_dipole_data(self):
        ang = MagnetDipole._ref_angles
        if self._maname.section == 'SI':
            self._ref_energy = 3.0 #[GeV]
            self._ref_brho = _util.beam_rigidity(self._ref_energy)
            self._ref_BL_BC =  - self._ref_brho * ang['SI_BC']
            self._ref_angle = ang['SI_B1'] + ang['SI_B2'] + ang['SI_BC']
            self._ref_BL = - self._ref_brho * self._ref_angle - self._ref_BL_BC
        elif self._maname.section == 'BO':
            self._ref_energy = 3.0 #[GeV]
            self._ref_brho = _util.beam_rigidity(self._ref_energy)
            self._ref_angle = ang['BO']
            self._ref_BL = - self._ref_brho * self._ref_angle
        elif self._maname.section == 'TS':
            self._ref_energy = 3.0 #[GeV]
            self._ref_brho = _util.beam_rigidity(self._ref_energy)
            self._ref_angle = ang['TS']
            self._ref_BL = - self._ref_brho * self._ref_angle
        elif self._maname.section == 'TB':
            self._ref_energy = 0.150 #[GeV]
            self._ref_brho = _util.beam_rigidity(self._ref_energy)
            self._ref_angle = ang['TB']
            self._ref_BL = - self._ref_brho * self._ref_angle
        else:
            raise NotImplementedError

    def get_energy(self, current_attr):
        intfield = self.get_intfield(current_attr=current_attr)
        if self._maname.section == 'SI':
            energy = (self._ref_energy / self._ref_brho) * (- intfield - self._ref_BL_BC) / self._ref_angle
        else:
            energy = (self._ref_energy / self._ref_brho) * (-intfield) / self._ref_angle
        return energy

    def set_energy(self, energy):
        if self._maname.section == 'SI':
            intfield = - self._ref_angle * (self._ref_brho / self._ref_energy) * energy - self._ref_BL_BC
        else:
            intfield = - self._ref_angle * (self._ref_brho / self._ref_energy) * energy
        mf = Magnet._magfuncs[self._magfunc]
        interp_mult2curr = self._psmain.psdata.excdata.interp_mult2curr
        current = interp_mult2curr(intfield, mf['harmonic'], mf['type'],
                                   left=self._left, right=self._right)
        self._psmain.current_sp = current

    def get_brho(self, current_attr):
        energy = self.get_energy(current_attr=current_attr)
        brho = _util.beam_rigidity(energy)
        return brho


class MagnetPowerSupplyDipole(_PowerSupplyEpicsSync):
    """Class responsible for controlling a Magnet of type dipole."""

    _ref_angles = {
        'SI_BC': _math.radians(4.2966),
        'SI_B1': _math.radians(2.7553),
        'SI_B2': _math.radians(4.0964),
        'TS'   : _math.radians(5.3333),
        'BO'   : _math.radians(7.2000),
        'TB'   : _math.radians(15.000),
    }

    def __init__(self, maname,
                 use_vaca=False,
                 vaca_prefix=None,
                 callback=None,
                 connection_timeout=None,
                 left='linear',
                 right='linear'):
        """Class Constructor."""
        self._maname = _SiriusPVName(maname)
        self._madata = _MAData(maname=self._maname)
        self._set_reference_dipole_data()
        self._left = left
        self._right = right

        super().__init__(maname=maname,
                         use_vaca=use_vaca,
                         vaca_prefix=vaca_prefix,
                         lock=True,
                         callback=callback,
                         connection_timeout=connection_timeout)

        self._strength_sp = self.conv_current_2_strength(self.current_sp)
        self._strength_rb = self.conv_current_2_strength(self.current_rb)
        self._strengthref_mon = self.conv_current_2_strength(
            self.currentref_mon)
        self._strength_mon = self.conv_current_2_strength(self.current_mon)

    def _set_reference_dipole_data(self):
        ang = MagnetPowerSupplyDipole._ref_angles
        if self._maname.section == 'SI':
            self._ref_energy = 3.0  # [GeV]
            self._ref_brho = _util.beam_rigidity(self._ref_energy)
            self._ref_BL_BC = - self._ref_brho * ang['SI_BC']
            self._ref_angle = ang['SI_B1'] + ang['SI_B2'] + ang['SI_BC']
            self._ref_BL = - self._ref_brho * self._ref_angle - self._ref_BL_BC
        elif self._maname.section == 'BO':
            self._ref_energy = 3.0  # [GeV]
            self._ref_brho = _util.beam_rigidity(self._ref_energy)
            self._ref_angle = ang['BO']
            self._ref_BL = - self._ref_brho * self._ref_angle
        elif self._maname.section == 'TS':
            self._ref_energy = 3.0  # [GeV]
            self._ref_brho = _util.beam_rigidity(self._ref_energy)
            self._ref_angle = ang['TS']
            self._ref_BL = - self._ref_brho * self._ref_angle
        elif self._maname.section == 'TB':
            self._ref_energy = 0.150  # [GeV]
            self._ref_brho = _util.beam_rigidity(self._ref_energy)
            self._ref_angle = ang['TB']
            self._ref_BL = - self._ref_brho * self._ref_angle
        else:
            raise NotImplementedError

    def conv_current_2_multipoles(self, current):
        msum = {}
        # for psname in self._madata.psnames:
        #     excdata = self._madata.excdata(psname)
        #     m = excdata.interp_curr2mult(current)
        #     msum = _mutil.sum_magnetic_multipoles(msum, m)
        excdata = self._madata.excdata(self._psname_master)
        m = excdata.interp_curr2mult(current, left=self._left, right=self._right)
        msum = _mutil.sum_magnetic_multipoles(msum, m)
        return msum

    def conv_current_2_intfield(self, current):
        m = self.conv_current_2_multipoles(current)
        mf = _magfuncs['dipole']
        intfield = m[mf['type']][mf['harmonic']]
        return intfield

    def conv_current_2_strength(self, current):
        intfield = self.conv_current_2_intfield(current)
        if self._maname.section == 'SI':
            strength = (self._ref_energy / self._ref_brho) * (- intfield - self._ref_BL_BC) / self._ref_angle
        else:
            strength = (self._ref_energy / self._ref_brho) * (-intfield) / self._ref_angle
        return strength

    def conv_current_2_brho(self, current):
        """Get Magnetic Rigidity."""
        energy = self.conv_current_2_strength(current=current)
        brho = _util.beam_rigidity(energy)
        return brho

    def conv_strength_2_current(self, strength):
        if self._maname.section == 'SI':
            intfield = - self._ref_angle * (self._ref_brho / self._ref_energy) * strength - self._ref_BL_BC
        else:
            intfield = - self._ref_angle * (self._ref_brho / self._ref_energy) * strength
        mf = _magfuncs['dipole']
        excdata = self._madata.excdata(self._psname_master)
        current = excdata.interp_mult2curr(intfield, mf['harmonic'], mf['type'],
                                   left=self._left, right=self._right)
        return current

    @property
    def strength_sp(self):
        """Return strength set point."""
        return self._strength_sp

    @strength_sp.setter
    def strength_sp(self, value):
        current = self.conv_strength_2_current(value)
        self.current_sp = current

    @property
    def strength_rb(self):
        """Return strength readback."""
        return self._strength_rb

    @property
    def strengthref_mon(self):
        """Return strength ref mon."""
        return self._strengthref_mon

    @property
    def strength_mon(self):
        """Return strength mon."""
        return self._strength_mon

    def _set_current_sp(self, value):
        super()._set_current_sp(value)
        self._strength_sp = self.conv_current_2_strength(value)

    def _trigger_callback(self, pvname, value, **kwargs):
        for callback in self._callbacks.values():
            pvname = pvname.replace(":PS", ":MA")
            pvname = pvname.replace("-1", "")
            pvname = pvname.replace("-2", "")
            callback(pvname, value, **kwargs)

    def _pvchange_current_rb(self, pvname, value, **kwargs):
        super()._pvchange_current_rb(pvname, value, **kwargs)
        self._strength_rb = self.conv_current_2_strength(value)
        self._trigger_callback(pvname.replace('Current', 'Energy'),
                               self._strength_rb, **kwargs)

    def _pvchange_currentref_mon(self, pvname, value, **kwargs):
        super()._pvchange_currentref_mon(pvname, value, **kwargs)
        self._strengthref_mon = self.conv_current_2_strength(value)
        self._trigger_callback(pvname.replace('Current', 'Energy'),
                               self._strengthref_mon, **kwargs)

    def _pvchange_current_mon(self, pvname, value, **kwargs):
        super()._pvchange_current_mon(pvname, value, **kwargs)
        self._strength_mon = self.conv_current_2_strength(value)
        self._trigger_callback(pvname.replace('Current', 'Energy'),
                               self._strength_mon, **kwargs)

    def _get_database(self, prefix=''):
        """Return an updated PV database. Keys correspond to PS properties."""
        db = self._madata._propty_databases[self._psnames[0]]
        # value = self.ctrlmode_mon
        # db['CtrlMode-Mon']['value'] = _et.enums('RmtLocTyp').index(value) \
        #     if self._enum_keys else value
        value = self.opmode_sel
        db['OpMode-Sel']['value'] = _et.enums('PSOpModeTyp').index(value) \
            if self._enum_keys else value
        value = self.opmode_sts
        db['OpMode-Sts']['value'] = _et.enums('PSOpModeTyp').index(value) \
            if self._enum_keys else value
        value = self.pwrstate_sel
        db['PwrState-Sel']['value'] = _et.enums('OffOnTyp').index(value) \
            if self._enum_keys else value
        value = self.pwrstate_sts
        db['PwrState-Sts']['value'] = _et.enums('OffOnTyp').index(value) \
            if self._enum_keys else value
        # db['Reset-Cmd']['value'] = self.reset
        # db['Abort-Cmd']['value'] = self.abort
        # wfmlabels = self._get_wfmlabels_mon()
        # db['WfmLoad-Sel']['enums'] = wfmlabels
        # db['WfmLoad-Sts']['enums'] = wfmlabels
        # value = self.wfmload_sel
        # db['WfmLoad-Sel']['value'] = _np.where(wfmlabels == value)[0][0] \
        #     if self._enum_keys else value
        # value = self.wfmload_sts
        # db['WfmLoad-Sts']['value'] = _np.where(wfmlabels == value)[0][0] \
        #     if self._enum_keys else value
        # db['WfmLabel-SP']['value'] = self.wfmlabel_sp
        # db['WfmLabel-RB']['value'] = self.wfmlabel_rb
        # db['WfmLabels-Mon']['value'] = self.wfmlabels_mon
        # db['WfmData-SP']['value'] = self.wfmdata_sp
        # db['WfmData-RB']['value'] = self.wfmdata_rb
        # db['WfmSave-Cmd']['value'] = self.wfmsave_cmd
        # db['WfmIndex-Mon']['value'] = self.wfmindex_mon
        db['Current-SP']['value'] = self.current_sp
        db['Current-RB']['value'] = self.current_rb
        db['CurrentRef-Mon']['value'] = self.currentref_mon
        db['Current-Mon']['value'] = self.current_mon
        # db['Intlk-Mon']['value'] = self.intlk_mon

        strength = "Energy"

        # Set strength values
        db[strength + '-SP']['value'] = self.strength_sp
        db[strength + '-RB']['value'] = self.strength_rb
        db[strength + 'Ref-Mon']['value'] = self.strengthref_mon
        db[strength + '-Mon']['value'] = self.strength_mon

        prefixed_db = dict()
        for key, value in db.items():
            prefixed_db[prefix + ':' + key] = value

        return prefixed_db


class MagnetPowerSupply(_PowerSupplyEpicsSync):
    """Class responsible for controlling family and individual magnets."""

    def __init__(self, maname, dipole,
                 use_vaca=False,
                 vaca_prefix=None,
                 callback=None,
                 connection_timeout=None):
        """Class constructor."""
        self._maname = _SiriusPVName(maname)
        self._madata = _MAData(maname=self._maname)
        self._dipole = dipole
<<<<<<< HEAD
        self._dipole.add_callback(self._dipole_updated)
=======
        self._maname = _SiriusPVName(maname)
        self._madata = _MAData(maname=self._maname)
        self._magfunc = _MAData.magfunc(self._psname_master)

        if self._magfunc in ('quadrupole', 'quadrupole-skew':
            self._strength = "KL"
        elif self._magfunc == 'sextupole':
            self._strength = "SL"
>>>>>>> e7b81c14

        if _re.search("(?:QD|QF|Q[0-9]|QS).*", maname):
            self._strength = "KL"
        elif _re.search("(?:SD|SF).*", maname):
            self._strength = "SL"
        elif _re.search("F{0,1}(?:CH|CV).*", maname):
            self._strength = "Kick"
        else:
            raise NotImplementedError

        super().__init__(maname=maname, use_vaca=use_vaca,
                         vaca_prefix=vaca_prefix,
                         lock=True,
                         callback=callback,
                         connection_timeout=connection_timeout)

        self._strength_sp = self.conv_current_2_strength(
            self.current_sp, self._dipole.current_sp)
        self._strength_rb = self.conv_current_2_strength(
            self.current_rb, self._dipole.current_sp)
        self._strengthref_mon = self.conv_current_2_strength(
            self.currentref_mon, self._dipole.current_sp)
        self._strength_mon = self.conv_current_2_strength(
            self.current_mon, self._dipole.current_sp)

    def conv_current_2_multipoles(self, current):
        msum = {}
        for psname in self._madata.psnames:
            excdata = self._madata.excdata(psname)
            m = excdata.interp_curr2mult(current)
            msum = _mutil.sum_magnetic_multipoles(msum, m)
        return msum

    def conv_current_2_intfield(self, current):
        m = self.conv_current_2_multipoles(current)
        mf = _magfuncs['dipole']
        intfield = m[mf['type']][mf['harmonic']]
        return intfield

    def conv_current_2_strength(self, current):
        intfield = self.conv_current_2_intfield(current)
        if self._maname.section == 'SI':
            strength = (self._ref_energy / self._ref_brho) * (- intfield - self._ref_BL_BC) / self._ref_angle
        else:
            strength = (self._ref_energy / self._ref_brho) * (-intfield) / self._ref_angle
        return strength

    def conv_current_2_brho(self, current):
        """Get Magnetic Rigidity."""
        energy = self.conv_current_2_strength(current=current)
        brho = _util.beam_rigidity(energy)
        return brho

    def conv_strength_2_current(self, strength):
        if self._maname.section == 'SI':
            intfield = - self._ref_angle * (self._ref_brho / self._ref_energy) * strength - self._ref_BL_BC
        else:
            intfield = - self._ref_angle * (self._ref_brho / self._ref_energy) * strength
        mf = _magfuncs['dipole']
        excdata = self._madata.excdata(self._psname_master)
        current = excdata.interp_mult2curr(intfield, mf['harmonic'], mf['type'],
                                   left=self._left, right=self._right)
        return current


    def _conv_current_2_strength(self, current, dipole_current):

        intfield = current/2.0
        brho = self._dipole.conv_current_2_brho(dipole_current)
        return intfield/brho

    def _conv_strength_2_current(self, strength, dipole_current):
        brho = self._dipole.conv_current_2_brho(dipole_current)
        intfield = strength*brho
        return intfield*2

    @property
    def strength_sp(self):
        """Return strength set point."""
        return self._strength_sp

    @strength_sp.setter
    def strength_sp(self, value):
        current = self._conv_strength_2_current(value, self._dipole.current_sp)
        self.current_sp = current

    @property
    def strength_rb(self):
        """Return strength readback."""
        return self._strength_rb

    @property
    def strengthref_mon(self):
        """Return strength ref mon."""
        return self._strengthref_mon

    @property
    def strength_mon(self):
        """Return strength mon."""
        return self._strength_mon

    def _set_current_sp(self, value):
        super()._set_current_sp(value)
        self._set_strength_sp(value, self._dipole.current_sp)

    def _set_strength_sp(self, value, current_dipole):
        self._strength_sp = self._conv_current_2_strength(
            value, current_dipole)

    def _trigger_callback(self, pvname, value, **kwargs):
        for callback in self._callbacks.values():
            callback(pvname.replace(":PS", ":MA"), value, **kwargs)

    def _pvchange_current_rb(self, pvname, value, **kwargs):
        super()._pvchange_current_rb(pvname, value, **kwargs)
        self._strength_rb = self._conv_current_2_strength(
            value, self._dipole.current_rb)
        self._trigger_callback(
            pvname.replace('Current', self._strength),
            self._strength_rb, **kwargs)

    def _pvchange_currentref_mon(self, pvname, value, **kwargs):
        super()._pvchange_currentref_mon(pvname, value, **kwargs)
        self._strengthref_mon = self._conv_current_2_strength(
            value, self._dipole.currentref_mon)
        self._trigger_callback(
            pvname.replace(
                'Current', self._strength), self._strengthref_mon, **kwargs)

    def _pvchange_current_mon(self, pvname, value, **kwargs):
        super()._pvchange_current_mon(pvname, value, **kwargs)
        self._strength_mon = self._conv_current_2_strength(
            value, self._dipole.current_mon)
        self._trigger_callback(
            pvname.replace(
                'Current', self._strength), self._strength_mon, **kwargs)

    def _dipole_updated(self, pvname, value, **kwargs):
        # Get dipole new current and update self current value
        trigger_callback = False
        new_value = None
        field = None
        if "Current-SP" in pvname:
            self._set_strength_sp(self.current_sp, value)
            new_value = self._strength_sp
            field = "-SP"
            trigger_callback = True
        if "Current-RB" in pvname:
            self._strength_rb = self._conv_current_2_strength(
                self._current_rb, value)
            new_value = self._strength_rb
            field = "-RB"
            trigger_callback = True
        if "CurrentRef-Mon" in pvname:
            self._strengthref_mon = self._conv_current_2_strength(
                self._currentref_mon, value)
            new_value = self._strengthref_mon
            field = "Ref-Mon"
            trigger_callback = True
        if "Current-Mon" in pvname:
            self._strength_mon = self._conv_current_2_strength(
                self._current_mon, value)
            new_value = self._strength_mon
            field = "-Mon"
            trigger_callback = True

        if trigger_callback:
            self._trigger_callback(
                self._maname + ":" + self._strength + field,
                new_value, **kwargs)

    def _get_database(self, prefix=''):
        """Return an updated PV database."""
        db = self._madata._propty_databases[self._psnames[0]]
        # value = self.ctrlmode_mon
        # db['CtrlMode-Mon']['value'] = _et.enums('RmtLocTyp').index(value) \
        #     if self._enum_keys else value
        value = self.opmode_sel
        db['OpMode-Sel']['value'] = _et.enums('PSOpModeTyp').index(value) \
            if self._enum_keys else value
        value = self.opmode_sts
        db['OpMode-Sts']['value'] = _et.enums('PSOpModeTyp').index(value) \
            if self._enum_keys else value
        value = self.pwrstate_sel
        db['PwrState-Sel']['value'] = _et.enums('OffOnTyp').index(value) \
            if self._enum_keys else value
        value = self.pwrstate_sts
        db['PwrState-Sts']['value'] = _et.enums('OffOnTyp').index(value) \
            if self._enum_keys else value
        # db['Reset-Cmd']['value'] = self.reset
        # db['Abort-Cmd']['value'] = self.abort
        # wfmlabels = self._get_wfmlabels_mon()
        # db['WfmLoad-Sel']['enums'] = wfmlabels
        # db['WfmLoad-Sts']['enums'] = wfmlabels
        # value = self.wfmload_sel
        # db['WfmLoad-Sel']['value'] = _np.where(wfmlabels == value)[0][0] \
        #     if self._enum_keys else value
        # value = self.wfmload_sts
        # db['WfmLoad-Sts']['value'] = _np.where(wfmlabels == value)[0][0] \
        #     if self._enum_keys else value
        # db['WfmLabel-SP']['value'] = self.wfmlabel_sp
        # db['WfmLabel-RB']['value'] = self.wfmlabel_rb
        # db['WfmLabels-Mon']['value'] = self.wfmlabels_mon
        # db['WfmData-SP']['value'] = self.wfmdata_sp
        # db['WfmData-RB']['value'] = self.wfmdata_rb
        # db['WfmSave-Cmd']['value'] = self.wfmsave_cmd
        # db['WfmIndex-Mon']['value'] = self.wfmindex_mon
        db['Current-SP']['value'] = self.current_sp
        db['Current-RB']['value'] = self.current_rb
        db['CurrentRef-Mon']['value'] = self.currentref_mon
        db['Current-Mon']['value'] = self.current_mon
        # db['Intlk-Mon']['value'] = self.intlk_mon

        if 'KL-SP' in db:
            strength = 'KL'
        elif 'SL-SP' in db:
            strength = 'SL'
        elif 'Energy-SP' in db:
            strength = 'Energy'
        elif 'Kick-SP' in db:
            strength = 'Kick'
        else:
            raise ValueError("No strength defined")

        # Set strength values
        db[strength + '-SP']['value'] = self.strength_sp
        db[strength + '-RB']['value'] = self.strength_rb
        db[strength + 'Ref-Mon']['value'] = self.strengthref_mon
        db[strength + '-Mon']['value'] = self.strength_mon

        prefixed_db = dict()
        for key, value in db.items():
            prefixed_db[prefix + ':' + key] = value

        return prefixed_db


class MagnetPowerSupplyTrim(_PowerSupplyEpicsSync):
    """Class responsible for controlling trim magnets."""

    def __init__(self, maname, dipole, fam,
                 use_vaca=False,
                 vaca_prefix=None,
                 callback=None,
                 connection_timeout=None):
        """Class constructor."""
        self._maname = _SiriusPVName(maname)
        self._madata = _MAData(maname=self._maname)
        self._dipole = dipole
        self._dipole.add_callback(self._dipole_updated)
        self._fam = fam
        self._fam.add_callback(self._family_updated)

        if _re.search("(?:QD|QF|Q[0-9]|QS).*", maname):
            self._strength = "KL"
        else:
            raise NotImplementedError("Trims only implemented for quadrupoles")

        super().__init__(maname=maname, use_vaca=use_vaca,
                         vaca_prefix=vaca_prefix,
                         lock=True,
                         callback=callback,
                         connection_timeout=connection_timeout)

        self._strength_sp = self._conv_current_2_strength(
            self.current_sp, self._dipole.current_sp, self._fam.current_sp)
        self._strength_rb = self._conv_current_2_strength(
            self.current_rb, self._dipole.current_rb, self._fam.current_rb)
        self._strengthref_mon = self._conv_current_2_strength(
            self.currentref_mon, self._dipole.currentref_mon,
            self._fam.currentref_mon)
        self._strength_mon = self._conv_current_2_strength(
            self.current_mon, self._dipole.current_mon, self._fam.current_mon)

    def _conv_current_2_strength(self, current, current_dipole, current_fam):
        intfield_trim = current/2.0
        brho = self._dipole.conv_current_2_brho(current_dipole)
        strength_trim = intfield_trim/brho
        strength_fam = self._fam._conv_current_2_strength(
            current_fam, current_dipole)
        return strength_fam + strength_trim

    def _conv_strength_2_current(self, strength, current_dipole, current_fam):
        strength_fam = self._fam._conv_current_2_strength(
            current_fam, current_dipole)
        strength_trim = strength - strength_fam
        brho = self._dipole.conv_current_2_brho(current_dipole)
        intfield = strength_trim*brho
        return intfield*2

    @property
    def strength_sp(self):
        """Return strength set point."""
        return self._strength_sp

    @strength_sp.setter
    def strength_sp(self, value):
        current = self._conv_strength_2_current(
            value, self._dipole.current_sp, self._fam.current_sp)
        self.current_sp = current

    @property
    def strength_rb(self):
        """Return strength readback."""
        return self._strength_rb

    @property
    def strengthref_mon(self):
        """Return strength ref mon."""
        return self._strengthref_mon

    @property
    def strength_mon(self):
        """Return strength monitor value."""
        return self._strength_mon

    def _set_current_sp(self, value):
        super()._set_current_sp(value)
        self._set_strength_sp(
            value, self._dipole.current_sp, self._fam.current_sp)

    def _set_strength_sp(self, value, current_dipole, current_fam):
        self._strength_sp = self._conv_current_2_strength(
            value, current_dipole, current_fam)

    def _trigger_callback(self, pvname, value, **kwargs):
        for callback in self._callbacks.values():
            callback(pvname.replace(":PS", ":MA"), value, **kwargs)

    def _pvchange_current_rb(self, pvname, value, **kwargs):
        super()._pvchange_current_rb(pvname, value, **kwargs)
        self._strength_rb = self._conv_current_2_strength(
            value, self._dipole.current_rb, self._fam.current_rb)
        self._trigger_callback(
            pvname.replace(
                'Current', self._strength), self._strength_rb, **kwargs)

    def _pvchange_currentref_mon(self, pvname, value, **kwargs):
        super()._pvchange_currentref_mon(pvname, value, **kwargs)
        self._strengthref_mon = self._conv_current_2_strength(
            value, self._dipole.currentref_mon, self._fam.currentref_mon)
        self._trigger_callback(
            pvname.replace(
                'Current', self._strength), self._strengthref_mon, **kwargs)

    def _pvchange_current_mon(self, pvname, value, **kwargs):
        super()._pvchange_current_mon(pvname, value, **kwargs)
        self._strength_mon = self._conv_current_2_strength(
            value, self._dipole.current_mon, self._fam.current_mon)
        self._trigger_callback(
            pvname.replace(
                'Current', self._strength), self._strength_mon, **kwargs)

    def _dipole_updated(self, pvname, value, **kwargs):
        # Get dipole new current and update self strength value
        trigger_callback = False
        new_value = None
        field = None
        if "Current-SP" in pvname:
            self._set_strength_sp(
                self._current_sp, value, self._fam.current_sp)
            new_value = self._strength_sp
            field = "-SP"
            trigger_callback = True
        if "Current-RB" in pvname:
            self._strength_rb = self._conv_current_2_strength(
                self._current_rb, value, self._fam.current_rb)
            new_value = self._strength_rb
            field = "-RB"
            trigger_callback = True
        if "CurrentRef-Mon" in pvname:
            self._strengthref_mon = self._conv_current_2_strength(
                self._currentref_mon, value, self._fam.currentref_mon)
            new_value = self._strengthref_mon
            field = "Ref-Mon"
            trigger_callback = True
        if "Current-Mon" in pvname:
            self._strength_mon = self._conv_current_2_strength(
                self._current_mon, value, self._fam.current_mon)
            new_value = self._strength_mon
            field = "-Mon"
            trigger_callback = True

        if trigger_callback:
            self._trigger_callback(
                self._maname + ":" + self._strength + field,
                new_value, **kwargs)

    def _family_updated(self, pvname, value, **kwargs):
        # Get family new current and update self strength value
        trigger_callback = False
        new_value = None
        field = None
        if "Current-SP" in pvname:
            self._set_strength_sp(
                self._current_sp, self._dipole.current_sp, value)
            new_value = self._strength_sp
            field = "-SP"
            trigger_callback = True
        if "Current-RB" in pvname:
            self._strength_rb = self._conv_current_2_strength(
                self._current_rb, self._dipole.current_rb, value)
            new_value = self._strength_rb
            field = "-RB"
            trigger_callback = True
        if "CurrentRef-Mon" in pvname:
            self._strengthref_mon = self._conv_current_2_strength(
                self._currentref_mon, self._dipole.currentref_mon, value)
            new_value = self._strengthref_mon
            field = "Ref-Mon"
            trigger_callback = True
        if "Current-Mon" in pvname:
            self._strength_mon = self._conv_current_2_strength(
                self._current_mon, self._dipole.current_mon, value)
            new_value = self._strength_mon
            field = "-Mon"
            trigger_callback = True

        if trigger_callback:
            self._trigger_callback(
                self._maname + ":" + self._strength + field,
                new_value, **kwargs)

    def _get_database(self, prefix=''):
        """Return an updated PV database."""
        db = self._madata._propty_databases[self._psnames[0]]
        # value = self.ctrlmode_mon
        # db['CtrlMode-Mon']['value'] = _et.enums('RmtLocTyp').index(value) \
        #     if self._enum_keys else value
        value = self.opmode_sel
        db['OpMode-Sel']['value'] = _et.enums('PSOpModeTyp').index(value) \
            if self._enum_keys else value
        value = self.opmode_sts
        db['OpMode-Sts']['value'] = _et.enums('PSOpModeTyp').index(value) \
            if self._enum_keys else value
        value = self.pwrstate_sel
        db['PwrState-Sel']['value'] = _et.enums('OffOnTyp').index(value) \
            if self._enum_keys else value
        value = self.pwrstate_sts
        db['PwrState-Sts']['value'] = _et.enums('OffOnTyp').index(value) \
            if self._enum_keys else value
        # db['Reset-Cmd']['value'] = self.reset
        # db['Abort-Cmd']['value'] = self.abort
        # wfmlabels = self._get_wfmlabels_mon()
        # db['WfmLoad-Sel']['enums'] = wfmlabels
        # db['WfmLoad-Sts']['enums'] = wfmlabels
        # value = self.wfmload_sel
        # db['WfmLoad-Sel']['value'] = _np.where(wfmlabels == value)[0][0] \
        #     if self._enum_keys else value
        # value = self.wfmload_sts
        # db['WfmLoad-Sts']['value'] = _np.where(wfmlabels == value)[0][0] \
        #     if self._enum_keys else value
        # db['WfmLabel-SP']['value'] = self.wfmlabel_sp
        # db['WfmLabel-RB']['value'] = self.wfmlabel_rb
        # db['WfmLabels-Mon']['value'] = self.wfmlabels_mon
        # db['WfmData-SP']['value'] = self.wfmdata_sp
        # db['WfmData-RB']['value'] = self.wfmdata_rb
        # db['WfmSave-Cmd']['value'] = self.wfmsave_cmd
        # db['WfmIndex-Mon']['value'] = self.wfmindex_mon
        db['Current-SP']['value'] = self.current_sp
        db['Current-RB']['value'] = self.current_rb
        db['CurrentRef-Mon']['value'] = self.currentref_mon
        db['Current-Mon']['value'] = self.current_mon
        # db['Intlk-Mon']['value'] = self.intlk_mon

        if 'KL-SP' in db:
            strength = 'KL'
        elif 'SL-SP' in db:
            strength = 'SL'
        elif 'Energy-SP' in db:
            strength = 'Energy'
        elif 'Kick-SP' in db:
            strength = 'Kick'
        else:
            raise ValueError("No strength defined")

        # Set strength values
        db[strength + '-SP']['value'] = self.strength_sp
        db[strength + '-RB']['value'] = self.strength_rb
        db[strength + 'Ref-Mon']['value'] = self.strengthref_mon
        db[strength + '-Mon']['value'] = self.strength_mon

        prefixed_db = dict()
        for key, value in db.items():
            prefixed_db[prefix + ':' + key] = value

        return prefixed_db


class MagnetFactory:
    """Return proper magnet object, given the device name."""

    @staticmethod
    def get_dipole(maname):
        """Return corresponding dipole."""
        maname = _SiriusPVName(maname)
        if _re.match("B.*", maname.dev_type):
            return None
        elif maname.section == "SI":
            return "SI-Fam:MA-B1B2"
        elif maname.section == "BO":
            return "BO-Fam:MA-B"
        elif maname.section == "TB":
            raise NotImplementedError
        elif maname.section == "TS":
            raise NotImplementedError
        else:
            return None

    @staticmethod
    def get_fam(maname):
        """Static factory method."""
        maname = _SiriusPVName(maname)
        if maname.section == "SI" \
                and maname.subsection != "Fam" \
                and _re.match("(?:QD|QF|Q[0-9]).*", maname.dev_type):
            return _re.sub("SI-\d{2}\w{2}:", "SI-Fam:", maname)
        else:
            return None

    @staticmethod
    def factory(maname, dipole, fam,
                use_vaca=False,
                vaca_prefix=None,
                callback=None,
                connection_timeout=None):
        """Static factory method."""
        maname = _SiriusPVName(maname)
        if _re.match("B.*", maname.dev_type):
            return MagnetPowerSupplyDipole(
                maname=maname,
                callback=callback,
                use_vaca=use_vaca,
                vaca_prefix=vaca_prefix,
                connection_timeout=connection_timeout)

        elif maname.subsection == "Fam" or \
                _re.match("(?:CH|FCH|CV|FCV|QS|SD|SF).*", maname.dev_type):
            if not isinstance(dipole, MagnetPowerSupplyDipole):
                raise ValueError(
                    "Dipole must be of MagnetPowerSupplyDipole type")

            return MagnetPowerSupply(
                maname=maname,
                dipole=dipole,
                callback=callback,
                use_vaca=use_vaca,
                vaca_prefix=vaca_prefix,
                connection_timeout=connection_timeout)

        elif _re.match("(?:QD|QD|Q[0-9]).*", maname.dev_type):
            if not isinstance(dipole, MagnetPowerSupplyDipole):
                raise ValueError(
                    "Dipole must be of MagnetPowerSupplyDipole type")
            if not isinstance(fam, MagnetPowerSupply):
                raise ValueError(
                    "Family magnet must be of MagnetPowerSupply type")

            return MagnetPowerSupplyTrim(
                maname=maname,
                dipole=dipole,
                fam=fam,
                callback=callback,
                use_vaca=use_vaca,
                vaca_prefix=vaca_prefix,
                connection_timeout=connection_timeout)
        else:
            raise NotImplementedError


# class PowerSupplyMA(_PowerSupplySync):
#
#     def __init__(self, maname, use_vaca=False,
#                                vaca_prefix=None,
#                                connection_timeout=_connection_timeout,
#                                controller_dipole=None,
#                                controller_family=None,
#                                lock=True,
#                                **kwargs
#                                ):
#         self._maname = _SiriusPVName(maname)
#         self._madata = _MAData(self._maname)
#         super().__init__(psnames=self._get_psnames(),
#                          use_vaca=use_vaca,
#                          vaca_prefix=vaca_prefix,
#                          connection_timeout=connection_timeout,
#                          lock=lock,
#                          **kwargs)
#         self._controller_dipole = controller_dipole
#         self._controller_family = controller_family
#         self._callback_indices = {}
#         self._init_pwrsupply(use_vaca=use_vaca,
#                              vaca_prefix=vaca_prefix,
#                              connection_timeout=connection_timeout)
#
#         self._currents_sp['current'] = self._controller.current_sp
#         self._strength_sp = self._strobj.conv_current_2_strength(**self._currents_sp)
#
#     def _get_psnames(self):
#         ''' Method to get controllers that'll be created for given magnet '''
#         if self.magfunc == "dipole":
#             if self._maname.section == "SI":
#                 return ["SI-Fam:PS-B1B2-1", "SI-Fam:PS-B1B2-2"]
#             elif self._maname.section == "BO":
#                 return ["BO-Fam:PS-B-1", "BO-Fam:PS-B-2"]
#             else:
#                 raise NotImplementedError
#         else:
#             return [self._maname.replace(':MA', ':PS')]
#
#     @property
#     def magfunc(self):
#         """Return string corresponding to the magnetic function excitated with the power supply."""
#         return self._madata.magfunc(self._madata.psnames[0])
#
#     @property
#     def strength_sp(self):
#         return self._strength_sp
#         #self._currents_sp['current'] = self._controller.current_sp
#         #return self._strobj.conv_current_2_strength(**self._currents_sp)
#
#     @strength_sp.setter
#     def strength_sp(self, value): #COMO SETAR strength DO TRIM
#         if value != self._strength_sp:
#             self._strength_sp = value
#             self._currents_sp['current'] = self._controller.current_sp
#             self.current_sp = self._strobj.conv_strength_2_current(strength=value, **self._currents_sp)
#
#     @property
#     def strength_rb(self):
#         self._currents_sp['current'] = self._controller.current_sp
#         return self._strobj.conv_current_2_strength(**self._currents_sp)
#
#     @property
#     def strengthref_mon(self):
#         self._currents_ref['current'] = self._controller.current_ref
#         return self._strobj.conv_current_2_strength(**self._currents_ref)
#
#     @property
#     def strength_mon(self):
#         self._currents_load['current'] = self._controller.current_load
#         return self._strobj.conv_current_2_strength(**self._currents_load)
#
#     def _init_pwrsupply(self, use_vaca, vaca_prefix,
#                               connection_timeout):
#         sector, dipole_maname = _MAStrength.get_dipole_sector_maname(maname=self._maname)
#         if self.magfunc == 'dipole' and self._maname.subsection == 'Fam':
#             self._strobj = _MAStrengthDip(maname=dipole_maname)
#             self._currents_sp  = {}
#             self._currents_ref = {}
#             self._currents_load = {}
#         else:
#             madata_dipole = _MAData(maname=dipole_maname)
#             if self._controller_dipole is None:
#                 self._controller_dipole = _ControllerEpics(psname=madata_dipole.psnames[0],
#                                                            use_vaca=use_vaca,
#                                                            vaca_prefix=vaca_prefix,
#                                                            connection_timeout=connection_timeout)
#             self._callback_indices['dipole'] = self._controller_dipole.add_callback(self._mycallback_dipole)
#             if self._maname.subsection == 'Fam' or self.magfunc in ('quadrupole-skew',
#                                                                     'corrector-horizontal',
#                                                                     'corrector-vertical'):
#                 self._strobj = _MAStrength(maname=self._maname)
#                 self._currents_sp   = {'current_dipole':self._controller_dipole.current_sp}
#                 self._currents_ref  = {'current_dipole':self._controller_dipole.current_ref}
#                 self._currents_load = {'current_dipole':self._controller_dipole.current_load}
#             elif self.magfunc in ('quadrupole'):
#                 pvname = _SiriusPVName(self._psnames[0])
#                 family = pvname.replace(pvname.subsection, 'Fam')
#                 if self._controller_family is None:
#                     self._controller_family = _ControllerEpics(psname=family,
#                                                                use_vaca=use_vaca,
#                                                                vaca_prefix=vaca_prefix,
#                                                                connection_timeout=connection_timeout)
#                 self._callback_indices['family'] = self._controller_family.add_callback(self._mycallback_family)
#                 self._strobj = _MAStrengthTrim(maname=self._maname)
#                 self._currents_sp   = {'current_dipole':self._controller_dipole.current_sp,
#                                        'current_family':self._controller_family.current_sp}
#                 self._currents_ref  = {'current_dipole':self._controller_dipole.current_ref,
#                                        'current_family':self._controller_family.current_ref}
#                 self._currents_load = {'current_dipole':self._controller_dipole.current_load,
#                                        'current_family':self._controller_family.current_load}
#
#     def __del__(self):
#         for typ,index in self._callback_indices.items():
#             if typ == 'dipole' and self._controller_dipole is not None:
#                 self._controller_dipole.remove_callback(index=index)
#             elif typ == 'family' and self._controller_family is not None:
#                 self._controller_family.remove_callback(index=index)
#         if hasattr(super(), '__del__'):
#             super().__del__()
#
#     def _get_database(self, prefix=''):
#         """Return an updated  PV database whose keys correspond to PS properties."""
#         db = self._madata._propty_databases[self._psnames[0]]
#         value = self.ctrlmode_mon; db['CtrlMode-Mon']['value'] = _et.enums('RmtLocTyp').index(value) if self._enum_keys else value
#         value = self.opmode_sel;   db['OpMode-Sel']['value'] = _et.enums('PSOpModeTyp').index(value) if self._enum_keys else value
#         value = self.opmode_sts;   db['OpMode-Sts']['value'] = _et.enums('PSOpModeTyp').index(value) if self._enum_keys else value
#         value = self.pwrstate_sel; db['PwrState-Sel']['value'] = _et.enums('OffOnTyp').index(value) if self._enum_keys else value
#         value = self.pwrstate_sts; db['PwrState-Sts']['value'] = _et.enums('OffOnTyp').index(value) if self._enum_keys else value
#         db['Reset-Cmd']['value'] = self.reset
#         db['Abort-Cmd']['value'] = self.abort
#         wfmlabels = self._get_wfmlabels_mon()
#         db['WfmLoad-Sel']['enums'] = wfmlabels
#         db['WfmLoad-Sts']['enums'] = wfmlabels
#         value = self.wfmload_sel;  db['WfmLoad-Sel']['value'] = _np.where(wfmlabels == value)[0][0] if self._enum_keys else value
#         value = self.wfmload_sts;  db['WfmLoad-Sts']['value'] = _np.where(wfmlabels == value)[0][0] if self._enum_keys else value
#         db['WfmLabel-SP']['value'] = self.wfmlabel_sp
#         db['WfmLabel-RB']['value'] = self.wfmlabel_rb
#         db['WfmLabels-Mon']['value'] = self.wfmlabels_mon
#         db['WfmData-SP']['value'] = self.wfmdata_sp
#         db['WfmData-RB']['value'] = self.wfmdata_rb
#         db['WfmSave-Cmd']['value']= self.wfmsave_cmd
#         db['WfmIndex-Mon']['value'] = self.wfmindex_mon
#         db['Current-SP']['value'] = self.current_sp
#         db['Current-RB']['value'] = self.current_rb
#         db['CurrentRef-Mon']['value'] = self.currentref_mon
#         db['Current-Mon']['value'] = self.current_mon
#         db['Intlk-Mon']['value'] = self.intlk_mon
#
#         if 'KL-SP' in db:
#             strength = 'KL'
#         elif 'SL-SP' in db:
#             strength = 'SL'
#         elif 'Energy-SP' in db:
#             strength = 'Energy'
#         elif 'Kick-SP' in db:
#             strength = 'Kick'
#         else:
#             raise ValueError("No strength defined")
#
#         # Set strength values
#         db[strength + '-SP']['value'] = self.strength_sp
#         db[strength + '-RB']['value'] = self.strength_rb
#         db[strength + 'Ref-Mon']['value'] = self.strengthref_mon
#         db[strength + '-Mon']['value'] = self.strength_mon
#
#         prefixed_db = dict()
#         for key, value in db.items():
#             prefixed_db[prefix + ':' + key] = value
#
#         return prefixed_db
#
#     def _set_current_sp(self, value):
#         super()._set_current_sp(value)
#         self._currents_sp['current'] = value
#         self._strength_sp = self._strobj.conv_current_2_strength(**self._currents_sp)
#
#     def _mycallback(self, pvname, value, **kwargs):
#         for psname in self._psnames:
#             pvname = pvname.replace(psname, self._maname)
#         # Callbacks for strength: _rb, ref_mon, _mon
#         for callback in self._callbacks.values():
#             slot = ':'.join(pvname.split(':')[:2])
#             # Callbacks to update strngth PVs
#             strength = self._get_strength_string()
#             if 'Current-RB' in pvname:
#                 callback(slot + ':' + strength + '-RB',
#                          self.strength_rb, **kwargs)
#             elif 'CurrentRef-Mon' in pvname:
#                 callback(slot + ':' + strength + 'Ref-Mon',
#                          self.strengthref_mon, **kwargs)
#             elif 'Current-Mon' in pvname:
#                 callback(slot + ':' + strength + '-Mon', self.strength_mon, **kwargs)
#         super()._mycallback(pvname, value, **kwargs)
#
#     def _get_strength_string(self):
#         if self.magfunc in ('dipole'):
#             return "Energy"
#         elif self.magfunc in ('quadrupole', 'quadrupole-skew'):
#             return "KL"
#         elif self.magfunc in ('corrector-horizontal', 'corrector-vertical'):
#             return "Kick"
#         elif self.magfunc in ('sextupole',):
#             return "SL"
#         else:
#             raise ValueError("No such strength")
#
#     def _mycallback_dipole(self, pvname, value, **kwargs):
#         """Callback used for dipole PVs updates."""
#         run_callback = False
#         if 'Current-RB' in pvname:
#             self._currents_sp['current_dipole'] = value
#             new_value = self.strength_rb
#             run_callback = True
#         elif 'CurrentRef-Mon' in pvname:
#             self._currents_ref['current_dipole'] = value
#             new_value = self.strengthref_mon
#             run_callback = True
#         elif 'Current-Mon' in pvname:
#             self._currents_load['current_dipole'] = value
#             new_value = self.strength_mon
#             run_callback = True
#         if run_callback and self._callbacks:
#             # signals up changes in strengths
#             if self.magfunc in ('quadrupole','quadrupole-skew'):
#                 pfield = pvname.split(':')[-1].replace("Current", "KL")
#             elif self.magfunc in ('corrector-horizontal', 'corrector-vertical'):
#                 pfield = pvname.split(':')[-1].replace("Current", "Kick")
#             elif self.magfunc in ('sextupole',):
#                 pfield = pvname.split(':')[-1].replace("Current", "SL")
#             for callback in self._callbacks.values():
#                 callback(self._maname + ':' + pfield, new_value, **kwargs)
#
#     def _mycallback_family(self, pvname, value, **kwargs):
#         """Callback used for family PVs updates."""
#         run_callback = False
#         if 'Current-RB' in pvname:
#             self._currents_sp['current_family'] = value
#             new_value = self.strength_rb
#             run_callback = True
#         elif 'CurrentRef-Mon' in pvname:
#             self._currents_ref['current_family'] = value
#             new_value = self.strengthref_mon
#             run_callback = True
#         elif 'Current-Mon' in pvname:
#             self._currents_load['current_family'] = value
#             new_value = self.strength_mon
#             run_callback = True
#         if run_callback and self._callbacks:
#             # signals up changes in strengths
#             if self.magfunc in ('quadrupole','quadrupole-skew'):
#                 pfield = pvname.split(':')[-1].replace("Current", "KL")
#             elif self.magfunc in ('corrector-horizontal', 'corrector-vertical'):
#                 pfield = pvname.split(':')[-1].replace("Current", "Kick")
#             elif self.magfunc in ('sextupole',):
#                 pfield = pvname.split(':')[-1].replace("Current", "SL")
#             for callback in self._callbacks.values():
#                 callback(self._maname + ':' + pfield, new_value, **kwargs)<|MERGE_RESOLUTION|>--- conflicted
+++ resolved
@@ -425,28 +425,17 @@
         """Class constructor."""
         self._maname = _SiriusPVName(maname)
         self._madata = _MAData(maname=self._maname)
-        self._dipole = dipole
-<<<<<<< HEAD
-        self._dipole.add_callback(self._dipole_updated)
-=======
-        self._maname = _SiriusPVName(maname)
-        self._madata = _MAData(maname=self._maname)
         self._magfunc = _MAData.magfunc(self._psname_master)
 
-        if self._magfunc in ('quadrupole', 'quadrupole-skew':
+        if self._magfunc in ('quadrupole', 'quadrupole-skew'):
             self._strength = "KL"
         elif self._magfunc == 'sextupole':
             self._strength = "SL"
->>>>>>> e7b81c14
-
-        if _re.search("(?:QD|QF|Q[0-9]|QS).*", maname):
-            self._strength = "KL"
-        elif _re.search("(?:SD|SF).*", maname):
-            self._strength = "SL"
-        elif _re.search("F{0,1}(?:CH|CV).*", maname):
+        elif self._magfunc in ("corrector-vertical", "corrector-horizontal"):
             self._strength = "Kick"
-        else:
-            raise NotImplementedError
+
+        self._dipole = dipole
+        self._dipole.add_callback(self._dipole_updated)
 
         super().__init__(maname=maname, use_vaca=use_vaca,
                          vaca_prefix=vaca_prefix,
