--- conflicted
+++ resolved
@@ -38,8 +38,6 @@
     return dt_
 
 
-<<<<<<< HEAD
-=======
 def benchmark_kick_init(pssofb, kick0, print_flag=False):
     """."""
     setpoint = kick0 + 0 * 0.01 * np.random.randn(len(kick0))
@@ -54,7 +52,6 @@
     return dt_
 
 
->>>>>>> 245ffb64
 def turn_on_pwrsupplies(psnames):
     """."""
     from siriuspy.devices import PowerSupply
@@ -242,17 +239,6 @@
     plt.ylabel('Number of realizations')
     if fname:
         plt.savefig(fname)
-<<<<<<< HEAD
-    plt.show()
-
-    plt.plot(stats)
-    plt.title('SOFB setpoint ({} operations)'.format(len(stats)))
-    plt.ylabel('Measurement Index')
-    plt.ylabel('Excetution time [ms]')
-    if fname:
-        plt.savefig('time_' + fname)
-=======
->>>>>>> 245ffb64
     plt.show()
 
     plt.plot(stats)
@@ -263,16 +249,6 @@
         plt.savefig('time_' + fname)
     plt.show()
 
-<<<<<<< HEAD
-def test_si_psapplysofb_order():
-    """."""
-    import numpy as np
-    from siriuspy.devices import PSApplySOFB
-
-    pssofb = PSApplySOFB('SI')
-    pssofb.wait_for_connection()
-
-=======
 
 def test_si_psapplysofb_init(fname=None):
     """."""
@@ -340,7 +316,6 @@
     pssofb = PSApplySOFB('SI')
     pssofb.wait_for_connection()
 
->>>>>>> 245ffb64
     indices = []
     psnames = []
     for i in range(40):
@@ -366,9 +341,5 @@
 # test_pscorrsofb('SI', save_flag=False)
 # test_pscorrsofb_all('SI')
 # turn_on_pwrsupplies_all('SI')
-<<<<<<< HEAD
-test_si_psapplysofb('sofb-include-setpoint.png')
-=======
 test_si_psapplysofb_init('sofb-include-setpoint.png')
->>>>>>> 245ffb64
 # test_si_psapplysofb_order()