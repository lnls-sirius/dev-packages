"""E2SController."""
from siriuspy.csdevice.pwrsupply import Const as _PSConst
# from siriuspy.pwrsupply.model_factory import PRUCParms_FBP as _PRUCParms_FBP
from siriuspy.pwrsupply.bsmp import ConstBSMP as _c
from siriuspy.pwrsupply.functions import PSOpMode as _PSOpMode
from siriuspy.pwrsupply.functions import BSMPFunction as _Function
from siriuspy.pwrsupply.watcher import Watcher as _Watcher
from siriuspy.pwrsupply.pruc_ramp import Ramp as _Ramp


class PSController:
    """Class used to communicate with PS controller.

    PRUController
    Fields method property holds objects trant translate EPICS fields to a BSMP
    variable.
    """

    def __init__(self, readers, functions, connections, pru_controller):
        """Create class properties."""
        self._readers = readers
        self._functions = functions
        self._connections = connections
        self._pru_controller = pru_controller

        self._fields = set()
        # self._devices = set()
        for name in self._readers:
            split = name.split(':')
            self._fields.add(split[-1])
            # self._devices.add(':'.join(split[:2]))
        self._init_setpoints()
        # self._operation_mode = 0

    @property
    def pru_controller(self):
        """PRU controller."""
        return self._pru_controller

    @property
    def fields(self):
        """Field of ps controller."""
        return self._fields

    def read(self, device_name, field):
        """Read pv value."""
        return self._readers[device_name + ':' + field].read()

    def read_all_fields(self, device_name):
        """Read all fields value from device."""
        values = dict()
        for field in self._fields:
            values[device_name + ':' + field] = self.read(device_name, field)
        return values

    def write(self, device_name, field, value):
        """Write value to pv."""
        self._functions[device_name + ':' + field].execute(value)

    def check_connected(self, device_name):
        """Check if device is connected."""
        return self._connections[device_name].connected()

    def _init_setpoints(self):
        for key, reader in self._readers.items():
            if '-Sel' in key or '-SP' in key:
                rb_field = PSController._get_readback_field(key)
                try:
                    reader.apply(self._readers[rb_field].read())
                except KeyError:
                    pass

    @staticmethod
    def _get_readback_field(field):
        return field.replace('-Sel', '-Sts').replace('-SP', '-RB')


class StandardPSController(PSController):
    """Standard behaviour for a PSController."""

    # INTERVAL_SCAN = 1.0/_PRUCParms_FBP.FREQ_SCAN

    def __init__(self,
                 readers, functions, connections, pru_controller, devices):
        """Call super."""
        super().__init__(readers, functions, connections, pru_controller)
        self._devices = devices
        self._watchers = dict()
<<<<<<< HEAD
=======
        self._pruc_ramp = None
>>>>>>> 22b91b56
        # self._interval_scan = 1.0/pru_controller.scan_interval

    def read(self, device_name, field):
        """Read pv value."""
        if field == 'OpMode-Sts':
            try:
                if self._watchers[device_name].is_alive():
                    return self._watchers[device_name].op_mode
            except KeyError:
                pass
        return self._readers[device_name + ':' + field].read()

    def write(self, device_name, field, value):
        """Override write method."""
        name = device_name + ':' + field
        if field == 'OpMode-Sel':
            writer = self._functions[device_name + ':' + field]
            # if value in (0, 3, 4):
            #     self._operation_mode = value
            self._set_opmode(writer, value)
        elif field == 'CycleType-Sel':
            values = self._cfg_siggen_args(device_name)
            values[0] = value
            self._functions[device_name + ':' + field].execute(values)
        elif field == 'CycleNrCycles-SP':
            values = self._cfg_siggen_args(device_name)
            values[1] = value
            self._functions[device_name + ':' + field].execute(values)
        elif field == 'CycleFreq-SP':
            values = self._cfg_siggen_args(device_name)
            values[2] = value
            self._functions[device_name + ':' + field].execute(values)
        elif field == 'CycleAmpl-SP':
            values = self._cfg_siggen_args(device_name)
            values[3] = value
            self._functions[device_name + ':' + field].execute(values)
        elif field == 'CycleOffset-SP':
            values = self._cfg_siggen_args(device_name)
            values[4] = value
            self._functions[device_name + ':' + field].execute(values)
        elif field == 'CycleAuxParam-SP':
            values = self._cfg_siggen_args(device_name)
            values[5:] = value
            self._functions[device_name + ':' + field].execute(values)
        elif field == 'PwrState-Sel':
            self._readers[device_name + ':Current-SP'].apply(0.0)
            self._functions[name].execute(value)
        else:
            self._functions[name].execute(value)

    # Private
    def _set_watchers(self, op_mode):
        self._stop_watchers()
        for dev_name in self._devices:
            dev_ids = [self._devices[dev_name]]
            functions = dict()
            functions['Current-SP'] = self._functions[dev_name + ':Current-SP']
            functions['OpMode-Sel'] = _PSOpMode(
                dev_ids,
                _Function(dev_ids, self._pru_controller, _c.F_SELECT_OP_MODE),
                self._readers[dev_name + ':OpMode-Sel'])

            t = _Watcher(functions, self, dev_name, op_mode)
            self._watchers[dev_name] = t
            self._watchers[dev_name].start()

    def _stop_watchers(self):
        for dev_name in self._devices:
            try:
                if self._watchers[dev_name].is_alive():
                    self._watchers[dev_name].stop()
                    self._watchers[dev_name].join()
            except KeyError:
                continue

    def _pre_opmode(self, setpoint):
        # Execute function to set PSs operation mode
        if setpoint == _PSConst.OpMode.Cycle:
            # set SlowRef setpoint to last cycling value (offset) so that
            # magnetic history is not spoiled when power supply returns
            # automatically to SlowRef mode
            # TODO: in the general case (start and end siggen phases not
            # equal to zero) the offset parameter is not the last cycling
            # value!
            for dev_name in self._devices:
                offset_val = self.read(dev_name, 'CycleOffset-RB')
                self.write(dev_name, 'Current-SP', offset_val)

    def _pos_opmode(self, setpoint):
        # Further actions that depend on op mode
        if setpoint in (_PSConst.OpMode.Cycle, _PSConst.OpMode.MigWfm,
                        _PSConst.OpMode.RmpWfm):
            self._set_watchers(setpoint)
        if setpoint in (_PSConst.OpMode.RmpWfm, ):
            self._set_pruc_ramp()

    def _set_pruc_ramp(self):
        if self._pruc_ramp is not None and self._pruc_ramp.is_alive:
            self._pruc_ramp.stop()
            self._pruc_ramp.join()
        self._pruc_ramp = _Ramp(self._devices, self)
        self._pruc_ramp.start()

    def _set_opmode(self, writer, op_mode):
        self._pru_controller.pru_sync_stop()
        self._pre_opmode(op_mode)
        writer.execute(op_mode)
        self._pos_opmode(op_mode)
        if op_mode == _PSConst.OpMode.Cycle:
            sync_mode = self._pru_controller.params.PRU.SYNC_MODE.BRDCST
            return self._pru_controller.pru_sync_start(sync_mode)
        elif op_mode == _PSConst.OpMode.RmpWfm:
            sync_mode = self._pru_controller.params.PRU.SYNC_MODE.RMPEND
            return self._pru_controller.pru_sync_start(sync_mode)
        elif op_mode == _PSConst.OpMode.MigWfm:
            sync_mode = self._pru_controller.params.PRU.SYNC_MODE.MIGEND
            return self._pru_controller.pru_sync_start(sync_mode)

    def _cfg_siggen_args(self, device_name):
        """Get cfg_siggen args and execute it."""
        args = []
        args.append(self._readers[device_name + ':CycleType-Sel'].read())
        args.append(self._readers[device_name + ':CycleNrCycles-SP'].read())
        args.append(self._readers[device_name + ':CycleFreq-SP'].read())
        args.append(self._readers[device_name + ':CycleAmpl-SP'].read())
        args.append(self._readers[device_name + ':CycleOffset-SP'].read())
        args.extend(self._readers[device_name + ':CycleAuxParam-SP'].read())
        return args<|MERGE_RESOLUTION|>--- conflicted
+++ resolved
@@ -86,10 +86,7 @@
         super().__init__(readers, functions, connections, pru_controller)
         self._devices = devices
         self._watchers = dict()
-<<<<<<< HEAD
-=======
         self._pruc_ramp = None
->>>>>>> 22b91b56
         # self._interval_scan = 1.0/pru_controller.scan_interval
 
     def read(self, device_name, field):
