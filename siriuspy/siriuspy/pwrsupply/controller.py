--- conflicted
+++ resolved
@@ -24,14 +24,9 @@
         """Create epics PVs and expose them through public controller API."""
         # Attributes use build a full PV address
         self._psnames = psnames
-<<<<<<< HEAD
         self._fields = fields
+        self._sort_fields()
         self._prefix = prefix
-=======
-        self.fields = fields
-        self._sort_fields()
-        self.prefix = prefix
->>>>>>> 60c079ee
         if device_name:
             self.device_name = device_name
         else:
@@ -69,17 +64,12 @@
         # In case more than one source is supplied creates a SyncPV
         # In case the device is a Magnet with a normalized force being supplied
         # as one of the fields, a NormalizedPV is created
-<<<<<<< HEAD
-
         for field in self._fields:
-=======
-        for field in self.fields:
->>>>>>> 60c079ee
             self._pvs[field] = self._create_pv(field)
 
     def _sort_fields(self):
         fields = []
-        for field in self.fields:
+        for field in self._fields:
             if not self._is_strength.match(field):
                 fields.insert(0, field)
             else:
