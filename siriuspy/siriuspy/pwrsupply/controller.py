"""Power supply controller classes."""

import time as _time
import random as _random
from siriuspy import util as _util
from siriuspy.bsmp import Const as _ack
from siriuspy.csdevice.pwrsupply import max_wfmsize as _max_wfmsize
from siriuspy.csdevice.pwrsupply import Const as _PSConst
from siriuspy.csdevice.pwrsupply import ps_opmode as _ps_opmode
from siriuspy.csdevice.pwrsupply import ps_cycle_type as _ps_cycle_type
from siriuspy.pwrsupply.bsmp import Const as _BSMPConst
from siriuspy.pwrsupply.bsmp import PSCStatus as _PSCStatus
from siriuspy.pwrsupply.bsmp import get_variables_FBP as _get_variables_FBP


__version__ = _util.get_last_commit_hash()


class PSCommInterface:
    """Communication interface class for power supplies."""

    # TODO: should this class have its own python module?
    # TODO: this class is not specific to PS! its name should be updated to
    # something line CommInterface or IOCConnInterface. In this case the class
    # should be moved to siriuspy.util or another python module.

    # --- public interface ---

    def __init__(self):
        """Init method."""
        self._callbacks = {}

    @property
    def connected(self):
        """Return connection status."""
        return self._connected()

    def read(self, field):
        """Return field value."""
        raise NotImplementedError

    def write(self, field, value):
        """Write value to a field.

        Return write value if command suceeds or None if it fails.
        """
        raise NotImplementedError

    def add_callback(self, func, index=None):
        """Add callback function."""
        if not callable(func):
            raise ValueError("Tried to set non callable as a callback")
        if index is None:
            index = 0 if len(self._callbacks) == 0 \
                else max(self._callbacks.keys()) + 1
        self._callbacks[index] = func

    # --- virtual private methods ---

    def _connected(self):
        raise NotImplementedError


class ControllerIOC(PSCommInterface):
    """ControllerIOC class.

        This class implements methods and attributes to interact with power
    supply controllers (ControllerPS) through the serial line (SeriaConn).
    It can be used with any kind of power supply (any value of psmodel).
    """

    _WAIT_TURN_ON_OFF = 0.3  # [s]
    _WAIT_RESET_INTLCKS = 0.1  # [s]

    # conversion dict from PS fields to DSP properties for read method.
    _read_field2func = {
        'Version-Cte': '_get_firmware_version',
        'CtrlMode-Mon': '_get_ctrlmode',
        'PwrState-Sts': '_get_pwrstate',
        'OpMode-Sts': '_get_opmode',
        'Current-RB': '_get_ps_setpoint',
        'CurrentRef-Mon': '_get_ps_reference',
        'Current-Mon': '_get_i_load',
        'IntlkSoft-Mon': '_get_ps_soft_interlocks',
        'IntlkHard-Mon': '_get_ps_hard_interlocks',
        'WfmIndex-Mon': '_get_wfmindex',
        'WfmData-RB': '_get_wfmdata',
        'CycleType-Sts': '_get_cycle_type',
    }

    _write_field2func = {
        'PwrState-Sel': '_set_pwrstate',
        'OpMode-Sel': '_set_opmode',
        'Current-SP': '_set_slowref',
        'WfmData-SP': '_set_wfmdata',
        'Reset-Cmd': '_reset',
        'CycleType-Sel': '_set_cycle_type',
    }

    # --- API: general power supply 'variables' ---

    def __init__(self, serial_comm, ID_device, ps_database):
        """Init method."""
        PSCommInterface.__init__(self)
        self._serial_comm = serial_comm
        self._ID_device = ID_device
        self._ps_db = ps_database
        # self._opmode = _PSConst.OpMode.SlowRef
        # self._wfmdata = [v for v in self._ps_db['WfmData-SP']['value']]

        # ps_status = self._get_ps_status()

        # reset interlocks
        self.cmd_reset_interlocks()

        # --- initializations ---
        # (it was decided that IOC will only read status from PS controller)
        # turn ps on and implicitly close control loop
        # self._set_pwrstate(_PSConst.PwrState.On)
        # set opmode do SlowRef
        # self._set_opmode(_PSConst.OpMode.SlowRef)
        # set reference current to zero
        # self.cmd_set_slowref(0.0)

    @property
    def scanning(self):
        """Return scanning state of serial comm."""
        return self._serial_comm.scanning

    # --- API: power supply 'functions' ---

    def cmd_turn_on(self):
        """PS controller function: turn power supply on."""
        r = self._bsmp_run_function(ID_function=_BSMPConst.turn_on)
        _time.sleep(ControllerIOC._WAIT_TURN_ON_OFF)
        return r

    def cmd_turn_off(self):
<<<<<<< HEAD
        """PS controller function: turn power supply off."""
        ret = self._bsmp_run_function(ID_function=_BSMPConst.turn_off)
=======
        """Turn power supply off."""
        r = self._bsmp_run_function(ID_function=_BSMPConst.turn_off)
>>>>>>> b1fdeb63
        _time.sleep(ControllerIOC._WAIT_TURN_ON_OFF)
        return r

    def cmd_open_loop(self):
        """Open DSP control loop."""
        r = self._bsmp_run_function(ID_function=_BSMPConst.open_loop)
        return r

    def cmd_close_loop(self):
<<<<<<< HEAD
        """PS controller command: close DSP control loop."""
        ret = self._bsmp_run_function(_BSMPConst.close_loop)
        return ret
=======
        """Close DSP control loop."""
        r = self._bsmp_run_function(_BSMPConst.close_loop)
        return r

    def cmd_select_op_mode(self, op_mode):
        """Select pscontroller operation mode."""
        r = self._bsmp_run_function(_BSMPConst.select_op_mode,
                                    op_mode=op_mode)
        return r
>>>>>>> b1fdeb63

    def cmd_select_op_mode(self, op_mode):
        """PS controller function: select operation mode."""
        return self._bsmp_run_function(_BSMPConst.select_op_mode,
                                       op_mode=op_mode)

    def cmd_reset_interlocks(self):
        """PS controller function: reset interlocks."""
        r = self._bsmp_run_function(_BSMPConst.reset_interlocks)
        _time.sleep(ControllerIOC._WAIT_RESET_INTLCKS)
        return r

    def cmd_set_slowref(self, setpoint):
        """Set SlowRef reference value."""
        r = self._bsmp_run_function(ID_function=_BSMPConst.set_slowref,
                                    setpoint=setpoint)
        return r

    def cmd_cfg_siggen(self,
                       type=None,
                       num_cycles=None,
                       freq=None,
                       amplitude=None,
                       offset=None,
                       aux_param0=None,
                       aux_param1=None,
                       aux_param2=None,
                       aux_param3=None):
        """Configure SigGen parameters."""
        if type is None:
            type = self._bsmp_get_variable(_BSMPConst.siggen_type)
        if num_cycles is None:
            num_cycles = self._bsmp_get_variable(_BSMPConst.siggen_num_cycles)
        if freq is None:
            freq = self._bsmp_get_variable(_BSMPConst.siggen_freq)
        if amplitude is None:
            amplitude = self._bsmp_get_variable(_BSMPConst.siggen_amplitude)
        if offset is None:
            offset = self._bsmp_get_variable(_BSMPConst.siggen_offset)
        param = self._bsmp_get_variable(_BSMPConst.siggen_aux_param)
        if aux_param0 is None:
            aux_param0 = param[0]
        if aux_param1 is None:
            aux_param1 = param[1]
        if aux_param2 is None:
            aux_param2 = param[2]
        if aux_param3 is None:
            aux_param3 = param[3]
        r = self._bsmp_run_function(
            ID_function=_BSMPConst.cfg_siggen,
            type=type,
            num_cycles=num_cycles,
            freq=freq,
            amplitude=amplitude,
            offset=offset,
            aux_param0=aux_param0,
            aux_param1=aux_param1,
            aux_param2=aux_param2,
            aux_param3=aux_param3)
        return r

    # --- API: public properties and methods ---

    def read(self, field):
        """Return value of a field."""
        if field in ControllerIOC._read_field2func:
            func = getattr(self, ControllerIOC._read_field2func[field])
            value = func()
            return value
        else:
            print('Invalid controller.reader of {}'.format(field))

    def write(self, field, value):
        """Write value to a field."""
        if field in ControllerIOC._write_field2func:
            func = getattr(self, ControllerIOC._write_field2func[field])
            ret = func(value)
            return ret

    # --- private methods ---
    #     These are the functions that all subclass have to implement!

    def _connected(self):
        """Return status of connection with BSMP slaves."""
        return self._serial_comm.get_connected(self._ID_device)

    def _get_wfmdata(self):
        wfmdata = self._serial_comm.get_wfmdata(self._ID_device)
        return wfmdata[:]

    def _get_wfmindex(self):
        return self._serial_comm.sync_pulse_count

    def _get_firmware_version(self):
        # get firmaware version from PS controller and prepend package
        # version number (IOC version)
        value = self._bsmp_get_variable(_BSMPConst.firmware_version)
        firmware_version = 'ioc:' + __version__ + ' ' + value
        return firmware_version

    def _get_ps_status(self):
        return self._bsmp_get_variable(_BSMPConst.ps_status)

    def _get_ps_setpoint(self):
        return self._bsmp_get_variable(_BSMPConst.ps_setpoint)

    def _get_ps_reference(self):
        return self._bsmp_get_variable(_BSMPConst.ps_reference)

    def _get_cycle_type(self):
        return self._bsmp_get_variable(_BSMPConst.siggen_type)

    def _get_ps_soft_interlocks(self):
        return self._bsmp_get_variable(_BSMPConst.ps_soft_interlocks)

    def _get_ps_hard_interlocks(self):
        return self._bsmp_get_variable(_BSMPConst.ps_hard_interlocks)

    def _get_i_load(self):
        return self._bsmp_get_variable(_BSMPConst.i_load)

    def _get_v_load(self):
        return self._bsmp_get_variable(_BSMPConst.v_load)

    def _get_v_dclink(self):
        return self._bsmp_get_variable(_BSMPConst.v_dclink)

    def _bsmp_get_variable(self, ID_variable):
        # read ps_variable as mirrored in the serial_comm object.
        value = self._serial_comm.get_variable(
            ID_device=self._ID_device,
            ID_variable=ID_variable)
        return value

    def _bsmp_run_function(self, ID_function, **kwargs):
        # check if ps is in remote ctrlmode
        if not self._ps_interface_in_remote():
            return
        kwargs.update({'ID_function': ID_function})
        self._serial_comm.put(ID_device=self._ID_device,
                              ID_cmd=0x50,
                              kwargs=kwargs)

    def _get_ctrlmode(self):
        psc_status = _PSCStatus(self._get_ps_status())
        value = psc_status.interface
        return value

    def _get_pwrstate(self):
        psc_status = _PSCStatus(self._get_ps_status())
        value = psc_status.ioc_pwrstate
        return value

    def _get_opmode(self):
        psc_status = _PSCStatus(self._get_ps_status())
        value = psc_status.ioc_opmode
        return value

    def _reset(self, value):
        self.cmd_reset_interlocks()

    def _set_pwrstate(self, value):
        """Set pwrstate state."""
        if not self._ps_interface_in_remote():
            return
        value = int(value)
        if value == _PSConst.PwrState.Off:
            self.cmd_turn_off()
        elif value == _PSConst.PwrState.On:
            # turn ps on
            self.cmd_turn_on()
            # close control loop
            self.cmd_close_loop()
        return value

    def _set_opmode(self, value):
        """Set opmode state."""
        # print('1. set_opmode', value)
        if not self._ps_interface_in_remote():
            return
        value = int(value)
        if not(0 <= value < len(_ps_opmode)):
            return None
        # set opmode state
        # print('2. set_opmode', value)
        if self._get_pwrstate() == _PSConst.PwrState.On:
            psc_status = _PSCStatus(self._get_ps_status())
            psc_status.ioc_opmode = value
            op_mode = psc_status.state
            # print('3. set_opmode', op_mode)
            self.cmd_select_op_mode(op_mode=op_mode)
        return value

    def _set_slowref(self, value):
        if not self._ps_interface_in_remote():
            return
        value = max(self._ps_db['Current-SP']['lolo'], value)
        value = min(self._ps_db['Current-SP']['hihi'], value)
        self.cmd_set_slowref(setpoint=value)

    def _set_cycle_type(self, value):
        """Set CycleType."""
        if not self._ps_interface_in_remote():
            return
        value = int(value)
        if not(0 <= value < len(_ps_cycle_type)):
            return None
        self.cmd_cfg_siggen(type=value)
        return value

    def _set_wfmdata(self, value):
        if isinstance(value, (int, float)):
            value = [value, ]
        elif len(value) > _max_wfmsize:
            value = value[:_max_wfmsize]
        self._wfmdata = value[:]
        self._serial_comm.set_wfmdata(self._ID_device, self._wfmdata)
        return value

    def _ps_interface_in_remote(self):
        psc_status = _PSCStatus(self._get_ps_status())
        interface = psc_status.interface
        return interface == _PSConst.Interface.Remote


class PSState:
    """Power supply state.

    Objects of this class have a dictionary that stores the state of
    power supplies, as defined by its list of BSMP variables.
    """

    # TODO: should this class be moved to bsmp.py module?

    def __init__(self, variables):
        """Init method."""
        self._state = {}
        for ID_variable, variable in variables.items():
            name, type_t, writable = variable
            if type_t == _BSMPConst.t_float:
                value = 0.0
            elif type_t in (_BSMPConst.t_status,
                            _BSMPConst.t_state,
                            _BSMPConst.t_remote,
                            _BSMPConst.t_model,
                            _BSMPConst.t_uint8,
                            _BSMPConst.t_uint16,
                            _BSMPConst.t_uint32):
                value = 0
            elif type_t == _BSMPConst.t_float4:
                value = [0.0, 0.0, 0.0, 0.0]
            elif type_t == _BSMPConst.t_char128:
                value = 'Simulated-ControllerPS'
            else:
                raise ValueError('Invalid BSMP variable type!')
            self._state[ID_variable] = value

    @property
    def variables(self):
        """Return ps variable IDs."""
        return self._state.keys()

    def __getitem__(self, key):
        """Return value corresponfing to a certain key (ps_variable)."""
        return self._state[key]

    def __setitem__(self, key, value):
        """Set value for a certain key (ps_variable)."""
        self._state[key] = value
        return value


class ControllerPSSim:
    """Simulator of power supply controller.

        This class implements simulation of power supply controllers. These
    controllers respond to BSMP commands from the IOC controller
    (ControllerIOC) sent through the serial line.
    """

    _I_LOAD_FLUCTUATION_RMS = 0.01  # [A]
    # _I_LOAD_FLUCTUATION_RMS = 0.0000  # [A]

    funcs = {
        _BSMPConst.turn_on: '_func_turn_on',
        _BSMPConst.turn_off: '_func_turn_off',
        _BSMPConst.open_loop: '_func_open_loop',
        _BSMPConst.close_loop: '_func_close_loop',
        _BSMPConst.select_op_mode: '_func_select_op_mode',
        _BSMPConst.reset_interlocks: '_func_reset_interlocks',
        _BSMPConst.set_serial_termination: '_FUNC_NOT_IMPLEMENTED',
        _BSMPConst.sync_pulse: '_FUNC_NOT_IMPLEMENTED',
        _BSMPConst.set_slowref: '_func_set_slowref',
        _BSMPConst.set_slowref_fbp: '_FUNC_NOT_IMPLEMENTED',
        _BSMPConst.reset_counters: '_func_reset_counters',
        _BSMPConst.cfg_siggen: '_FUNC_NOT_IMPLEMENTED',
        _BSMPConst.set_siggen: '_FUNC_NOT_IMPLEMENTED',
        _BSMPConst.enable_siggen: '_FUNC_NOT_IMPLEMENTED',
        _BSMPConst.disable_siggen: '_FUNC_NOT_IMPLEMENTED',
        _BSMPConst.set_slowref_readback: '_FUNC_NOT_IMPLEMENTED',
        _BSMPConst.set_slowref_fbp_readback: '_FUNC_NOT_IMPLEMENTED',
        _BSMPConst.set_param: '_FUNC_NOT_IMPLEMENTED',
        _BSMPConst.get_param: '_FUNC_NOT_IMPLEMENTED',
        _BSMPConst.save_param_eeprom: '_FUNC_NOT_IMPLEMENTED',
        _BSMPConst.load_param_eeprom: '_FUNC_NOT_IMPLEMENTED',
        _BSMPConst.save_param_bank: '_FUNC_NOT_IMPLEMENTED',
        _BSMPConst.load_param_bank: '_FUNC_NOT_IMPLEMENTED',
        _BSMPConst.set_dsp_coeffs: '_FUNC_NOT_IMPLEMENTED',
        _BSMPConst.get_dsp_coeff: '_FUNC_NOT_IMPLEMENTED',
        _BSMPConst.save_dsp_coeffs_eeprom: '_FUNC_NOT_IMPLEMENTED',
        _BSMPConst.load_dsp_coeffs_eeprom: '_FUNC_NOT_IMPLEMENTED',
        _BSMPConst.save_dsp_modules_eeprom: '_FUNC_NOT_IMPLEMENTED',
        _BSMPConst.load_dsp_modules_eeprom: '_FUNC_NOT_IMPLEMENTED',
        _BSMPConst.reset_udc: '_FUNC_NOT_IMPLEMENTED',
    }

    def __init__(self):
        """Init method."""
        self._state = PSState(variables=_get_variables_FBP())
        self._i_load_fluctuation = 0.0

    @property
    def state(self):
        """Return power supply state."""
        self._update_state()
        state = {variable: self._state[variable] for variable in
                 self._state.variables}
        if _BSMPConst.i_load in state:
            state[_BSMPConst.i_load] += self._i_load_fluctuation
        return state

    def __getitem__(self, key):
        """Return ps variable."""
        state = self.state
        return state[key]

    def exec_function(self, ID_function, **kwargs):
        """Execute powr supply function."""
        if ID_function in ControllerPSSim.funcs:
            # if bsmp function is defined, get corresponding method and run it
            func = getattr(self, ControllerPSSim.funcs[ID_function])
            return func(**kwargs)
        else:
            raise ValueError(
                'Run of {} function not defined!'.format(hex(ID_function)))

    def _update_state(self):
        if ControllerPSSim._I_LOAD_FLUCTUATION_RMS != 0.0:
            self._i_load_fluctuation = \
                _random.gauss(0.0, ControllerPSSim._I_LOAD_FLUCTUATION_RMS)

    def _func_turn_on(self, **kwargs):
        status = self._state[_BSMPConst.ps_status]
        psc_status = _PSCStatus(status)
        psc_status.ioc_opmode = _PSConst.States.SlowRef
        self._state[_BSMPConst.ps_status] = psc_status.ps_status
        self._state[_BSMPConst.i_load] = \
            self._state[_BSMPConst.ps_reference] + \
            self._i_load_fluctuation
        return _ack.ok, None

    def _func_turn_off(self, **kwargs):
        status = self._state[_BSMPConst.ps_status]
        psc_status = _PSCStatus(status)
        psc_status.ioc_pwrstate = _PSConst.States.Off
        self._state[_BSMPConst.ps_status] = psc_status.ps_status
        self._state[_BSMPConst.ps_setpoint] = 0.0
        self._state[_BSMPConst.ps_reference] = 0.0
        self._state[_BSMPConst.i_load] = 0.0 + self._i_load_fluctuation
        return _ack.ok, None

    def _func_open_loop(self, **kwargs):
        status = self._state[_BSMPConst.ps_status]
        psc_status = _PSCStatus(status)
        psc_status.open_loop = 1
        self._state[_BSMPConst.ps_status] = psc_status.ps_status
        return _ack.ok, None

    def _func_close_loop(self, **kwargs):
        status = self._state[_BSMPConst.ps_status]
        psc_status = _PSCStatus(status)
        psc_status.open_loop = 0
        self._state[_BSMPConst.ps_status] = psc_status.ps_status
        return _ack.ok, None

    def _func_select_op_mode(self, **kwargs):
        status = self._state[_BSMPConst.ps_status]
<<<<<<< HEAD
        status = _Status.set_opmode(status, kwargs['op_mode'])
        self._state[_BSMPConst.ps_status] = status
=======
        psc_status = _PSCStatus(status)
        psc_status.state = kwargs['op_mode']
        self._state[_BSMPConst.ps_status] = psc_status.ps_status
>>>>>>> b1fdeb63
        return _ack.ok, None

    def _func_reset_interlocks(self, **kwargs):
        self._state[_BSMPConst.ps_soft_interlocks] = 0
        self._state[_BSMPConst.ps_hard_interlocks] = 0
        return _ack.ok, None

    def _func_set_slowref(self, **kwargs):
        self._state[_BSMPConst.ps_setpoint] = kwargs['setpoint']
        self._state[_BSMPConst.ps_reference] = \
            self._state[_BSMPConst.ps_setpoint]
        status = self._state[_BSMPConst.ps_status]
        psc_status = _PSCStatus(status)
        if psc_status.ioc_pwrstate == _PSConst.PwrState.On:
            # i_load <= ps_reference
            self._state[_BSMPConst.i_load] = \
                self._state[_BSMPConst.ps_reference] + self._i_load_fluctuation
        return _ack.ok, None

    def _func_reset_counters(self, **kwargs):
        self._state[_BSMPConst.counter_set_slowref] = 0
        self._state[_BSMPConst.counter_sync_pulse] = 0
        return _ack.ok, None

    def _FUNC_NOT_IMPLEMENTED(self, **kwargs):
        raise NotImplementedError(
            'Run of function not defined!'.format(hex(kwargs['ID_function'])))<|MERGE_RESOLUTION|>--- conflicted
+++ resolved
@@ -136,13 +136,8 @@
         return r
 
     def cmd_turn_off(self):
-<<<<<<< HEAD
         """PS controller function: turn power supply off."""
-        ret = self._bsmp_run_function(ID_function=_BSMPConst.turn_off)
-=======
-        """Turn power supply off."""
         r = self._bsmp_run_function(ID_function=_BSMPConst.turn_off)
->>>>>>> b1fdeb63
         _time.sleep(ControllerIOC._WAIT_TURN_ON_OFF)
         return r
 
@@ -152,12 +147,7 @@
         return r
 
     def cmd_close_loop(self):
-<<<<<<< HEAD
         """PS controller command: close DSP control loop."""
-        ret = self._bsmp_run_function(_BSMPConst.close_loop)
-        return ret
-=======
-        """Close DSP control loop."""
         r = self._bsmp_run_function(_BSMPConst.close_loop)
         return r
 
@@ -166,12 +156,6 @@
         r = self._bsmp_run_function(_BSMPConst.select_op_mode,
                                     op_mode=op_mode)
         return r
->>>>>>> b1fdeb63
-
-    def cmd_select_op_mode(self, op_mode):
-        """PS controller function: select operation mode."""
-        return self._bsmp_run_function(_BSMPConst.select_op_mode,
-                                       op_mode=op_mode)
 
     def cmd_reset_interlocks(self):
         """PS controller function: reset interlocks."""
@@ -554,14 +538,9 @@
 
     def _func_select_op_mode(self, **kwargs):
         status = self._state[_BSMPConst.ps_status]
-<<<<<<< HEAD
-        status = _Status.set_opmode(status, kwargs['op_mode'])
-        self._state[_BSMPConst.ps_status] = status
-=======
         psc_status = _PSCStatus(status)
         psc_status.state = kwargs['op_mode']
         self._state[_BSMPConst.ps_status] = psc_status.ps_status
->>>>>>> b1fdeb63
         return _ack.ok, None
 
     def _func_reset_interlocks(self, **kwargs):
