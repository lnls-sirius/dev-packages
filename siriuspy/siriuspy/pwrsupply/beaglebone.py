--- conflicted
+++ resolved
@@ -226,10 +226,9 @@
 
     def _update_strengths(self, devname):
         # t0_ = _time.time()
-<<<<<<< HEAD
-        if 'DCLink' in devname:
+        if 'DCLink' in devname or devname.startswith('IT'):
             return
-        streconv = self._streconv[devname]
+        streconv = self._streconvs[devname]
         strelims = self._strelims[devname]
         mirror = self._dev2mirror[devname]
         dbase = self._databases[devname]
@@ -237,18 +236,6 @@
         curr1 = mirror[devname + ':Current-RB']
         curr2 = mirror[devname + ':CurrentRef-Mon']
         curr3 = mirror[devname + ':Current-Mon']
-=======
-        if 'DCLink' in psname or psname.startswith('IT'):
-            return
-        streconv = self._streconvs[psname]
-        strelims = self._strelims[psname]
-        mirror = self._dev2mirror[psname]
-        dbase = self._databases[psname]
-        curr0 = mirror[psname + ':Current-SP']
-        curr1 = mirror[psname + ':Current-RB']
-        curr2 = mirror[psname + ':CurrentRef-Mon']
-        curr3 = mirror[psname + ':Current-Mon']
->>>>>>> 6b662c18
         curr4 = dbase['Current-SP']['lolo']
         curr5 = dbase['Current-SP']['hihi']
         currs = (curr0, curr1, curr2, curr3, curr4, curr5)
