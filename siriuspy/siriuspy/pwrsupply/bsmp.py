--- conflicted
+++ resolved
@@ -1253,8 +1253,6 @@
 class EntitiesFAP_2P2S(_Entities):
     """FAP-type power supply entities."""
 
-<<<<<<< HEAD
-=======
     Variables = (
         # --- common variables
         {'eid': 0, 'waccess': False, 'count': 1, 'var_type': _Types.T_UINT16},
@@ -1381,7 +1379,6 @@
         super().__init__(self.Variables, self.Curves, self.Functions)
 
 
->>>>>>> 1794a4a7
 # --- ACDC ---
 
 
