--- conflicted
+++ resolved
@@ -848,81 +848,6 @@
         """Model simulation."""
         return _BSMPSim_FAC_2P4S_ACDC
 
-<<<<<<< HEAD
-class FAC_ACDC_Factory(FAC_2S_ACDC_Factory):
-    """FAC_ACDC factory."""
-
-    FAC_2S_ACDC_Factory._variables.update({
-        'IntlkSoft-Mon': _bsmp.ConstFAC_ACDC.V_PS_SOFT_INTERLOCKS,
-        'IntlkHard-Mon': _bsmp.ConstFAC_ACDC.V_PS_HARD_INTERLOCKS,
-        'CapacitorBankVoltage-RB': _bsmp.ConstFAC_ACDC.V_PS_SETPOINT,
-        'CapacitorBankVoltageRef-Mon': _bsmp.ConstFAC_ACDC.V_PS_REFERENCE,
-        'CapacitorBankVoltage-Mon': _bsmp.ConstFAC_ACDC.V_V_CAPBANK,
-        'RectifierVoltage-Mon': _bsmp.ConstFAC_ACDC.V_V_OUT_RECTIFIER,
-        'RectifierCurrent-Mon': _bsmp.ConstFAC_ACDC.V_I_OUT_RECTIFIER,
-        'HeatSinkTemperature-Mon': _bsmp.ConstFAC_ACDC.V_TEMP_HEATSINK,
-        'InductorsTemperature-Mon': _bsmp.ConstFAC_ACDC.V_TEMP_INDUCTORS,
-        'PWMDutyCycle-Mon': _bsmp.ConstFAC_ACDC.V_DUTY_CYCLE,
-
-        'IIBISInputCurrent-Mon': _bsmp.ConstFAC_ACDC.V_I_INPUT_IS_IIB,
-        'IIBISInputVoltage-Mon': _bsmp.ConstFAC_ACDC.V_V_INPUT_IS_IIB,
-        'IIBISInductorsTemperature-Mon':
-            _bsmp.ConstFAC_ACDC.V_TEMP_INDUCTOR_IS_IIB,
-        'IIBISHeatSinkTemperature-Mon':
-            _bsmp.ConstFAC_ACDC.V_TEMP_HEATSINK_IS_IIB,
-        'IIBCmdOutputVoltage-Mon': _bsmp.ConstFAC_ACDC.V_V_OUTPUT_CMD_IIB,
-        'IIBCmdCapacitorBankVoltage-Mon':
-            _bsmp.ConstFAC_ACDC.V_V_CAPBANK_CMD_IIB,
-        'IIBCmdInductorsTemperature-Mon':
-            _bsmp.ConstFAC_ACDC.V_TEMP_INDUCTOR_CMD_IIB,
-        'IIBCmdHeatSinkTemperature-Mon':
-            _bsmp.ConstFAC_ACDC.V_TEMP_HEATSINK_CMD_IIB,
-        'IntlkIIBIS-Mon': _bsmp.ConstFAC_ACDC.V_IIB_INTERLOCKS_IS,
-        'IntlkIIBCmd-Mon': _bsmp.ConstFAC_ACDC.V_IIB_INTERLOCKS_CMD,
-    })
-
-    @property
-    def name(self):
-        """Model name."""
-        return 'FAC_ACDC'
-
-    @property
-    def parameters(self):
-        """PRU Controller parameters."""
-        return PRUCParms_FAC_ACDC
-
-    @property
-    def bsmp_constants(self):
-        """Model BSMP constants."""
-        return _cFAC_ACDC
-
-    @property
-    def entities(self):
-        """Model entities."""
-        return _EntitiesFAC_ACDC()
-
-    @property
-    def simulation_class(self):
-        """Model simulation."""
-        return _BSMPSim_FAC_ACDC
-
-    def function(self, device_ids, epics_field, pru_controller, setpoints):
-        """Return function."""
-        _c = _bsmp.ConstFAC_ACDC
-        if epics_field == 'CapacitorBankVoltage-SP':
-            return _functions.BSMPFunction(
-                device_ids, pru_controller, _c.F_SET_SLOWREF, setpoints)
-        elif epics_field == 'PwrState-Sel':
-            # The firmware opens the control loop. It is the user's
-            # responsability to close it.
-            return _functions.PSPwrStateFBP_DCLink(
-                device_ids, pru_controller, setpoints)
-        else:
-            return super().function(
-                device_ids, epics_field, pru_controller, setpoints)
-
-=======
->>>>>>> fabce10c
 
 # --- PRUC Parameter classes ---
 
