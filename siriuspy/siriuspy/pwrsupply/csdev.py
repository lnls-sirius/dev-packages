--- conflicted
+++ resolved
@@ -874,13 +874,8 @@
             'type': 'enum', 'enums': _et.DSBL_ENBL,
             'value': Const.DsblEnbl.Dsbl, 'unit': 'standbymode'},
         # Interlocks
-<<<<<<< HEAD
-        'IntlkSoft-Mon': {'type': 'int', 'value': 0},
-        'IntlkHard-Mon': {'type': 'int', 'value': 0},
-=======
         'IntlkSoft-Mon': {'type': 'int', 'value': 0, 'unit': 'interlock'},
         'IntlkHard-Mon': {'type': 'int', 'value': 0, 'unit': 'interlock'},
->>>>>>> 6b662c18
         'Reset-Cmd': {'type': 'int', 'value': 0, 'unit': 'count'},
         # Scope
         'ScopeSrcAddr-SP': {
