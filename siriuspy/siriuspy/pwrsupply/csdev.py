"""Power Supply Control System Devices epics database functions."""

import numpy as _np

# from pcaspy import Severity as _Severity
from .. import csdev as _csdev
from ..search import PSSearch as _PSSearch

from .siggen import DEFAULT_SIGGEN_CONFIG as _DEF_SIGG_CONF


# --- Wfm ---
# NOTE: _SIZE has to be consistent with
# pwrsupply.bsmp.EntitiesFBP.Curve: _SIZE = _curve['count']*_curve['nblocks']
# _SIZE = 4096
MAX_WFMSIZE_FBP = 1024
DEF_WFMSIZE_FBP = 980
DEFAULT_WFM_FBP = _np.zeros(DEF_WFMSIZE_FBP, dtype=float)
MAX_WFMSIZE_OTHERS = 4096
DEF_WFMSIZE_OTHERS = 3920
DEFAULT_WFM_OTHERS = _np.zeros(DEF_WFMSIZE_OTHERS, dtype=float)

DEFAULT_WFM = _np.zeros(DEF_WFMSIZE_OTHERS)

# --- SOFBCurrent ---
PSSOFB_MAX_NR_UDC = 2
UDC_MAX_NR_DEV = 4


# --- SigGen ---
DEFAULT_SIGGEN_CONFIG = _DEF_SIGG_CONF

# --- PS currents/voltage precision and unit ---
PS_CURRENT_PRECISION = 4
PU_VOLTAGE_PRECISION = 4
PS_CURRENT_UNIT = 'A'
PU_VOLTAGE_UNIT = 'V'


# --- Alarms ---
# _SEVERITY_NO_ALARM = _Severity.NO_ALARM
# _SEVERITY_MAJOR_ALARM = _Severity.MAJOR_ALARM
_SEVERITY_NO_ALARM = 0
_SEVERITY_MAJOR_ALARM = 2


# --- Enumeration Types ---


class ETypes(_csdev.ETypes):
    """Local enumerate types."""

    INTERFACE = ('Remote', 'Local', 'PCHost')
    MODELS = ('Empty',
              'FBP', 'FBP_DCLink', 'FAC_DCDC',
              'FAC_2S_ACDC', 'FAC_2S_DCDC',
              'FAC_2P4S_ACDC', 'FAC_2P4S_DCDC',
              'FAP', 'FAP_4P', 'FAP_2P2S',
              'FBP_FOFB',
              'Commercial',
              'FP')
    PWRSTATE_SEL = _csdev.ETypes.OFF_ON
    PWRSTATE_STS = ('Off', 'On', 'Initializing')
    STATES = ('Off', 'Interlock', 'Initializing',
              'SlowRef', 'SlowRefSync', 'Cycle', 'RmpWfm', 'MigWfm', 'FastRef')
    OPMODES = ('SlowRef', 'SlowRefSync', 'Cycle',
               'RmpWfm', 'MigWfm', 'FastRef')
    CMD_ACK = ('OK', 'Local', 'PCHost', 'Interlocked', 'UDC_locked',
               'DSP_TimeOut', 'DSP_Busy', 'Invalid',)
    _UNDEF_INTLCK = (
        'Bit0', 'Bit1', 'Bit2', 'Bit3',
        'Bit4', 'Bit5', 'Bit6', 'Bit7',
        'Bit8', 'Bit9', 'Bit10', 'Bit11',
        'Bit12', 'Bit13', 'Bit14', 'Bit15',
        'Bit16', 'Bit17', 'Bit18', 'Bit19',
        'Bit20', 'Bit21', 'Bit22', 'Bit23',
        'Bit24', 'Bit25', 'Bit26', 'Bit27',
        'Bit28', 'Bit29', 'Bit30', 'Bit31')
    SOFT_INTLCK_FBP = (
        'Sobre-temperatura no modulo', 'Bit1', 'Bit2', 'Bit3',
        'Bit4', 'Bit5', 'Bit6', 'Bit7',
        'Bit8', 'Bit9', 'Bit10', 'Bit11',
        'Bit12', 'Bit13', 'Bit14', 'Bit15',
        'Bit16', 'Bit17', 'Bit18', 'Bit19',
        'Bit20', 'Bit21', 'Bit22', 'Bit23',
        'Bit24', 'Bit25', 'Bit26', 'Bit27',
        'Bit28', 'Bit29', 'Bit30', 'Bit31')
    HARD_INTLCK_FBP = (
        'Sobre-corrente na carga', 'Sobre-tensao na carga',
        'Sobre-tensao no DC-Link', 'Sub-tensao no DC-Link',
        'Falha no rele de entrada do DC-Link',
        'Falha no fusivel de entrada do DC-Link',
        'Falha nos drivers do modulo', 'Contato do rele de entrada do DC-Link colado',
        'Bit8', 'Bit9', 'Bit10', 'Bit11',
        'Bit12', 'Bit13', 'Bit14', 'Bit15',
        'Bit16', 'Bit17', 'Bit18', 'Bit19',
        'Bit20', 'Bit21', 'Bit22', 'Bit23',
        'Bit24', 'Bit25', 'Bit26', 'Bit27',
        'Bit28', 'Bit29', 'Bit30', 'Bit31')
    SOFT_INTLCK_FBP_DCLINK = _UNDEF_INTLCK
    HARD_INTLCK_FBP_DCLINK = (
        'Falha na fonte 1', 'Falha na fonte 2', 'Falha na fonte 3',
        'Sobre-tensao da saida do bastidor DC-Link',
        'Sobre-tensao da fonte 1', 'Sobre-tensao na fonte 2',
        'Sobre-tensao na fonte 3', 'Sub-tensao da saida do bastidor DC-Link',
        'Sub-tensao na fonte 1', 'Sub-tensao na fonte 2',
        'Sub-tensao na fonte 3', 'Sensor de fumaca', 'Interlock externo',
        'Bit13', 'Bit14', 'Bit15',
        'Bit16', 'Bit17', 'Bit18', 'Bit19',
        'Bit20', 'Bit21', 'Bit22', 'Bit23',
        'Bit24', 'Bit25', 'Bit26', 'Bit27',
        'Bit28', 'Bit29', 'Bit30', 'Bit31')
    SOFT_INTLCK_FAC_DCDC = (
        'Sobre-temperatura nos indutores', 'Sobre-temperatura nos IGBTs',
        'Falha no DCCT 1', 'Falha no DCCT 2',
        'Alta diferenca entre DCCTs',
        'Falha na leitura da corrente na carga do DCCT 1',
        'Falha na leitura da corrente na carga do DCCT 2', 'Bit7',
        'Bit8', 'Bit9', 'Bit10', 'Bit11',
        'Bit12', 'Bit13', 'Bit14', 'Bit15',
        'Bit16', 'Bit17', 'Bit18', 'Bit19',
        'Bit20', 'Bit21', 'Bit22', 'Bit23',
        'Bit24', 'Bit25', 'Bit26', 'Bit27',
        'Bit28', 'Bit29', 'Bit30', 'Bit31')
    HARD_INTLCK_FAC_DCDC = (
        'Sobre-corrente na carga', 'Sobre-tensao na carga',
        'Sobre-tensao no DC-Link', 'Sub-tensao no DC-Link',
        'Falha nos drivers do modulo',
        'Interlock da placa IIB',
        'Interlock externo', 'Interlock do rack',
        'Bit8', 'Bit9', 'Bit10', 'Bit11',
        'Bit12', 'Bit13', 'Bit14', 'Bit15',
        'Bit16', 'Bit17', 'Bit18', 'Bit19',
        'Bit20', 'Bit21', 'Bit22', 'Bit23',
        'Bit24', 'Bit25', 'Bit26', 'Bit27',
        'Bit28', 'Bit29', 'Bit30', 'Bit31')
    IIB_INTLCK_FAC_DCDC = _UNDEF_INTLCK
    SOFT_INTLCK_FAC_2S_DCDC = (
        'Falha no DCCT1', 'Falha no DCCT2',
        'Alta diferenca entre DCCT\'s',
        'Falha na leitura da corrente na carga do DCCT1',
        'Falha na leitura da corrente na carga do DCCT2',
        'Bit5', 'Bit6', 'Bit7',
        'Bit8', 'Bit9', 'Bit10', 'Bit11',
        'Bit12', 'Bit13', 'Bit14', 'Bit15',
        'Bit16', 'Bit17', 'Bit18', 'Bit19',
        'Bit20', 'Bit21', 'Bit22', 'Bit23',
        'Bit24', 'Bit25', 'Bit26', 'Bit27',
        'Bit28', 'Bit29', 'Bit30', 'Bit31')
    HARD_INTLCK_FAC_2S_DCDC = (
        'Sobre-corrente na carga', 'Sobre-tensao na carga',
        'Sobre-tensao no DC-Link do modulo 1',
        'Sobre-tensao no DC-Link do modulo 2',
        'Sub-tensao no DC-Link do modulo 1',
        'Sub-tensao no DC-Link do modulo 2',
        'Sobre-tensao na saida do modulo 1',
        'Sobre-tensao na saida do modulo 2',
        'Interlock da placa IIB do modulo 1',
        'Interlock da placa IIB do modulo 2',
        'Interlock externo', 'Interlock dos racks',
        'Bit12', 'Bit13', 'Bit14', 'Bit15',
        'Bit16', 'Bit17', 'Bit18', 'Bit19',
        'Bit20', 'Bit21', 'Bit22', 'Bit23',
        'Bit24', 'Bit25', 'Bit26', 'Bit27',
        'Bit28', 'Bit29', 'Bit30', 'Bit31')
    IIB1_INTLCK_FAC_2S_DCDC = _UNDEF_INTLCK
    IIB2_INTLCK_FAC_2S_DCDC = _UNDEF_INTLCK
    SOFT_INTLCK_FAC_2S_ACDC = (
        'Sobre-temperatura no dissipador', 'Sobre-temperatura nos indutores',
        'Bit2', 'Bit3',
        'Bit4', 'Bit5', 'Bit6', 'Bit7',
        'Bit8', 'Bit9', 'Bit10', 'Bit11',
        'Bit12', 'Bit13', 'Bit14', 'Bit15',
        'Bit16', 'Bit17', 'Bit18', 'Bit19',
        'Bit20', 'Bit21', 'Bit22', 'Bit23',
        'Bit24', 'Bit25', 'Bit26', 'Bit27',
        'Bit28', 'Bit29', 'Bit30', 'Bit31')
    HARD_INTLCK_FAC_2S_ACDC = (
        'Sobre-tensao no banco de capacitores',
        'Sobre-corrente na saida do retificador',
        'Falha no contator de entrada AC trifasica',
        'Interlock da placa IIB 1', 'Interlock da placa IIB 2',
        'Interlock da placa IIB 3', 'Interlock da placa IIB 4', 'Bit7',
        'Bit8', 'Bit9', 'Bit10', 'Bit11',
        'Bit12', 'Bit13', 'Bit14', 'Bit15',
        'Bit16', 'Bit17', 'Bit18', 'Bit19',
        'Bit20', 'Bit21', 'Bit22', 'Bit23',
        'Bit24', 'Bit25', 'Bit26', 'Bit27',
        'Bit28', 'Bit29', 'Bit30', 'Bit31')
    IIBIS_INTLCK_FAC_2S_ACDC = _UNDEF_INTLCK
    IIBCMD_INTLCK_FAC_2S_ACDC = _UNDEF_INTLCK
    SOFT_INTLCK_FAC_2P4S_DCDC = (
        'Sobre-temperatura nos indutores', 'Sobre-temperatura nos IGBTs',
        'Falha no DCCT 1', 'Falha no DCCT 2',
        'Alta diferenca entre DCCTs',
        'Falha na leitura da corrente na carga do DCCT 1',
        'Falha na leitura da corrente na carga do DCCT 2',
        'Sobre-corrente no braço 1', 'Sobre-corrente no braço 2',
        'Alta diferença entre a corrente dos braços', 'Bit10', 'Bit11',
        'Bit12', 'Bit13', 'Bit14', 'Bit15',
        'Bit16', 'Bit17', 'Bit18', 'Bit19',
        'Bit20', 'Bit21', 'Bit22', 'Bit23',
        'Bit24', 'Bit25', 'Bit26', 'Bit27',
        'Bit28', 'Bit29', 'Bit30', 'Bit31')
    HARD_INTLCK_FAC_2P4S_DCDC = (
        'Sobre-corrente na carga', 'Sobre-tensao na carga',
        'Sobre-tensao no DC-Link do modulo 1',
        'Sobre-tensao no DC-Link do modulo 2',
        'Sobre-tensao no DC-Link do modulo 3',
        'Sobre-tensao no DC-Link do modulo 4',
        'Sobre-tensao no DC-Link do modulo 5',
        'Sobre-tensao no DC-Link do modulo 6',
        'Sobre-tensao no DC-Link do modulo 7',
        'Sobre-tensao no DC-Link do modulo 8',
        'Sub-tensao no DC-Link do modulo 1',
        'Sub-tensao no DC-Link do modulo 2',
        'Sub-tensao no DC-Link do modulo 3',
        'Sub-tensao no DC-Link do modulo 4',
        'Sub-tensao no DC-Link do modulo 5',
        'Sub-tensao no DC-Link do modulo 6',
        'Sub-tensao no DC-Link do modulo 7',
        'Sub-tensao no DC-Link do modulo 8',
        'Sobre-tensao na saida do modulo 1',
        'Sobre-tensao na saida do modulo 2',
        'Sobre-tensao na saida do modulo 3',
        'Sobre-tensao na saida do modulo 4',
        'Sobre-tensao na saida do modulo 5',
        'Sobre-tensao na saida do modulo 6',
        'Sobre-tensao na saida do modulo 7',
        'Sobre-tensao na saida do modulo 8',
        'Interlock da placa IIB do módulo 1',
        'Interlock da placa IIB do módulo 2',
        'Interlock da placa IIB do módulo 3',
        'Interlock da placa IIB do módulo 4',
        'Interlock da placa IIB do módulo 5',
        'Interlock da placa IIB do módulo 6')
    SOFT_INTLCK_FAC_2P4S_ACDC = (
        'Sobre-temperatura no dissipador', 'Sobre-temperatura nos indutores',
        'Bit2', 'Bit3',
        'Bit4', 'Bit5', 'Bit6', 'Bit7',
        'Bit8', 'Bit9', 'Bit10', 'Bit11',
        'Bit12', 'Bit13', 'Bit14', 'Bit15',
        'Bit16', 'Bit17', 'Bit18', 'Bit19',
        'Bit20', 'Bit21', 'Bit22', 'Bit23',
        'Bit24', 'Bit25', 'Bit26', 'Bit27',
        'Bit28', 'Bit29', 'Bit30', 'Bit31')
    HARD_INTLCK_FAC_2P4S_ACDC = (
        'Sobre-tensao no banco de capacitores',
        'Sobre-tensao na saida do retificador',
        'Sub-tensao na saida do retificador',
        'Sobre-corrente na saida do retificador',
        'Falha no contator de entrada AC trifasica', 'Falha no driver do IGBT',
        'Interlock da placa IIB 1', 'Interlock da placa IIB 2',
        'Interlock da placa IIB 3', 'Interlock da placa IIB 4',
        'Bit10', 'Bit11',
        'Bit12', 'Bit13', 'Bit14', 'Bit15',
        'Bit16', 'Bit17', 'Bit18', 'Bit19',
        'Bit20', 'Bit21', 'Bit22', 'Bit23',
        'Bit24', 'Bit25', 'Bit26', 'Bit27',
        'Bit28', 'Bit29', 'Bit30', 'Bit31')
    IIBIS_INTLCK_FAC_2P4S_ACDC = _UNDEF_INTLCK
    IIBCMD_INTLCK_FAC_2P4S_ACDC = _UNDEF_INTLCK
    SOFT_INTLCK_FAP = (
        'Falha no DCCT 1', 'Falha no DCCT 2',
        'Alta diferenca entre DCCTs',
        'Falha de leitura da corrente na carga do DCCT 1',
        'Falha de leitura da corrente na carga do DCCT 2',
        'Alta diferença entre a corrente dos IGBTs',
        'Bit6', 'Bit7',
        'Bit8', 'Bit9', 'Bit10', 'Bit11',
        'Bit12', 'Bit13', 'Bit14', 'Bit15',
        'Bit16', 'Bit17', 'Bit18', 'Bit19',
        'Bit20', 'Bit21', 'Bit22', 'Bit23',
        'Bit24', 'Bit25', 'Bit26', 'Bit27',
        'Bit28', 'Bit29', 'Bit30', 'Bit31')
    HARD_INTLCK_FAP = (
        'Sobre-corrente na carga',
        'Sobre-tensao na carga',
        'Sobre-tensao no DC-Link',
        'Sub-tensao no DC-Link',
        'Contator de entrada do DC-Link colado',
        'Abertura do contator de entrada do DC-Link',
        'Sobre-corrente no IGBT 1', 'Sobre-corrente no IGBT 2',
        'Interlock da placa IIB', 'Bit9', 'Bit10', 'Bit11',
        'Bit12', 'Bit13', 'Bit14', 'Bit15',
        'Bit16', 'Bit17', 'Bit18', 'Bit19',
        'Bit20', 'Bit21', 'Bit22', 'Bit23',
        'Bit24', 'Bit25', 'Bit26', 'Bit27',
        'Bit28', 'Bit29', 'Bit30', 'Bit31')
    IIB_INTLCK_FAP = (
        'Sobre-tensao de entrada', 'Sobre-tensao de saida',
        'Sobre-corrente no IGBT 1', 'Sobre-corrente no IGBT 2',
        'Sobre-temperatura no IGBT 1', 'Sobre-temperatura no IGBT 2',
        'Sobre-tensao dos drivers dos IGBTs',
        'Sobre-corrente do driver do IGBT 1',
        'Sobre-corrente do driver do IGBT 2', 'Erro no driver do IGBT 1',
        'Erro no driver do IGBT 2', 'Sobre-temperatura nos indutores',
        'Sobre-temperatura no dissipador',
        'Falha no contator de entrada do DC-Link',
        'Contator de entrada do DC-Link colado', 'Interlock externo',
        'Interlock do rack', 'Alta corrente de fuga',
        'Sobre-temperatura da placa IIB', 'Alta umidade relativa',
        'Bit20', 'Bit21', 'Bit22', 'Bit23',
        'Bit24', 'Bit25', 'Bit26', 'Bit27',
        'Bit28', 'Bit29', 'Bit30', 'Bit31')
    IIB_ALARMS_FAP = (
        'Sobre-tensao de entrada', 'Sobre-tensao de saida',
        'Sobre-corrente no IGBT 1', 'Sobre-corrente no IGBT 2',
        'Sobre-temperatura no IGBT 1', 'Sobre-temperatura no IGBT 2',
        'Sobre-tensao dos drivers dos IGBTs',
        'Sobre-corrente no driver do IGBT 1',
        'Sobre-corrente no driver do IGBT 2', 'Sobre-temperatura nos indutores',
        'Sobre-temperatura no dissipador', 'Alta corrente de fuga',
        'Sobre-temperatura da placa IIB', 'Alta umidade relativa',
        'Bit14', 'Bit15',
        'Bit16', 'Bit17', 'Bit18', 'Bit19',
        'Bit20', 'Bit21', 'Bit22', 'Bit23',
        'Bit24', 'Bit25', 'Bit26', 'Bit27',
        'Bit28', 'Bit29', 'Bit30', 'Bit31')
    SOFT_INTLCK_FAP_4P = (
        'Falha no DCCT 1', 'Falha no DCCT 2',
        'Alta diferenca entre DCCTs',
        'Falha de leitura da corrente na carga do DCCT 1',
        'Falha de leitura da corrente na carga do DCCT 2',
        'Alta diferença entre a corrente dos IGBTs',
        'Bit6', 'Bit7',
        'Bit8', 'Bit9', 'Bit10', 'Bit11',
        'Bit12', 'Bit13', 'Bit14', 'Bit15',
        'Bit16', 'Bit17', 'Bit18', 'Bit19',
        'Bit20', 'Bit21', 'Bit22', 'Bit23',
        'Bit24', 'Bit25', 'Bit26', 'Bit27',
        'Bit28', 'Bit29', 'Bit30', 'Bit31')
    HARD_INTLCK_FAP_4P = (
        'Sobre-corrente na carga',
        'Sobre-tensão na carga',
        'Sobre-corrente no IGBT 1 do modulo 1',
        'Sobre-corrente no IGBT 2 do modulo 1',
        'Sobre-corrente no IGBT 1 do modulo 2',
        'Sobre-corrente no IGBT 2 do modulo 2',
        'Sobre-corrente no IGBT 1 do modulo 3',
        'Sobre-corrente no IGBT 2 do modulo 3',
        'Sobre-corrente no IGBT 1 do modulo 4',
        'Sobre-corrente no IGBT 2 do modulo 4',
        'Falha no contator de entrada do DC-Link do modulo 1',
        'Falha no contator de entrada do DC-Link do modulo 2',
        'Falha no contator de entrada do DC-Link do modulo 3',
        'Falha no contator de entrada do DC-Link do modulo 4',
        'Sobre-tensao do DC-Link do modulo 1',
        'Sobre-tensao do DC-Link do modulo 2',
        'Sobre-tensao do DC-Link do modulo 3',
        'Sobre-tensao do DC-Link do modulo 4',
        'Sub-tensao do DC-Link do modulo 1',
        'Sub-tensao do DC-Link do modulo 2',
        'Sub-tensao do DC-Link do modulo 3',
        'Sub-tensao do DC-Link do modulo 4',
        'Interlock da placa IIB do modulo 1',
        'Interlock da placa IIB do modulo 2',
        'Interlock da placa IIB do modulo 3',
        'Interlock da placa IIB do modulo 4',
        'Bit26', 'Bit27', 'Bit28', 'Bit29', 'Bit30', 'Bit31')
    IIB_INTLCK_FAP_4P = (
        'Sobre-tensao de entrada', 'Sobre-tensao de saida',
        'Sobre-corrente no IGBT 1', 'Sobre-corrente no IGBT 2',
        'Sobre-temperatura no IGBT 1', 'Sobre-temperatura no IGBT 2',
        'Sobre-tensao dos drivers dos IGBTs',
        'Sobre-corrente do driver do IGBT 1',
        'Sobre-corrente do driver do IGBT 2',
        'Erro no driver do IGBT 1', 'Erro no driver do IGBT 2',
        'Sobre-temperatura nos indutores', 'Sobre-temperatura no dissipador',
        'Falha no contator de entrada do DC-Link', 'Interlock externo',
        'Alta corrente de fuga', 'Interlock do rack',
        'Bit17', 'Bit18', 'Bit19',
        'Bit20', 'Bit21', 'Bit22', 'Bit23',
        'Bit24', 'Bit25', 'Bit26', 'Bit27',
        'Bit28', 'Bit29', 'Bit30', 'Bit31')
    SOFT_INTLCK_FAP_2P2S = (
        'Falha no DCCT 1', 'Falha no DCCT 2',
        'Alta diferenca entre DCCTs',
        'Falha de leitura da corrente na carga do DCCT 1',
        'Falha de leitura da corrente na carga do DCCT 2',
        'Alta diferença entre a corrente dos braços',
        'Alta diferença entre a corrente dos IGBTs', 'Bit7',
        'Bit8', 'Bit9', 'Bit10', 'Bit11',
        'Bit12', 'Bit13', 'Bit14', 'Bit15',
        'Bit16', 'Bit17', 'Bit18', 'Bit19',
        'Bit20', 'Bit21', 'Bit22', 'Bit23',
        'Bit24', 'Bit25', 'Bit26', 'Bit27',
        'Bit28', 'Bit29', 'Bit30', 'Bit31')
    HARD_INTLCK_FAP_2P2S = (
        'Sobre-corrente na carga',
        'Sobre-corrente no IGBT 1 do modulo 1',
        'Sobre-corrente no IGBT 2 do modulo 1',
        'Sobre-corrente no IGBT 1 do modulo 2',
        'Sobre-corrente no IGBT 2 do modulo 2',
        'Sobre-corrente no IGBT 1 do modulo 3',
        'Sobre-corrente no IGBT 2 do modulo 3',
        'Sobre-corrente no IGBT 1 do modulo 4',
        'Sobre-corrente no IGBT 2 do modulo 4',
        'Falha no contator de entrada do DC-Link do modulo 1',
        'Falha no contator de entrada do DC-Link do modulo 2',
        'Falha no contator de entrada do DC-Link do modulo 3',
        'Falha no contator de entrada do DC-Link do modulo 4',
        'Sobre-tensao no DC-Link do modulo 1',
        'Sobre-tensao no DC-Link do modulo 2',
        'Sobre-tensao no DC-Link do modulo 3',
        'Sobre-tensao no DC-Link do modulo 4',
        'Sub-tensao no DC-Link do modulo 1',
        'Sub-tensao no DC-Link do modulo 2',
        'Sub-tensao no DC-Link do modulo 3',
        'Sub-tensao no DC-Link do modulo 4',
        'Interlock da placa IIB do modulo 1',
        'Interlock da placa IIB do modulo 2',
        'Interlock da placa IIB do modulo 3',
        'Interlock da placa IIB do modulo 4',
        'Sobre-corrente no braço 1',
        'Sobre-corrente no braço 2',
        'Bit27', 'Bit28', 'Bit29', 'Bit30', 'Bit31')
    IIB_INTLCK_FAP_2P2S = IIB_INTLCK_FAP_4P
    IIB_INTLCK_FAC_2P4S_DCDC = IIB_INTLCK_FAP_4P
    CYCLE_TYPES = ('Sine', 'DampedSine', 'Trapezoidal', 'DampedSquaredSine')
    SYNC_MODES = ('Off', 'Cycle', 'RmpEnd', 'MigEnd')
    LINAC_INTLCK_WARN = (
        'LoadI 0C Shutdown', 'LoadI 0C Interlock',
        'LoadV 0V Shutdown', 'LoadV 0V Interlock',
        'Ext Interlock Fault', 'LoadI Over Thrs', 'TestPoint', 'ADC Cali')
    LINAC_INTLCK_SGIN = (
        'FAN', 'Bit1', 'Bit2', 'Bit3', 'Bit4', 'Bit5', 'Bit6', 'Bit7',
        'Bit8', 'INTERLK1', 'INTERLK2', '0T', 'DCCT', '0C', '0V', 'DCLink')
    LINAC_INTLCK_RDSGIN_MASK = (
        'Bit0', 'Bit1', 'Bit2', 'Bit3', 'Bit4', 'Bit5', 'Bit6', 'Bit7',
        'Bit8', 'Bit9', 'Bit10', 'Bit11', 'Bit12', 'Bit13', 'Bit14', 'Bit15')
    LINAC_INTLCK_SGOUT = (
        'Main Relay1', 'Bit1', 'Bit2', 'Bit3',
        'Bit4', 'Bit5', 'Bit6', 'Out Interlock')
    LINAC_INTLCK_RDSGOUT_MASK = (
        'Bit0', 'Bit1', 'Bit2', 'Bit3', 'Bit4', 'Bit5', 'Bit6', 'Bit7')


_et = ETypes  # syntactic sugar


# --- Const class ---

class Const(_csdev.Const):
    """Const class defining power supply constants."""

    Models = _csdev.Const.register('Models', _et.MODELS)
    Interface = _csdev.Const.register('Interface', _et.INTERFACE)
    OpenLoop = _csdev.Const.register('OpenLoop', _et.CLOSE_OPEN)
    States = _csdev.Const.register('States', _et.STATES)
    PwrStateSel = _csdev.Const.register('PwrStateSel', _et.PWRSTATE_SEL)
    PwrStateSts = _csdev.Const.register('PwrStateSts', _et.PWRSTATE_STS)
    OpMode = _csdev.Const.register('OpMode', _et.OPMODES)
    CmdAck = _csdev.Const.register('CmdAck', _et.CMD_ACK)
    CycleType = _csdev.Const.register('CycleType', _et.CYCLE_TYPES)
    SyncMode = _csdev.Const.register('SyncMode', _et.SYNC_MODES)


# --- Main power supply database functions ---


def get_ps_propty_database(psmodel=None, pstype=None, psname=None):
    """Return epics properties database for a power supply model and type."""
    # in case psname is given
    if psname is not None:
        psmodel = _PSSearch.conv_psname_2_psmodel(psname)
        pstype = _PSSearch.conv_psname_2_pstype(psname)

    # get dbase for a psecific psmodel
    dbase = _get_model_db(psmodel)

    # insert corresponding strengths
    dbase = _insert_strengths(dbase, pstype)

    # update limits
    _set_limits(pstype, dbase)

    # add pvs list as Properties-Cte
    if not psmodel.startswith('FP_'):
        dbase = _csdev.add_pvslist_cte(dbase)

    # return database
    return dbase


def get_conv_propty_database(pstype=None, psname=None):
    """Return strength database definition for a power supply type."""
    # in case psname is given
    if psname is not None:
        pstype = _PSSearch.conv_psname_2_pstype(psname)

    # update with strengths
    dbase = _insert_strengths(dict(), pstype)

    # return database
    return dbase


# --- Auxiliary functions ---


def _get_ps_common_propty_database():
    """Return database entries to all BSMP-like devices."""
    dbase = {
        'Version-Cte': {'type': 'str', 'value': 'UNDEF'},
        'TimestampBoot-Cte': {'type': 'float', 'value': 0,
                              'prec': 7, 'unit': 'timestamp'},
        'TimestampUpdate-Mon': {'type': 'float', 'value': 0,
                                'prec': 7, 'unit': 'timestamp'},
        'CtrlMode-Mon': {'type': 'enum', 'enums': _et.INTERFACE,
                         'value': Const.Interface.Remote},
        # Common Variables
        'PwrState-Sel': {'type': 'enum', 'enums': _et.PWRSTATE_SEL,
                         'value': Const.PwrStateSel.Off},
        'PwrState-Sts': {'type': 'enum', 'enums': _et.PWRSTATE_STS,
                         'value': Const.PwrStateSts.Off},
        'CtrlLoop-Sel': {'type': 'enum', 'enums': _et.CLOSE_OPEN,
                         'value': Const.OpenLoop.Open},
        'CtrlLoop-Sts': {'type': 'enum', 'enums': _et.CLOSE_OPEN,
                         'value': Const.OpenLoop.Open},
        'OpMode-Sel': {'type': 'enum', 'enums': _et.OPMODES,
                       'value': Const.OpMode.SlowRef},
        'OpMode-Sts': {'type': 'enum', 'enums': _et.STATES,
                       'value': Const.OpMode.SlowRef},
        # PRU
        'PRUCtrlQueueSize-Mon': {'type': 'int', 'value': 0,
                                 'unit': 'count',
                                 'low': -1, 'lolo': -1,
                                 'high': 50, 'hihi': 50},
        # Interlocks
        'IntlkSoft-Mon': {'type': 'int', 'value': 0},
        'IntlkHard-Mon': {'type': 'int', 'value': 0},

        'Reset-Cmd': {'type': 'int', 'value': 0, 'unit': 'count'},
        }
    return dbase


def _get_ps_basic_propty_database():
    """Return database entries to all power-supply-like devices."""
    dbase = _get_ps_common_propty_database()
    dbase.update({
        'Current-SP': {'type': 'float', 'value': 0.0,
                       'prec': PS_CURRENT_PRECISION},
        'Current-RB': {'type': 'float', 'value': 0.0,
                       'prec': PS_CURRENT_PRECISION},
        'CurrentRef-Mon': {'type': 'float', 'value': 0.0,
                           'prec': PS_CURRENT_PRECISION},
        'Current-Mon': {'type': 'float', 'value': 0.0,
                        'prec': PS_CURRENT_PRECISION},
        # Commands
        'Abort-Cmd': {'type': 'int', 'value': 0, 'unit': 'count'},
        'SyncPulse-Cmd': {'type': 'int', 'value': 0, 'unit': 'count'},
        # Cycle
        'CycleEnbl-Mon': {'type': 'int', 'value': 0},
        'CycleType-Sel': {'type': 'enum', 'enums': _et.CYCLE_TYPES,
                          'value': DEFAULT_SIGGEN_CONFIG[0]},
        'CycleType-Sts': {'type': 'enum', 'enums': _et.CYCLE_TYPES,
                          'value': DEFAULT_SIGGEN_CONFIG[0]},
        'CycleNrCycles-SP': {'type': 'int', 'value': DEFAULT_SIGGEN_CONFIG[1]},
        'CycleNrCycles-RB': {'type': 'int', 'value': DEFAULT_SIGGEN_CONFIG[1]},
        'CycleFreq-SP': {'type': 'float', 'value': DEFAULT_SIGGEN_CONFIG[2],
                         'unit': 'Hz', 'prec': 4},
        'CycleFreq-RB': {'type': 'float', 'value': DEFAULT_SIGGEN_CONFIG[2],
                         'unit': 'Hz', 'prec': 4},
        'CycleAmpl-SP': {'type': 'float', 'value': DEFAULT_SIGGEN_CONFIG[3],
                         'prec': PS_CURRENT_PRECISION},
        'CycleAmpl-RB': {'type': 'float', 'value': DEFAULT_SIGGEN_CONFIG[3],
                         'prec': PS_CURRENT_PRECISION},
        'CycleOffset-SP': {'type': 'float', 'value': DEFAULT_SIGGEN_CONFIG[4],
                           'prec': PS_CURRENT_PRECISION},
        'CycleOffset-RB': {'type': 'float', 'value': DEFAULT_SIGGEN_CONFIG[4],
                           'prec': PS_CURRENT_PRECISION},
        'CycleAuxParam-SP': {'type': 'float', 'count': 4,
                             'value': DEFAULT_SIGGEN_CONFIG[5:9]},
        'CycleAuxParam-RB': {'type': 'float', 'count': 4,
                             'value': DEFAULT_SIGGEN_CONFIG[5:9]},
        'CycleIndex-Mon': {'type': 'int', 'value': 0},
        # Wfm - UDC
        'Wfm-SP': {'type': 'float', 'count': len(DEFAULT_WFM),
                   'value': list(DEFAULT_WFM),
                   'prec': PS_CURRENT_PRECISION},
        'Wfm-RB': {'type': 'float', 'count': len(DEFAULT_WFM),
                   'value': list(DEFAULT_WFM),
                   'prec': PS_CURRENT_PRECISION},
        'WfmRef-Mon': {'type': 'float', 'count': len(DEFAULT_WFM),
                       'value': list(DEFAULT_WFM),
                       'prec': PS_CURRENT_PRECISION},
        'Wfm-Mon': {'type': 'float', 'count': len(DEFAULT_WFM),
                    'value': list(DEFAULT_WFM),
                    'prec': PS_CURRENT_PRECISION},
        # 'WfmMonAcq-Sel': {'type': 'enum', 'enums': _et.DSBL_ENBL,
        #                   'value': Const.DsblEnbl.Dsbl},
        'WfmIndex-Mon': {'type': 'int', 'value': 0},
        'WfmSyncPulseCount-Mon': {'type': 'int', 'value': 0, 'unit': 'count'},
        'WfmUpdate-Cmd': {'type': 'int', 'value': 0, 'unit': 'count'},
        'WfmUpdateAuto-Sel': {'type': 'enum', 'enums': _et.DSBL_ENBL,
                              'value': Const.DsblEnbl.Dsbl},
        'WfmUpdateAuto-Sts': {'type': 'enum', 'enums': _et.DSBL_ENBL,
                              'value': Const.DsblEnbl.Dsbl},
        # Power Supply Parameters
        # --- PS ---
        'ParamPSName-Cte': {'type': 'char', 'count': 64, 'value': ''},
        'ParamPSModel-Cte': {'type': 'float', 'value': 0.0},
        'ParamNrModules-Cte': {'type': 'float', 'value': 0.0},
        # --- COMM ---
        'ParamCommCmdInferface-Cte': {'type': 'float', 'value': 0.0},
        'ParamCommRS485BaudRate-Cte': {'type': 'float', 'value': 0.0},
        'ParamCommRS485Addr-Cte': {'type': 'float', 'count': 4,
                                   'value': _np.array([0.0, ] * 4)},
        'ParamCommRS485TermRes-Cte': {'type': 'float', 'value': 0.0},
        'ParamCommUDCNetAddr-Cte': {'type': 'float', 'value': 0.0},
        'ParamCommEthIP-Cte':
            {'type': 'float', 'count': 4,
             'value': _np.array([0.0, ] * 4)},
        'ParamCommEthSubnetMask-Cte':
            {'type': 'float', 'count': 4,
             'value': _np.array([0.0, ] * 4)},
        'ParamCommBuzVol-Cte':
            {'type': 'float', 'value': 0.0, 'unit': '%'},
        # --- Control ---
        'ParamCtrlFreqCtrlISR-Cte':
            {'type': 'float', 'value': 0.0, 'unit': 'Hz'},
        'ParamCtrlFreqTimeSlicer-Cte':
            {'type': 'float', 'count': 4,
             'value': _np.array([0.0, ] * 4),
             'unit': 'Hz'},
        'ParamCtrlLoopState-Cte':
            {'type': 'float', 'value': 0.0, 'unit': ''},
        'ParamCtrlMaxRef-Cte':
            {'type': 'float', 'count': 4,
             'value': _np.array([0.0, ] * 4),
             'unit': 'A/V'},
        'ParamCtrlMinRef-Cte':
            {'type': 'float', 'count': 4,
             'value': _np.array([0.0, ] * 4),
             'unit': 'A/V'},
        'ParamCtrlMaxRefOpenLoop-Cte':
            {'type': 'float', 'count': 4,
             'value': _np.array([0.0, ] * 4),
             'unit': '%'},
        'ParamCtrlMinRefOpenLoop-Cte':
            {'type': 'float', 'count': 4,
             'value': _np.array([0.0, ] * 4),
             'unit': '%'},
        # --- PWM ---
        'ParamPWMFreq-Cte':
            {'type': 'float', 'value': 0.0, 'unit': 'Hz'},
        'ParamPWMDeadTime-Cte':
            {'type': 'float', 'value': 0.0, 'unit': 'ns'},
        'ParamPWMMaxDuty-Cte':
            {'type': 'float', 'value': 0.0, 'unit': '%'},
        'ParamPWMMinDuty-Cte':
            {'type': 'float', 'value': 0.0, 'unit': '%'},
        'ParamPWMMaxDutyOpenLoop-Cte':
            {'type': 'float', 'value': 0.0, 'unit': '%'},
        'ParamPWMMinDutyOpenLoop-Cte':
            {'type': 'float', 'value': 0.0, 'unit': '%'},
        'ParamPWMLimDutyShare-Cte':
            {'type': 'float', 'value': 0.0, 'unit': '%'},
        # --- Analog Variables ---
        'ParamAnalogMax-Cte':
            {'type': 'float', 'count': 64,
             'value': _np.array([0.0, ] * 64)},
        'ParamAnalogMin-Cte':
            {'type': 'float', 'count': 64,
             'value': _np.array([0.0, ] * 64)},
        # --- Debounce Manager ---
        'ParamHardIntlkDebounceTime-Cte':
            {'type': 'float', 'count': 32,
             'value': _np.array([0.0, ] * 32), 'unit': 'us'},
        'ParamHardIntlkResetTime-Cte':
            {'type': 'float', 'count': 32,
             'value': _np.array([0.0, ] * 32), 'unit': 'us'},
        'ParamSoftIntlkDebounceTime-Cte':
            {'type': 'float', 'count': 32,
             'value': _np.array([0.0, ] * 32), 'unit': 'us'},
        'ParamSoftIntlkResetTime-Cte':
            {'type': 'float', 'count': 32,
             'value': _np.array([0.0, ] * 32), 'unit': 'us'},
        })

    return dbase


def _get_ps_sofbcurrent_propty_database():
    """Return PSSOFB properties."""
    count = UDC_MAX_NR_DEV * PSSOFB_MAX_NR_UDC
    dbase = {
        'SOFBMode-Sel': {
            'type': 'enum', 'enums': _et.DSBL_ENBL,
            'value': Const.DsblEnbl.Dsbl},
        'SOFBMode-Sts': {
            'type': 'enum', 'enums': _et.DSBL_ENBL,
            'value': Const.DsblEnbl.Dsbl},
        'SOFBCurrent-SP': {
            'type': 'float', 'count': count,
            'unit': 'A', 'prec': PS_CURRENT_PRECISION,
            'value': _np.zeros(count)},
        'SOFBCurrent-RB': {
            'type': 'float', 'count': count,
            'unit': 'A', 'prec': PS_CURRENT_PRECISION,
            'value': _np.zeros(count)},
        'SOFBCurrentRef-Mon': {
            'type': 'float', 'count': count,
            'unit': 'A', 'prec': PS_CURRENT_PRECISION,
            'value': _np.zeros(count)},
        'SOFBCurrent-Mon': {
            'type': 'float', 'count': count,
            'unit': 'A', 'prec': PS_CURRENT_PRECISION,
            'value': _np.zeros(count)},
        }
    return dbase


def _get_id_apu_propty_database():
    """Return database of APU ID."""
    dbase = {
        'Phase-SP': {'type': 'float', 'value': 0.0,
                     'prec': 4, 'unit': 'mm'},
        'Phase-Mon': {'type': 'float', 'value': 0.0,
                      'prec': 4, 'unit': 'mm'},
        }
    return dbase


def _get_pu_septum_propty_database():
    """Return database of common to all septa pulsed pwrsupply PVs."""
    # S TB-04:PU-InjSept
    # S TS-01:PU-EjeSeptF
    # S TS-01:PU-EjeSeptG
    # S TS-04:PU-InjSeptG-1
    # S TS-04:PU-InjSeptG-2
    # S TS-04:PU-InjSeptF
    dbase = {
        # 'Version-Cte': {'type': 'str', 'value': 'UNDEF'},
        'CtrlMode-Mon': {'type': 'enum', 'enums': _et.INTERFACE,
                         'value': Const.Interface.Remote},
        'PwrState-Sel': {'type': 'enum', 'enums': _et.PWRSTATE_SEL,
                         'value': Const.PwrStateSel.Off},
        'PwrState-Sts': {'type': 'enum', 'enums': _et.PWRSTATE_STS,
                         'value': Const.PwrStateSts.Off},
        'Reset-Cmd': {'type': 'int', 'value': 0, 'unit': 'count'},
        'Pulse-Sel': {'type': 'enum', 'enums': _et.DSBL_ENBL,
                      'value': Const.DsblEnbl.Dsbl},
        'Pulse-Sts': {'type': 'enum', 'enums': _et.DSBL_ENBL,
                      'value': Const.DsblEnbl.Dsbl},
        'Voltage-SP': {'type': 'float', 'value': 0.0,
                       'prec': PU_VOLTAGE_PRECISION},
        'Voltage-RB': {'type': 'float', 'value': 0.0,
                       'prec': PU_VOLTAGE_PRECISION},
        'Voltage-Mon': {'type': 'float', 'value': 0.0,
                        'prec': PU_VOLTAGE_PRECISION},
        'Intlk1-Mon': {'type': 'int', 'value': 0},
        'Intlk2-Mon': {'type': 'int', 'value': 0},
        'Intlk3-Mon': {'type': 'int', 'value': 0},
        'Intlk4-Mon': {'type': 'int', 'value': 0},
        'Intlk5-Mon': {'type': 'int', 'value': 0},
        'Intlk6-Mon': {'type': 'int', 'value': 0},
        'Intlk7-Mon': {'type': 'int', 'value': 0},
        'Intlk1Label-Cte': {'type': 'str', 'value': 'Switch module'},
        'Intlk2Label-Cte': {'type': 'str', 'value': 'AC CPFL OFF'},
        'Intlk3Label-Cte': {'type': 'str', 'value': 'Temperature'},
        'Intlk4Label-Cte': {'type': 'str', 'value': 'Personnel protection'},
        'Intlk5Label-Cte': {'type': 'str', 'value': 'HVPS Overcurrent'},
        'Intlk6Label-Cte': {'type': 'str', 'value': 'HVPS Overvoltage'},
        'Intlk7Label-Cte': {'type': 'str', 'value': 'External'},
        }
    return dbase


def _get_pu_common_propty_database():
    """Return database of common to all pulsed pwrsupply PVs."""
    # K BO-01D:PU-InjKckr
    # K BO-48D:PU-EjeKckr
    # K SI-01SA:PU-InjDpKckr
    # P SI-19C4:PU-PingV
    dbase = _get_pu_septum_propty_database()
    dbase.update({
        'Intlk8-Mon': {'type': 'int', 'value': 0},
        'Intlk8Label-Cte': {'type': 'str', 'value': 'Switch Overcurrent'},
        })
    return dbase


def _get_pu_FP_SEPT_propty_database():
    """."""
    return _get_pu_septum_propty_database()


def _get_pu_FP_KCKR_propty_database():
    """."""
    return _get_pu_common_propty_database()


def _get_pu_FP_PINGER_propty_database():
    """."""
    return _get_pu_common_propty_database()


def _get_ps_LINAC_propty_database():
    """Return LINAC pwrsupply props."""
    # NOTE: This is a mirror of the PS IOC database in linac-ioc-ps repo.
    version = '2020/02/12'
    propty_db = {
        # --- ioc metapvs
        'Version-Cte': {'type': 'string', 'value': version},
        'TimestampBoot-Cte': {'type': 'string'},
        'TimestampUpdate-Mon': {'type': 'float'},
        'Connected-Mon': {
            'type': 'enum', 'enums': ['Connected', 'Broken'],
            'states': [_SEVERITY_NO_ALARM, _SEVERITY_MAJOR_ALARM]},
        # --- ps state
        'PwrState-Sel': {'type': 'enum', 'enums': ['Pwm_Off', 'Pwm_On']},  # 40
        'PwrState-Sts': {'type': 'enum', 'enums': ['Pwm_Off', 'Pwm_On']},  # 40
        # --- current
        'Current-SP': {'type': 'float', 'prec': PS_CURRENT_PRECISION,
                       'unit': 'A', 'lolo': 0.0, 'low': 0.0, 'lolim': 0.0,
                       'hilim': 0.0, 'high': 0.0, 'hihi': 0.0},  # 90
        'Current-RB': {'type': 'float', 'prec': PS_CURRENT_PRECISION,
                       'unit': 'A', 'lolo': 0.0, 'low': 0.0, 'lolim': 0.0,
                       'hilim': 0.0, 'high': 0.0, 'hihi': 0.0},  # 90

        'Current-Mon': {'type': 'float', 'prec': PS_CURRENT_PRECISION,
                        'unit': 'A', 'lolo': 0.0, 'low': 0.0, 'lolim': 0.0,
                        'hilim': 0.0, 'high': 0.0, 'hihi': 0.0,
                        'mdel': 0.000099, 'adel': 0.000099},  # f1
        'CurrentMax-Mon': {'type': 'float',
                           'prec': PS_CURRENT_PRECISION,
                           'unit': 'A'},  # 91
        'CurrentMin-Mon': {'type': 'float',
                           'prec': PS_CURRENT_PRECISION,
                           'unit': 'A'},  # 92
        'CurrentFit-Mon': {'type': 'float',
                           'prec': PS_CURRENT_PRECISION},  # f0
        # --- interlocks
        'StatusIntlk-Mon': {'type': 'int', 'hihi': 55},
        'IntlkWarn-Mon': {'type': 'int'},  # 23
        'IntlkSignalIn-Mon': {'type': 'int'},
        'IntlkSignalOut-Mon': {'type': 'int'},
        'IntlkRdSignalIn-Mon': {'type': 'int'},  # 70
        'IntlkRdSignalInMask-Mon': {'type': 'int'},  # 71
        'IntlkRdSignalOut-Mon': {'type': 'int'},  # 72
        'IntlkRdSignalOutMask-Mon': {'type': 'int'},  # 73
        # --- interlock labels
        'IntlkWarnLabels-Cte':  {
            'type': 'string',
            'count': len(_et.LINAC_INTLCK_WARN),
            'value': _et.LINAC_INTLCK_WARN},
        'IntlkSignalInLabels-Cte':  {
            'type': 'string',
            'count': len(_et.LINAC_INTLCK_SGIN),
            'value': _et.LINAC_INTLCK_SGIN},
        'IntlkRdSignalInMaskLabels-Cte':  {
            'type': 'string',
            'count': len(_et.LINAC_INTLCK_RDSGIN_MASK),
            'value': _et.LINAC_INTLCK_RDSGIN_MASK},
        'IntlkSignalOutLabels-Cte':  {
            'type': 'string',
            'count': len(_et.LINAC_INTLCK_SGOUT),
            'value': _et.LINAC_INTLCK_SGOUT},
        'IntlkRdSignalOutMaskLabels-Cte':  {
            'type': 'string',
            'count': len(_et.LINAC_INTLCK_RDSGOUT_MASK),
            'value': _et.LINAC_INTLCK_RDSGOUT_MASK},
        # --- misc
        'Temperature-Mon': {'type': 'float', 'prec': 4},  # 74
        'LoadVoltage-Mon': {'type': 'float', 'prec': 4},  # f2
        'BusVoltage-Mon': {'type': 'float', 'prec': 4}  # f3
        }
    propty_db = _csdev.add_pvslist_cte(propty_db)
    return propty_db


# --- FBP ---

def _get_ps_FBP_propty_database():
    """Return database with FBP pwrsupply model PVs."""
    propty_db = _get_ps_basic_propty_database()
    dbase = {
        'IntlkSoftLabels-Cte':  {'type': 'string',
                                 'count': len(_et.SOFT_INTLCK_FBP),
                                 'value': _et.SOFT_INTLCK_FBP},
        'IntlkHardLabels-Cte':  {'type': 'string',
                                 'count': len(_et.HARD_INTLCK_FBP),
                                 'value': _et.HARD_INTLCK_FBP},
        'LoadVoltage-Mon': {'type': 'float', 'value': 0.0,
                            'prec': PS_CURRENT_PRECISION,
                            'unit': 'V'},
        'DCLinkVoltage-Mon': {'type': 'float', 'value': 0.0,
                              'prec': PS_CURRENT_PRECISION,
                              'unit': 'V'},
        'SwitchesTemperature-Mon': {'type': 'float', 'value': 0.0,
                                    'prec': 2,
                                    'unit': 'C'},
        'PWMDutyCycle-Mon': {
            'type': 'float', 'value': 0.0, 'unit': 'p.u.',
            'prec': PS_CURRENT_PRECISION},
        }
    propty_db.update(dbase)
    dbase = _get_ps_sofbcurrent_propty_database()
    propty_db.update(dbase)
    return propty_db


def _get_ps_FBP_DCLink_propty_database():
    """Return database with FBP_DCLink pwrsupply model PVs."""
    propty_db = _get_ps_common_propty_database()
    db_ps = {
        'Voltage-SP': {'type': 'float', 'value': 0.0,
                       'lolim': 0.0, 'hilim': 100.0, 'prec': 4},
        'Voltage-RB': {'type': 'float', 'value': 0.0,
                       'lolim': 0.0, 'hilim': 100.0, 'prec': 4},
        'VoltageRef-Mon': {'type': 'float', 'value': 0.0,
                           'lolim': 0.0, 'hilim': 100.0, 'prec': 4},
        'Voltage-Mon': {'type': 'float', 'value': 0.0, 'prec': 4},
        'Voltage1-Mon': {'type': 'float', 'value': 0.0, 'prec': 4},
        'Voltage2-Mon': {'type': 'float', 'value': 0.0, 'prec': 4},
        'Voltage3-Mon': {'type': 'float', 'value': 0.0, 'prec': 4},
        'VoltageDig-Mon': {'type': 'int', 'value': 0,
                           'lolim': 0, 'hilim': 255},
        'IntlkSoftLabels-Cte':  {'type': 'string',
                                 'count': len(_et.SOFT_INTLCK_FBP_DCLINK),
                                 'value': _et.SOFT_INTLCK_FBP_DCLINK},
        'IntlkHardLabels-Cte':  {'type': 'string',
                                 'count': len(_et.HARD_INTLCK_FBP_DCLINK),
                                 'value': _et.HARD_INTLCK_FBP_DCLINK},
        'ModulesStatus-Mon': {'type': 'int', 'value': 0},
        }
    propty_db.update(db_ps)
    return propty_db


# --- FAC DCDC ---


def _get_ps_FAC_DCDC_propty_database():
    """Return database with FAC_DCDC pwrsupply model PVs."""
    propty_db = _get_ps_basic_propty_database()
    db_ps = {
        'IntlkSoftLabels-Cte':  {'type': 'string',
                                 'count': len(_et.SOFT_INTLCK_FAC_DCDC),
                                 'value': _et.SOFT_INTLCK_FAC_DCDC},
        'IntlkHardLabels-Cte':  {'type': 'string',
                                 'count': len(_et.HARD_INTLCK_FAC_DCDC),
                                 'value': _et.HARD_INTLCK_FAC_DCDC},
        'Current1-Mon': {'type': 'float', 'value': 0.0,
                         'prec': PS_CURRENT_PRECISION,
                         'unit': 'A'},
        'Current2-Mon': {'type': 'float', 'value': 0.0,
                         'prec': PS_CURRENT_PRECISION,
                         'unit': 'A'},
        'LoadVoltage-Mon': {'type': 'float', 'value': 0.0,
                            'prec': PS_CURRENT_PRECISION,
                            'unit': 'V'},
        'InductorsTemperature-Mon': {'type': 'float', 'value': 0.0,
                                     'prec': 2,
                                     'unit': 'C'},
        'IGBTSTemperature-Mon': {'type': 'float', 'value': 0.0,
                                 'prec': 2,
                                 'unit': 'C'},
        'PWMDutyCycle-Mon': {'type': 'float', 'value': 0.0, 'unit': 'p.u.',
                             'prec': PS_CURRENT_PRECISION},
        'IntlkIIB-Mon': {'type': 'int', 'value': 0},
        'IntlkIIBLabels-Cte': {'type': 'string',
                               'count': len(_et.IIB_INTLCK_FAC_DCDC),
                               'value': _et.IIB_INTLCK_FAC_DCDC},
        }
    propty_db.update(db_ps)
    return propty_db


def _get_ps_FAC_2S_DCDC_propty_database():
    """Return database with FAC_2S_DCDC pwrsupply model PVs."""
    propty_db = _get_ps_basic_propty_database()
    db_ps = {
        'IntlkSoftLabels-Cte':  {'type': 'string',
                                 'count': len(_et.SOFT_INTLCK_FAC_2S_DCDC),
                                 'value': _et.SOFT_INTLCK_FAC_2S_DCDC},
        'IntlkHardLabels-Cte':  {'type': 'string',
                                 'count': len(_et.HARD_INTLCK_FAC_2S_DCDC),
                                 'value': _et.HARD_INTLCK_FAC_2S_DCDC},
        'Current1-Mon': {'type': 'float', 'value': 0.0,
                         'prec': PS_CURRENT_PRECISION,
                         'unit': 'A'},
        'Current2-Mon': {'type': 'float', 'value': 0.0,
                         'prec': PS_CURRENT_PRECISION,
                         'unit': 'A'},
        'LoadVoltage-Mon': {'type': 'float', 'value': 0.0,
                            'prec': PS_CURRENT_PRECISION,
                            'unit': 'V'},
        'Module1Voltage-Mon': {'type': 'float', 'value': 0.0,
                               'prec': PS_CURRENT_PRECISION,
                               'unit': 'V'},
        'Module2Voltage-Mon': {'type': 'float', 'value': 0.0,
                               'prec': PS_CURRENT_PRECISION,
                               'unit': 'V'},
        'CapacitorBank1Voltage-Mon': {'type': 'float', 'value': 0.0,
                                      'prec': PS_CURRENT_PRECISION,
                                      'unit': 'V'},
        'CapacitorBank2Voltage-Mon': {'type': 'float', 'value': 0.0,
                                      'prec': PS_CURRENT_PRECISION,
                                      'unit': 'V'},
        'PWMDutyCycle1-Mon': {'type': 'float', 'value': 0.0, 'unit': 'p.u.',
                              'prec': PS_CURRENT_PRECISION},
        'PWMDutyCycle2-Mon': {'type': 'float', 'value': 0.0, 'unit': 'p.u.',
                              'prec': PS_CURRENT_PRECISION},
        'PWMDutyDiff-Mon': {'type': 'float', 'value': 0.0, 'unit': 'p.u.',
                            'prec': PS_CURRENT_PRECISION},
        'InductorsTemperatureIIB1-Mon': {'type': 'float', 'value': 0.0,
                                         'prec': 2,
                                         'unit': 'C'},
        'HeatSinkTemperatureIIB1-Mon': {'type': 'float', 'value': 0.0,
                                        'prec': 2,
                                        'unit': 'C'},
        'InductorsTemperatureIIB2-Mon': {'type': 'float', 'value': 0.0,
                                         'prec': 2,
                                         'unit': 'C'},
        'HeatSinkTemperatureIIB2-Mon': {'type': 'float', 'value': 0.0,
                                        'prec': 2,
                                        'unit': 'C'},
        'IntlkIIB1-Mon': {'type': 'int', 'value': 0},
        'IntlkIIB2-Mon': {'type': 'int', 'value': 0},
        'IntlkIIB1Labels-Cte': {'type': 'string',
                                'count': len(_et.IIB1_INTLCK_FAC_2S_DCDC),
                                'value': _et.IIB1_INTLCK_FAC_2S_DCDC},
        'IntlkIIB2Labels-Cte': {'type': 'string',
                                'count': len(_et.IIB2_INTLCK_FAC_2S_DCDC),
                                'value': _et.IIB2_INTLCK_FAC_2S_DCDC},
        }
    propty_db.update(db_ps)
    return propty_db


def _get_ps_FAC_2P4S_DCDC_propty_database():
    """Return database with FAC_2P4S pwrsupply model PVs."""
    propty_db = _get_ps_basic_propty_database()
    db_ps = {
        'Current1-Mon': {'type': 'float', 'value': 0.0,
                         'prec': PS_CURRENT_PRECISION,
                         'unit': 'A'},
        'Current2-Mon': {'type': 'float', 'value': 0.0,
                         'prec': PS_CURRENT_PRECISION,
                         'unit': 'A'},
        'IntlkSoftLabels-Cte':  {'type': 'string',
                                 'count': len(_et.SOFT_INTLCK_FAC_2P4S_DCDC),
                                 'value': _et.SOFT_INTLCK_FAC_2P4S_DCDC},
        'IntlkHardLabels-Cte':  {'type': 'string',
                                 'count': len(_et.HARD_INTLCK_FAC_2P4S_DCDC),
                                 'value': _et.HARD_INTLCK_FAC_2P4S_DCDC},
        'LoadVoltage-Mon': {'type': 'float', 'value': 0.0,
                            'prec': PS_CURRENT_PRECISION,
                            'unit': 'V'},
        'CapacitorBank1Voltage-Mon': {'type': 'float', 'value': 0.0,
                                      'prec': PS_CURRENT_PRECISION,
                                      'unit': 'V'},
        'CapacitorBank2Voltage-Mon': {'type': 'float', 'value': 0.0,
                                      'prec': PS_CURRENT_PRECISION,
                                      'unit': 'V'},
        'CapacitorBank3Voltage-Mon': {'type': 'float', 'value': 0.0,
                                      'prec': PS_CURRENT_PRECISION,
                                      'unit': 'V'},
        'CapacitorBank4Voltage-Mon': {'type': 'float', 'value': 0.0,
                                      'prec': PS_CURRENT_PRECISION,
                                      'unit': 'V'},
        'CapacitorBank5Voltage-Mon': {'type': 'float', 'value': 0.0,
                                      'prec': PS_CURRENT_PRECISION,
                                      'unit': 'V'},
        'CapacitorBank6Voltage-Mon': {'type': 'float', 'value': 0.0,
                                      'prec': PS_CURRENT_PRECISION,
                                      'unit': 'V'},
        'CapacitorBank7Voltage-Mon': {'type': 'float', 'value': 0.0,
                                      'prec': PS_CURRENT_PRECISION,
                                      'unit': 'V'},
        'CapacitorBank8Voltage-Mon': {'type': 'float', 'value': 0.0,
                                      'prec': PS_CURRENT_PRECISION,
                                      'unit': 'V'},
        'Module1Voltage-Mon': {'type': 'float', 'value': 0.0,
                               'prec': PS_CURRENT_PRECISION,
                               'unit': 'V'},
        'Module2Voltage-Mon': {'type': 'float', 'value': 0.0,
                               'prec': PS_CURRENT_PRECISION,
                               'unit': 'V'},
        'Module3Voltage-Mon': {'type': 'float', 'value': 0.0,
                               'prec': PS_CURRENT_PRECISION,
                               'unit': 'V'},
        'Module4Voltage-Mon': {'type': 'float', 'value': 0.0,
                               'prec': PS_CURRENT_PRECISION,
                               'unit': 'V'},
        'Module5Voltage-Mon': {'type': 'float', 'value': 0.0,
                               'prec': PS_CURRENT_PRECISION,
                               'unit': 'V'},
        'Module6Voltage-Mon': {'type': 'float', 'value': 0.0,
                               'prec': PS_CURRENT_PRECISION,
                               'unit': 'V'},
        'Module7Voltage-Mon': {'type': 'float', 'value': 0.0,
                               'prec': PS_CURRENT_PRECISION,
                               'unit': 'V'},
        'Module8Voltage-Mon': {'type': 'float', 'value': 0.0,
                               'prec': PS_CURRENT_PRECISION,
                               'unit': 'V'},
        'PWMDutyCycle1-Mon': {'type': 'float', 'value': 0.0, 'unit': 'p.u.',
                              'prec': PS_CURRENT_PRECISION},
        'PWMDutyCycle2-Mon': {'type': 'float', 'value': 0.0, 'unit': 'p.u.',
                              'prec': PS_CURRENT_PRECISION},
        'PWMDutyCycle3-Mon': {'type': 'float', 'value': 0.0, 'unit': 'p.u.',
                              'prec': PS_CURRENT_PRECISION},
        'PWMDutyCycle4-Mon': {'type': 'float', 'value': 0.0, 'unit': 'p.u.',
                              'prec': PS_CURRENT_PRECISION},
        'PWMDutyCycle5-Mon': {'type': 'float', 'value': 0.0, 'unit': 'p.u.',
                              'prec': PS_CURRENT_PRECISION},
        'PWMDutyCycle6-Mon': {'type': 'float', 'value': 0.0, 'unit': 'p.u.',
                              'prec': PS_CURRENT_PRECISION},
        'PWMDutyCycle7-Mon': {'type': 'float', 'value': 0.0, 'unit': 'p.u.',
                              'prec': PS_CURRENT_PRECISION},
        'PWMDutyCycle8-Mon': {'type': 'float', 'value': 0.0, 'unit': 'p.u.',
                              'prec': PS_CURRENT_PRECISION},
        'Arm1Current-Mon': {'type': 'float', 'value': 0.0,
                            'prec': PS_CURRENT_PRECISION,
                            'unit': 'A'},
        'Arm2Current-Mon': {'type': 'float', 'value': 0.0,
                            'prec': PS_CURRENT_PRECISION,
                            'unit': 'A'},
        'InductorsTemperatureIIB1-Mon': {'type': 'float', 'value': 0.0,
                                        'prec': 2, 'unit': 'C'},
        'HeatSinkTemperatureIIB1-Mon': {'type': 'float', 'value': 0.0,
                                        'prec': 2, 'unit': 'C'},
        'InductorsTemperatureIIB2-Mon': {'type': 'float', 'value': 0.0,
                                        'prec': 2, 'unit': 'C'},
        'HeatSinkTemperatureIIB2-Mon': {'type': 'float', 'value': 0.0,
                                        'prec': 2, 'unit': 'C'},
        'InductorsTemperatureIIB3-Mon': {'type': 'float', 'value': 0.0,
                                        'prec': 2, 'unit': 'C'},
        'HeatSinkTemperatureIIB3-Mon': {'type': 'float', 'value': 0.0,
                                        'prec': 2, 'unit': 'C'},
        'InductorsTemperatureIIB4-Mon': {'type': 'float', 'value': 0.0,
                                        'prec': 2, 'unit': 'C'},
        'HeatSinkTemperatureIIB4-Mon': {'type': 'float', 'value': 0.0,
                                        'prec': 2, 'unit': 'C'},
        'InductorsTemperatureIIB5-Mon': {'type': 'float', 'value': 0.0,
                                        'prec': 2, 'unit': 'C'},
        'HeatSinkTemperatureIIB5-Mon': {'type': 'float', 'value': 0.0,
                                        'prec': 2, 'unit': 'C'},
        'InductorsTemperatureIIB6-Mon': {'type': 'float', 'value': 0.0,
                                        'prec': 2, 'unit': 'C'},
        'HeatSinkTemperatureIIB6-Mon': {'type': 'float', 'value': 0.0,
                                        'prec': 2, 'unit': 'C'},
        'InductorsTemperatureIIB7-Mon': {'type': 'float', 'value': 0.0,
                                        'prec': 2, 'unit': 'C'},
        'HeatSinkTemperatureIIB7-Mon': {'type': 'float', 'value': 0.0,
                                        'prec': 2, 'unit': 'C'},
        'InductorsTemperatureIIB8-Mon': {'type': 'float', 'value': 0.0,
                                        'prec': 2, 'unit': 'C'},
        'HeatSinkTemperatureIIB8-Mon': {'type': 'float', 'value': 0.0,
                                        'prec': 2, 'unit': 'C'},
        'IntlkIIB1-Mon': {'type': 'int', 'value': 0},
        'IntlkIIB2-Mon': {'type': 'int', 'value': 0},
        'IntlkIIB3-Mon': {'type': 'int', 'value': 0},
        'IntlkIIB4-Mon': {'type': 'int', 'value': 0},
        'IntlkIIB5-Mon': {'type': 'int', 'value': 0},
        'IntlkIIB6-Mon': {'type': 'int', 'value': 0},
        'IntlkIIB7-Mon': {'type': 'int', 'value': 0},
        'IntlkIIB8-Mon': {'type': 'int', 'value': 0},
        'IntlkIIB1Labels-Cte': {'type': 'string',
                                'count': len(_et.IIB_INTLCK_FAC_2P4S_DCDC),
                                'value': _et.IIB_INTLCK_FAC_2P4S_DCDC},
        'IntlkIIB2Labels-Cte': {'type': 'string',
                                'count': len(_et.IIB_INTLCK_FAC_2P4S_DCDC),
                                'value': _et.IIB_INTLCK_FAC_2P4S_DCDC},
        'IntlkIIB3Labels-Cte': {'type': 'string',
                                'count': len(_et.IIB_INTLCK_FAC_2P4S_DCDC),
                                'value': _et.IIB_INTLCK_FAC_2P4S_DCDC},
        'IntlkIIB4Labels-Cte': {'type': 'string',
                                'count': len(_et.IIB_INTLCK_FAC_2P4S_DCDC),
                                'value': _et.IIB_INTLCK_FAC_2P4S_DCDC},
        'IntlkIIB5Labels-Cte': {'type': 'string',
                                'count': len(_et.IIB_INTLCK_FAC_2P4S_DCDC),
                                'value': _et.IIB_INTLCK_FAC_2P4S_DCDC},
        'IntlkIIB6Labels-Cte': {'type': 'string',
                                'count': len(_et.IIB_INTLCK_FAC_2P4S_DCDC),
                                'value': _et.IIB_INTLCK_FAC_2P4S_DCDC},
        'IntlkIIB7Labels-Cte': {'type': 'string',
                                'count': len(_et.IIB_INTLCK_FAC_2P4S_DCDC),
                                'value': _et.IIB_INTLCK_FAC_2P4S_DCDC},
        'IntlkIIB8Labels-Cte': {'type': 'string',
                                'count': len(_et.IIB_INTLCK_FAC_2P4S_DCDC),
                                'value': _et.IIB_INTLCK_FAC_2P4S_DCDC},
        }
    propty_db.update(db_ps)
    return propty_db


# --- FAC ACDC ---


def _get_ps_FAC_2S_ACDC_propty_database():
    """Return database with FAC_2S_ACDC pwrsupply model PVs."""
    propty_db = _get_ps_common_propty_database()
    db_ps = {
        'IntlkSoftLabels-Cte':  {'type': 'string',
                                 'count': len(_et.SOFT_INTLCK_FAC_2S_ACDC),
                                 'value': _et.SOFT_INTLCK_FAC_2S_ACDC},
        'IntlkHardLabels-Cte':  {'type': 'string',
                                 'count': len(_et.HARD_INTLCK_FAC_2S_ACDC),
                                 'value': _et.HARD_INTLCK_FAC_2S_ACDC},
        'CapacitorBankVoltage-SP': {'type': 'float', 'value': 0.0,
                                    'prec': PS_CURRENT_PRECISION,
                                    'lolim': 0.0, 'hilim': 1.0,
                                    'unit': 'V'},
        'CapacitorBankVoltage-RB': {'type': 'float', 'value': 0.0,
                                    'prec': PS_CURRENT_PRECISION,
                                    'unit': 'V'},
        'CapacitorBankVoltageRef-Mon': {'type': 'float', 'value': 0.0,
                                        'prec': PS_CURRENT_PRECISION,
                                        'unit': 'V'},
        'CapacitorBankVoltage-Mon': {'type': 'float', 'value': 0.0,
                                     'prec': PS_CURRENT_PRECISION,
                                     'unit': 'V'},
        'RectifierVoltage-Mon': {'type': 'float', 'value': 0.0,
                                 'prec': PS_CURRENT_PRECISION,
                                 'unit': 'V'},
        'RectifierCurrent-Mon': {'type': 'float', 'value': 0.0,
                                 'prec': PS_CURRENT_PRECISION,
                                 'unit': 'V'},
        'HeatSinkTemperature-Mon': {'type': 'float', 'value': 0.0,
                                    'prec': 2,
                                    'unit': 'C'},
        'InductorsTemperature-Mon': {'type': 'float', 'value': 0.0,
                                     'prec': 2,
                                     'unit': 'C'},
        'PWMDutyCycle-Mon': {'type': 'float', 'value': 0.0, 'unit': 'p.u.',
                             'prec': PS_CURRENT_PRECISION},
        'IntlkIIBIS-Mon': {'type': 'int', 'value': 0},
        'IntlkIIBCmd-Mon': {'type': 'int', 'value': 0},
        'IntlkIIBISLabels-Cte':  {'type': 'string',
                                  'count': len(_et.IIBIS_INTLCK_FAC_2S_ACDC),
                                  'value': _et.IIBIS_INTLCK_FAC_2S_ACDC},
        'IntlkIIBCmdLabels-Cte':  {'type': 'string',
                                   'count': len(_et.IIBCMD_INTLCK_FAC_2S_ACDC),
                                   'value': _et.IIBCMD_INTLCK_FAC_2S_ACDC},
        }
    propty_db.update(db_ps)
    return propty_db


def _get_ps_FAC_2P4S_ACDC_propty_database():
    """Return database with FAC_2P4S_ACDC pwrsupply model PVs."""
    propty_db = _get_ps_common_propty_database()
    db_ps = {
        'IntlkSoftLabels-Cte':  {'type': 'string',
                                 'count': len(_et.SOFT_INTLCK_FAC_2P4S_ACDC),
                                 'value': _et.SOFT_INTLCK_FAC_2P4S_ACDC},
        'IntlkHardLabels-Cte':  {'type': 'string',
                                 'count': len(_et.HARD_INTLCK_FAC_2P4S_ACDC),
                                 'value': _et.HARD_INTLCK_FAC_2P4S_ACDC},
        'CapacitorBankVoltage-SP': {'type': 'float', 'value': 0.0,
                                    'prec': PS_CURRENT_PRECISION,
                                    'lolim': 0.0, 'hilim': 1.0,
                                    'unit': 'V'},
        'CapacitorBankVoltage-RB': {'type': 'float', 'value': 0.0,
                                    'prec': PS_CURRENT_PRECISION,
                                    'unit': 'V'},
        'CapacitorBankVoltageRef-Mon': {'type': 'float', 'value': 0.0,
                                        'prec': PS_CURRENT_PRECISION,
                                        'unit': 'V'},
        'CapacitorBankVoltage-Mon': {'type': 'float', 'value': 0.0,
                                     'prec': PS_CURRENT_PRECISION,
                                     'unit': 'V'},
        'RectifierVoltage-Mon': {'type': 'float', 'value': 0.0,
                                 'prec': PS_CURRENT_PRECISION,
                                 'unit': 'V'},
        'RectifierCurrent-Mon': {'type': 'float', 'value': 0.0,
                                 'prec': PS_CURRENT_PRECISION,
                                 'unit': 'V'},
        'HeatSinkTemperature-Mon': {'type': 'float', 'value': 0.0,
                                    'prec': 2,
                                    'unit': 'C'},
        'InductorsTemperature-Mon': {'type': 'float', 'value': 0.0,
                                     'prec': 2,
                                     'unit': 'C'},
        'PWMDutyCycle-Mon': {'type': 'float', 'value': 0.0, 'unit': 'p.u.',
                             'prec': PS_CURRENT_PRECISION},
        'InductorsTemperatureIIBIS-Mon': {'type': 'float', 'value': 0.0,
                                          'prec': 2,
                                          'unit': 'C'},
        'HeatSinkTemperatureIIBIS-Mon': {'type': 'float', 'value': 0.0,
                                         'prec': 2,
                                         'unit': 'C'},
        'InductorsTemperatureIIBCmd-Mon': {'type': 'float', 'value': 0.0,
                                           'prec': 2,
                                           'unit': 'C'},
        'HeatSinkTemperatureIIBCmd-Mon': {'type': 'float', 'value': 0.0,
                                          'prec': 2,
                                          'unit': 'C'},
        'IntlkIIBIS-Mon': {'type': 'int', 'value': 0},
        'IntlkIIBCmd-Mon': {'type': 'int', 'value': 0},
        'IntlkIIBISLabels-Cte':  {
            'type': 'string',
            'count': len(_et.IIBIS_INTLCK_FAC_2P4S_ACDC),
            'value': _et.IIBIS_INTLCK_FAC_2P4S_ACDC},
        'IntlkIIBCmdLabels-Cte':  {
            'type': 'string',
            'count': len(_et.IIBCMD_INTLCK_FAC_2P4S_ACDC),
            'value': _et.IIBCMD_INTLCK_FAC_2P4S_ACDC}
<<<<<<< HEAD
        }
=======
    }
>>>>>>> 1805a0fe
    propty_db.update(db_ps)
    return propty_db


# --- FAP ---

def _get_ps_FAP_propty_database():
    """Return database with FAP pwrsupply model PVs."""
    propty_db = _get_ps_basic_propty_database()
    db_ps = {
        'Current1-Mon': {'type': 'float', 'value': 0.0,
                         'prec': PS_CURRENT_PRECISION,
                         'unit': 'A'},
        'Current2-Mon': {'type': 'float', 'value': 0.0,
                         'prec': PS_CURRENT_PRECISION,
                         'unit': 'A'},
        'IntlkIIB-Mon': {'type': 'int', 'value': 0},
        'AlarmsIIB-Mon': {'type': 'int', 'value': 0},
        'IntlkSoftLabels-Cte': {'type': 'string',
                                'count': len(_et.SOFT_INTLCK_FAP),
                                'value': _et.SOFT_INTLCK_FAP},
        'IntlkHardLabels-Cte': {'type': 'string',
                                'count': len(_et.HARD_INTLCK_FAP),
                                'value': _et.HARD_INTLCK_FAP},
        'IntlkIIBLabels-Cte': {'type': 'string',
                               'count': len(_et.IIB_INTLCK_FAP),
                               'value': _et.IIB_INTLCK_FAP},
        'AlarmsIIBLabels-Cte': {'type': 'string',
                                'count': len(_et.IIB_ALARMS_FAP),
                                'value': _et.IIB_ALARMS_FAP},
<<<<<<< HEAD
        'IIBLeakCurrent-Mon': {'type': 'float', 'value': 0.0,
=======
        'LeakCurrentIIB-Mon': {'type': 'float', 'value': 0.0,
>>>>>>> 1805a0fe
                               'prec': PS_CURRENT_PRECISION,
                               'unit': 'A'},
        'InductorsTemperatureIIB-Mon': {'type': 'float', 'value': 0.0,
                                        'prec': 2,
                                        'unit': 'C'},
        'HeatSinkTemperatureIIB-Mon': {'type': 'float', 'value': 0.0,
                                       'prec': 2,
                                       'unit': 'C'},
        'DCLinkVoltage-Mon': {'type': 'float', 'value': 0.0,
                              'prec': PS_CURRENT_PRECISION,
                              'unit': 'V'},
        'IGBT1Current-Mon': {'type': 'float', 'value': 0.0,
                             'prec': PS_CURRENT_PRECISION,
                             'unit': 'A'},
        'IGBT2Current-Mon': {'type': 'float', 'value': 0.0,
                             'prec': PS_CURRENT_PRECISION,
                             'unit': 'A'},
        'IGBT1PWMDutyCycle-Mon': {'type': 'float', 'value': 0.0,
                                  'prec': PS_CURRENT_PRECISION,
                                  'unit': 'p.u.'},
        'IGBT2PWMDutyCycle-Mon': {'type': 'float', 'value': 0.0,
                                  'prec': PS_CURRENT_PRECISION,
                                  'unit': 'p.u.'},
        'PWMDutyDiff-Mon': {'type': 'float', 'value': 0.0, 'unit': 'p.u.',
                            'prec': PS_CURRENT_PRECISION},
<<<<<<< HEAD
        'VoltageInput-Mon': {'type': 'float', 'value': 0.0,
                             'prec': PS_CURRENT_PRECISION,
                             'unit': 'V'},
        'VoltageOutput-Mon': {'type': 'float', 'value': 0.0,
                              'prec': PS_CURRENT_PRECISION,
                              'unit': 'V'},
        'IGBT1IIBCurrent-Mon': {'type': 'float', 'value': 0.0,
                                'prec': PS_CURRENT_PRECISION,
                                'unit': 'A'},
        'IGBT2IIBCurrent-Mon': {'type': 'float', 'value': 0.0,
                                'prec': PS_CURRENT_PRECISION,
                                'unit': 'A'},
        'IGBT1Temperature-Mon': {'type': 'float', 'value': 0.0,
                                 'prec': 2, 'unit': 'C'},
        'IGBT2Temperature-Mon': {'type': 'float', 'value': 0.0,
                                 'prec': 2, 'unit': 'C'},
        'IGBTDriverVoltage-Mon': {'type': 'float', 'value': 0.0,
                                  'prec': PS_CURRENT_PRECISION,
                                  'unit': 'V'},
        'IGBT1DriverCurrent-Mon': {'type': 'float', 'value': 0.0,
                                   'prec': PS_CURRENT_PRECISION,
                                   'unit': 'A'},
        'IGBT2DriverCurrent-Mon': {'type': 'float', 'value': 0.0,
                                   'prec': PS_CURRENT_PRECISION,
                                   'unit': 'A'},
        'IIBBoardTemperature-Mon': {'type': 'float', 'value': 0.0,
                                    'prec': 2, 'unit': 'C'},
        'IIBRH-Mon': {'type': 'float', 'value': 0.0, 'unit': '%'},
=======
        'VoltageInputIIB-Mon': {'type': 'float', 'value': 0.0,
                                'prec': PS_CURRENT_PRECISION,
                                'unit': 'V'},
        'VoltageOutputIIB-Mon': {'type': 'float', 'value': 0.0,
                                 'prec': PS_CURRENT_PRECISION,
                                 'unit': 'V'},
        'IGBT1CurrentIIB-Mon': {'type': 'float', 'value': 0.0,
                                'prec': PS_CURRENT_PRECISION,
                                'unit': 'A'},
        'IGBT2CurrentIIB-Mon': {'type': 'float', 'value': 0.0,
                                'prec': PS_CURRENT_PRECISION,
                                'unit': 'A'},
        'IGBT1TemperatureIIB-Mon': {'type': 'float', 'value': 0.0,
                                    'prec': 2, 'unit': 'C'},
        'IGBT2TemperatureIIB-Mon': {'type': 'float', 'value': 0.0,
                                    'prec': 2, 'unit': 'C'},
        'IGBTDriverVoltageIIB-Mon': {'type': 'float', 'value': 0.0,
                                     'prec': PS_CURRENT_PRECISION,
                                     'unit': 'V'},
        'IGBT1DriverCurrentIIB-Mon': {'type': 'float', 'value': 0.0,
                                      'prec': PS_CURRENT_PRECISION,
                                      'unit': 'A'},
        'IGBT2DriverCurrentIIB-Mon': {'type': 'float', 'value': 0.0,
                                      'prec': PS_CURRENT_PRECISION,
                                      'unit': 'A'},
        'BoardTemperatureIIB-Mon': {'type': 'float', 'value': 0.0,
                                    'prec': 2, 'unit': 'C'},
        'RHIIB-Mon': {'type': 'float', 'value': 0.0, 'unit': '%'},
>>>>>>> 1805a0fe
        }
    propty_db.update(db_ps)
    return propty_db


def _get_ps_FAP_4P_propty_database():
    """Return database with FAP_4P pwrsupply model PVs."""
    propty_db = _get_ps_basic_propty_database()
    db_ps = {
        'Current1-Mon': {'type': 'float', 'value': 0.0,
                         'prec': PS_CURRENT_PRECISION,
                         'unit': 'A'},
        'Current2-Mon': {'type': 'float', 'value': 0.0,
                         'prec': PS_CURRENT_PRECISION,
                         'unit': 'A'},
        'DCLinkVoltageIIB1-Mon': {'type': 'float', 'value': 0.0,
                               'prec': PS_CURRENT_PRECISION,
                               'unit': 'V'},
        'DCLinkVoltageIIB2-Mon': {'type': 'float', 'value': 0.0,
                               'prec': PS_CURRENT_PRECISION,
                               'unit': 'V'},
        'DCLinkVoltageIIB3-Mon': {'type': 'float', 'value': 0.0,
                               'prec': PS_CURRENT_PRECISION,
                               'unit': 'V'},
        'DCLinkVoltageIIB4-Mon': {'type': 'float', 'value': 0.0,
                               'prec': PS_CURRENT_PRECISION,
                               'unit': 'V'},
        'Mod1Current-Mon': {'type': 'float', 'value': 0.0,
                            'prec': PS_CURRENT_PRECISION,
                            'unit': 'A'},
        'Mod2Current-Mon': {'type': 'float', 'value': 0.0,
                            'prec': PS_CURRENT_PRECISION,
                            'unit': 'A'},
        'Mod3Current-Mon': {'type': 'float', 'value': 0.0,
                            'prec': PS_CURRENT_PRECISION,
                            'unit': 'A'},
        'Mod4Current-Mon': {'type': 'float', 'value': 0.0,
                            'prec': PS_CURRENT_PRECISION,
                            'unit': 'A'},
        'IntlkIIB1-Mon': {'type': 'int', 'value': 0},
        'IntlkIIB2-Mon': {'type': 'int', 'value': 0},
        'IntlkIIB3-Mon': {'type': 'int', 'value': 0},
        'IntlkIIB4-Mon': {'type': 'int', 'value': 0},
        'IntlkSoftLabels-Cte':  {'type': 'string',
                                 'count': len(_et.SOFT_INTLCK_FAP_4P),
                                 'value': _et.SOFT_INTLCK_FAP_4P},
        'IntlkHardLabels-Cte':  {'type': 'string',
                                 'count': len(_et.HARD_INTLCK_FAP_4P),
                                 'value': _et.HARD_INTLCK_FAP_4P},
        'IntlkIIB1Labels-Cte':  {'type': 'string',
                                 'count': len(_et.IIB_INTLCK_FAP_4P),
                                 'value': _et.IIB_INTLCK_FAP_4P},
        'IntlkIIB2Labels-Cte':  {'type': 'string',
                                 'count': len(_et.IIB_INTLCK_FAP_4P),
                                 'value': _et.IIB_INTLCK_FAP_4P},
        'IntlkIIB3Labels-Cte':  {'type': 'string',
                                 'count': len(_et.IIB_INTLCK_FAP_4P),
                                 'value': _et.IIB_INTLCK_FAP_4P},
        'IntlkIIB4Labels-Cte':  {'type': 'string',
                                 'count': len(_et.IIB_INTLCK_FAP_4P),
                                 'value': _et.IIB_INTLCK_FAP_4P},
        'InductorsTemperatureIIB1-Mon': {'type': 'float', 'value': 0.0,
                                        'prec': 2,
                                        'unit': 'C'},
        'HeatSinkTemperatureIIB1-Mon': {'type': 'float', 'value': 0.0,
                                        'prec': 2,
                                        'unit': 'C'},
        'InductorsTemperatureIIB2-Mon': {'type': 'float', 'value': 0.0,
                                        'prec': 2,
                                        'unit': 'C'},
        'HeatSinkTemperatureIIB2-Mon': {'type': 'float', 'value': 0.0,
                                        'prec': 2,
                                        'unit': 'C'},
        'InductorsTemperatureIIB3-Mon': {'type': 'float', 'value': 0.0,
                                        'prec': 2,
                                        'unit': 'C'},
        'HeatSinkTemperatureIIB3-Mon': {'type': 'float', 'value': 0.0,
                                        'prec': 2,
                                        'unit': 'C'},
        'InductorsTemperatureIIB4-Mon': {'type': 'float', 'value': 0.0,
                                        'prec': 2,
                                        'unit': 'C'},
        'HeatSinkTemperatureIIB4-Mon': {'type': 'float', 'value': 0.0,
                                        'prec': 2,
                                        'unit': 'C'},
<<<<<<< HEAD
        }
=======
            }
>>>>>>> 1805a0fe
    propty_db.update(db_ps)
    return propty_db


def _get_ps_FAP_2P2S_propty_database():
    """Return database with FAP_2P2S pwrsupply model PVs."""
    propty_db = _get_ps_basic_propty_database()
    db_ps = {
        'Current1-Mon': {'type': 'float', 'value': 0.0,
                         'prec': PS_CURRENT_PRECISION,
                         'unit': 'A'},
        'Current2-Mon': {'type': 'float', 'value': 0.0,
                         'prec': PS_CURRENT_PRECISION,
                         'unit': 'A'},
        'Arm1Current-Mon': {'type': 'float', 'value': 0.0,
                            'prec': PS_CURRENT_PRECISION,
                            'unit': 'A'},
        'Arm2Current-Mon': {'type': 'float', 'value': 0.0,
                            'prec': PS_CURRENT_PRECISION,
                            'unit': 'A'},
        'Mod1IGBT1Current-Mon': {'type': 'float', 'value': 0.0,
                                 'prec': PS_CURRENT_PRECISION,
                                 'unit': 'A'},
        'Mod1IGBT2Current-Mon': {'type': 'float', 'value': 0.0,
                                 'prec': PS_CURRENT_PRECISION,
                                 'unit': 'A'},
        'Mod2IGBT1Current-Mon': {'type': 'float', 'value': 0.0,
                                 'prec': PS_CURRENT_PRECISION,
                                 'unit': 'A'},
        'Mod2IGBT2Current-Mon': {'type': 'float', 'value': 0.0,
                                 'prec': PS_CURRENT_PRECISION,
                                 'unit': 'A'},
        'Mod3IGBT1Current-Mon': {'type': 'float', 'value': 0.0,
                                 'prec': PS_CURRENT_PRECISION,
                                 'unit': 'A'},
        'Mod3IGBT2Current-Mon': {'type': 'float', 'value': 0.0,
                                 'prec': PS_CURRENT_PRECISION,
                                 'unit': 'A'},
        'Mod4IGBT1Current-Mon': {'type': 'float', 'value': 0.0,
                                 'prec': PS_CURRENT_PRECISION,
                                 'unit': 'A'},
        'Mod4IGBT2Current-Mon': {'type': 'float', 'value': 0.0,
                                 'prec': PS_CURRENT_PRECISION,
                                 'unit': 'A'},
        'DCLinkVoltageIIB1-Mon': {'type': 'float', 'value': 0.0,
                               'prec': PS_CURRENT_PRECISION,
                               'unit': 'V'},
        'DCLinkVoltageIIB2-Mon': {'type': 'float', 'value': 0.0,
                               'prec': PS_CURRENT_PRECISION,
                               'unit': 'V'},
        'DCLinkVoltageIIB3-Mon': {'type': 'float', 'value': 0.0,
                               'prec': PS_CURRENT_PRECISION,
                               'unit': 'V'},
        'DCLinkVoltageIIB4-Mon': {'type': 'float', 'value': 0.0,
                               'prec': PS_CURRENT_PRECISION,
                               'unit': 'V'},
        'PWMDutyCycle-Mon': {'type': 'float', 'value': 0.0,
                             'prec': PS_CURRENT_PRECISION,
                             'unit': 'p.u.'},
        'Mod1IGBT1PWMDutyCycle-Mon': {'type': 'float', 'value': 0.0,
                                      'prec': PS_CURRENT_PRECISION,
                                      'unit': 'p.u.'},
        'Mod1IGBT2PWMDutyCycle-Mon': {'type': 'float', 'value': 0.0,
                                      'prec': PS_CURRENT_PRECISION,
                                      'unit': 'p.u.'},
        'Mod2IGBT1PWMDutyCycle-Mon': {'type': 'float', 'value': 0.0,
                                      'prec': PS_CURRENT_PRECISION,
                                      'unit': 'p.u.'},
        'Mod2IGBT2PWMDutyCycle-Mon': {'type': 'float', 'value': 0.0,
                                      'prec': PS_CURRENT_PRECISION,
                                      'unit': 'p.u.'},
        'Mod3IGBT1PWMDutyCycle-Mon': {'type': 'float', 'value': 0.0,
                                      'prec': PS_CURRENT_PRECISION,
                                      'unit': 'p.u.'},
        'Mod3IGBT2PWMDutyCycle-Mon': {'type': 'float', 'value': 0.0,
                                      'prec': PS_CURRENT_PRECISION,
                                      'unit': 'p.u.'},
        'Mod4IGBT1PWMDutyCycle-Mon': {'type': 'float', 'value': 0.0,
                                      'prec': PS_CURRENT_PRECISION,
                                      'unit': 'p.u.'},
        'Mod4IGBT2PWMDutyCycle-Mon': {'type': 'float', 'value': 0.0,
                                      'prec': PS_CURRENT_PRECISION,
                                      'unit': 'p.u.'},
        'VoltageInputIIB1-Mon': {'type': 'float', 'value': 0.0,
                                 'prec': PS_CURRENT_PRECISION,
                                 'unit': 'V'},
        'VoltageOutputIIB1-Mon': {'type': 'float', 'value': 0.0,
                                  'prec': PS_CURRENT_PRECISION,
                                  'unit': 'V'},
        'IGBT1CurrentIIB1-Mon': {'type': 'float', 'value': 0.0,
                                    'prec': PS_CURRENT_PRECISION,
                                    'unit': 'A'},
        'IGBT2CurrentIIB1-Mon': {'type': 'float', 'value': 0.0,
                                    'prec': PS_CURRENT_PRECISION,
                                    'unit': 'A'},
        'VoltageInputIIB2-Mon': {'type': 'float', 'value': 0.0,
                                 'prec': PS_CURRENT_PRECISION,
                                 'unit': 'V'},
        'VoltageOutputIIB2-Mon': {'type': 'float', 'value': 0.0,
                                  'prec': PS_CURRENT_PRECISION,
                                  'unit': 'V'},
        'IGBT1CurrentIIB2-Mon': {'type': 'float', 'value': 0.0,
                                    'prec': PS_CURRENT_PRECISION,
                                    'unit': 'A'},
        'IGBT2CurrentIIB2-Mon': {'type': 'float', 'value': 0.0,
                                    'prec': PS_CURRENT_PRECISION,
                                    'unit': 'A'},
        'VoltageInputIIB3-Mon': {'type': 'float', 'value': 0.0,
                                 'prec': PS_CURRENT_PRECISION,
                                 'unit': 'V'},
        'VoltageOutputIIB3-Mon': {'type': 'float', 'value': 0.0,
                                  'prec': PS_CURRENT_PRECISION,
                                  'unit': 'V'},
        'IGBT1CurrentIIB3-Mon': {'type': 'float', 'value': 0.0,
                                    'prec': PS_CURRENT_PRECISION,
                                    'unit': 'A'},
        'IGBT2CurrentIIB3-Mon': {'type': 'float', 'value': 0.0,
                                    'prec': PS_CURRENT_PRECISION,
                                    'unit': 'A'},
        'VoltageInputIIB4-Mon': {'type': 'float', 'value': 0.0,
                                 'prec': PS_CURRENT_PRECISION,
                                 'unit': 'V'},
        'VoltageOutputIIB4-Mon': {'type': 'float', 'value': 0.0,
                                  'prec': PS_CURRENT_PRECISION,
                                  'unit': 'V'},
        'IGBT1CurrentIIB4-Mon': {'type': 'float', 'value': 0.0,
                                    'prec': PS_CURRENT_PRECISION,
                                    'unit': 'A'},
        'IGBT2CurrentIIB4-Mon': {'type': 'float', 'value': 0.0,
                                    'prec': PS_CURRENT_PRECISION,
                                    'unit': 'A'},
        'IntlkIIB1-Mon': {'type': 'int', 'value': 0},
        'IntlkIIB2-Mon': {'type': 'int', 'value': 0},
        'IntlkIIB3-Mon': {'type': 'int', 'value': 0},
        'IntlkIIB4-Mon': {'type': 'int', 'value': 0},
        'IntlkSoftLabels-Cte':  {'type': 'string',
                                 'count': len(_et.SOFT_INTLCK_FAP_2P2S),
                                 'value': _et.SOFT_INTLCK_FAP_2P2S},
        'IntlkHardLabels-Cte':  {'type': 'string',
                                 'count': len(_et.HARD_INTLCK_FAP_2P2S),
                                 'value': _et.HARD_INTLCK_FAP_2P2S},
        'IntlkIIB1Labels-Cte':  {'type': 'string',
                                 'count': len(_et.IIB_INTLCK_FAP_2P2S),
                                 'value': _et.IIB_INTLCK_FAP_2P2S},
        'IntlkIIB2Labels-Cte':  {'type': 'string',
                                 'count': len(_et.IIB_INTLCK_FAP_2P2S),
                                 'value': _et.IIB_INTLCK_FAP_2P2S},
        'IntlkIIB3Labels-Cte':  {'type': 'string',
                                 'count': len(_et.IIB_INTLCK_FAP_2P2S),
                                 'value': _et.IIB_INTLCK_FAP_2P2S},
        'IntlkIIB4Labels-Cte':  {'type': 'string',
                                 'count': len(_et.IIB_INTLCK_FAP_2P2S),
                                 'value': _et.IIB_INTLCK_FAP_2P2S},
        'Mod1Current-Mon': {'type': 'float', 'value': 0.0,
                            'prec': PS_CURRENT_PRECISION,
                            'unit': 'A'},
        'Mod2Current-Mon': {'type': 'float', 'value': 0.0,
                            'prec': PS_CURRENT_PRECISION,
                            'unit': 'A'},
        'Mod3Current-Mon': {'type': 'float', 'value': 0.0,
                            'prec': PS_CURRENT_PRECISION,
                            'unit': 'A'},
        'Mod4Current-Mon': {'type': 'float', 'value': 0.0,
                            'prec': PS_CURRENT_PRECISION,
                            'unit': 'A'},
        'InductorsTemperatureIIB1-Mon': {'type': 'float', 'value': 0.0,
                                        'prec': 2,
                                        'unit': 'C'},
        'HeatSinkTemperatureIIB1-Mon': {'type': 'float', 'value': 0.0,
                                        'prec': 2,
                                        'unit': 'C'},
        'InductorsTemperatureIIB2-Mon': {'type': 'float', 'value': 0.0,
                                        'prec': 2,
                                        'unit': 'C'},
        'HeatSinkTemperatureIIB2-Mon': {'type': 'float', 'value': 0.0,
                                        'prec': 2,
                                        'unit': 'C'},
        'InductorsTemperatureIIB3-Mon': {'type': 'float', 'value': 0.0,
                                        'prec': 2,
                                        'unit': 'C'},
        'HeatSinkTemperatureIIB3-Mon': {'type': 'float', 'value': 0.0,
                                        'prec': 2,
                                        'unit': 'C'},
        'InductorsTemperatureIIB4-Mon': {'type': 'float', 'value': 0.0,
                                        'prec': 2,
                                        'unit': 'C'},
        'HeatSinkTemperatureIIB4-Mon': {'type': 'float', 'value': 0.0,
                                        'prec': 2,
                                        'unit': 'C'},
        }
    propty_db.update(db_ps)
    return propty_db


# --- Others ---

def _get_ps_FBP_FOFB_propty_database():
    """Return database with FBP_FOFB pwrsupply model PVs."""
    # TODO: implement!!!
    return _get_ps_FBP_propty_database()


def _get_ps_Commercial_propty_database():
    """Return database with Commercial pwrsupply model PVs."""
    # TODO: implement!!!
    return _get_ps_FBP_propty_database()


# --- Aux. ---


def _set_limits(pstype, database):
    signals_lims = (
        'Current-SP', 'Current-RB',
        'CurrentRef-Mon', 'Current-Mon', 'Current2-Mon'
        'CycleAmpl-SP', 'CycleAmpl-RB',
        'CycleOffset-SP', 'CycleOffset-RB',
        'Voltage-SP', 'Voltage-RB',
        'VoltageRef-Mon', 'Voltage-Mon',
        )
    signals_unit = signals_lims
    signals_prec = signals_unit

    for propty, dbase in database.items():
        # set setpoint limits in database
        if propty in signals_lims:
            if propty == 'Voltage-Mon' and pstype == 'as-dclink-fbp':
                # for FBP DCLinks Voltage-Mon has different units than
                # Voltage-SP!
                continue
            dbase['lolo'] = _PSSearch.get_splims(pstype, 'lolo')
            dbase['low'] = _PSSearch.get_splims(pstype, 'low')
            dbase['lolim'] = _PSSearch.get_splims(pstype, 'lolim')
            dbase['hilim'] = _PSSearch.get_splims(pstype, 'hilim')
            dbase['high'] = _PSSearch.get_splims(pstype, 'high')
            dbase['hihi'] = _PSSearch.get_splims(pstype, 'hihi')
        # define unit of current
        if propty in signals_unit:
            dbase['unit'] = PS_CURRENT_UNIT
        # define prec of current
        if propty in signals_prec:
            dbase['prec'] = PS_CURRENT_PRECISION


def _get_model_db(psmodel):
    psmodel_2_dbfunc = {
        'FBP': _get_ps_FBP_propty_database,
        'FBP_DCLink': _get_ps_FBP_DCLink_propty_database,
        'FBP_FOFB': _get_ps_FBP_FOFB_propty_database,
        'FAC_DCDC': _get_ps_FAC_DCDC_propty_database,
        'FAC_2S_DCDC': _get_ps_FAC_2S_DCDC_propty_database,
        'FAC_2S_ACDC': _get_ps_FAC_2S_ACDC_propty_database,
        'FAC_2P4S_DCDC': _get_ps_FAC_2P4S_DCDC_propty_database,
        'FAC_2P4S_ACDC': _get_ps_FAC_2P4S_ACDC_propty_database,
        'FAP': _get_ps_FAP_propty_database,
        'FAP_2P2S': _get_ps_FAP_2P2S_propty_database,
        'FAP_4P': _get_ps_FAP_4P_propty_database,
        'Commercial': _get_ps_Commercial_propty_database,
        'FP_SEPT': _get_pu_FP_SEPT_propty_database,
        'FP_KCKR': _get_pu_FP_KCKR_propty_database,
        'FP_PINGER': _get_pu_FP_PINGER_propty_database,
        'LINAC_PS': _get_ps_LINAC_propty_database,
        'APU': _get_id_apu_propty_database,
        }
    if psmodel in psmodel_2_dbfunc:
        func = psmodel_2_dbfunc[psmodel]
        return func()
    raise ValueError(
        'DB for psmodel "{}" not implemented!'.format(psmodel))


def _insert_strengths(database, pstype):
    prec_kick = 3
    prec_energy = 5
    prec_kl = 5
    prec_sl = 5
    prec_id_k = 4
    pulsed_pstypes = (
        'tb-injseptum',
        'bo-injkicker', 'bo-ejekicker',
        'ts-ejeseptum-thin', 'ts-ejeseptum-thick',
        'ts-injseptum-thin', 'ts-injseptum-thick',
        'si-injdpk', 'si-injnlk', 'si-hping', 'si-vping')

    # pulsed
    if pstype in pulsed_pstypes:
        database['Kick-SP'] = {
            'type': 'float', 'value': 0.0, 'prec': prec_kick, 'unit': 'mrad'}
        database['Kick-RB'] = {
            'type': 'float', 'value': 0.0, 'prec': prec_kick, 'unit': 'mrad'}
        database['Kick-Mon'] = {
            'type': 'float', 'value': 0.0, 'prec': prec_kick, 'unit': 'mrad'}
        return database

    # linac spectrometer
    if pstype.startswith('li-spect'):
        database['Kick-SP'] = {
            'type': 'float', 'value': 0.0, 'prec': prec_kick, 'unit': 'deg'}
        database['Kick-RB'] = {
            'type': 'float', 'value': 0.0, 'prec': prec_kick, 'unit': 'deg'}
        database['Kick-Mon'] = {
            'type': 'float', 'value': 0.0, 'prec': prec_kick, 'unit': 'deg'}
        return database

    # insertion devices
    if pstype.startswith('si-id-apu'):
        database['Kx-SP'] = {
            'type': 'float', 'value': 0.0, 'prec': prec_id_k, 'unit': 'ID_K'}
        database['Kx-Mon'] = {
            'type': 'float', 'value': 0.0, 'prec': prec_id_k, 'unit': 'ID_K'}
        return database

    magfunc = _PSSearch.conv_pstype_2_magfunc(pstype)
    if magfunc in {'quadrupole', 'quadrupole-skew'}:
        database['KL-SP'] = {
            'type': 'float', 'value': 0.0, 'prec': prec_kl, 'unit': '1/m'}
        database['KL-RB'] = {
            'type': 'float', 'value': 0.0, 'prec': prec_kl, 'unit': '1/m'}
        database['KLRef-Mon'] = {
            'type': 'float', 'value': 0.0, 'prec': prec_kl, 'unit': '1/m'}
        database['KL-Mon'] = {
            'type': 'float', 'value': 0.0, 'prec': prec_kl, 'unit': '1/m'}
    elif magfunc == 'sextupole':
        database['SL-SP'] = {
            'type': 'float', 'value': 0.0, 'prec': prec_sl, 'unit': '1/m^2'}
        database['SL-RB'] = {
            'type': 'float', 'value': 0.0, 'prec': prec_sl, 'unit': '1/m^2'}
        database['SLRef-Mon'] = {
            'type': 'float', 'value': 0.0, 'prec': prec_sl, 'unit': '1/m^2'}
        database['SL-Mon'] = {
            'type': 'float', 'value': 0.0, 'prec': prec_sl, 'unit': '1/m^2'}
    elif magfunc == 'dipole':
        database['Energy-SP'] = {
            'type': 'float', 'value': 0.0, 'prec': prec_energy, 'unit': 'GeV'}
        database['Energy-RB'] = {
            'type': 'float', 'value': 0.0, 'prec': prec_energy, 'unit': 'GeV'}
        database['EnergyRef-Mon'] = {
            'type': 'float', 'value': 0.0, 'prec': prec_energy, 'unit': 'GeV'}
        database['Energy-Mon'] = {
            'type': 'float', 'value': 0.0, 'prec': prec_energy, 'unit': 'GeV'}
    elif magfunc in {'corrector-horizontal', 'corrector-vertical'}:
        database['Kick-SP'] = {
            'type': 'float', 'value': 0.0, 'prec': prec_kick, 'unit': 'urad'}
        database['Kick-RB'] = {
            'type': 'float', 'value': 0.0, 'prec': prec_kick, 'unit': 'urad'}
        database['KickRef-Mon'] = {
            'type': 'float', 'value': 0.0, 'prec': prec_kick, 'unit': 'urad'}
        database['Kick-Mon'] = {
            'type': 'float', 'value': 0.0, 'prec': prec_kick, 'unit': 'urad'}

    if pstype.startswith('li-'):
        if 'KickRef-Mon' in database:
            del database['KickRef-Mon']
        if 'KLRef-Mon' in database:
            del database['KLRef-Mon']
        if 'SLRef-Mon' in database:
            del database['SLRef-Mon']

    return database<|MERGE_RESOLUTION|>--- conflicted
+++ resolved
@@ -1302,11 +1302,7 @@
             'type': 'string',
             'count': len(_et.IIBCMD_INTLCK_FAC_2P4S_ACDC),
             'value': _et.IIBCMD_INTLCK_FAC_2P4S_ACDC}
-<<<<<<< HEAD
-        }
-=======
-    }
->>>>>>> 1805a0fe
+            }
     propty_db.update(db_ps)
     return propty_db
 
@@ -1337,11 +1333,7 @@
         'AlarmsIIBLabels-Cte': {'type': 'string',
                                 'count': len(_et.IIB_ALARMS_FAP),
                                 'value': _et.IIB_ALARMS_FAP},
-<<<<<<< HEAD
-        'IIBLeakCurrent-Mon': {'type': 'float', 'value': 0.0,
-=======
         'LeakCurrentIIB-Mon': {'type': 'float', 'value': 0.0,
->>>>>>> 1805a0fe
                                'prec': PS_CURRENT_PRECISION,
                                'unit': 'A'},
         'InductorsTemperatureIIB-Mon': {'type': 'float', 'value': 0.0,
@@ -1367,36 +1359,6 @@
                                   'unit': 'p.u.'},
         'PWMDutyDiff-Mon': {'type': 'float', 'value': 0.0, 'unit': 'p.u.',
                             'prec': PS_CURRENT_PRECISION},
-<<<<<<< HEAD
-        'VoltageInput-Mon': {'type': 'float', 'value': 0.0,
-                             'prec': PS_CURRENT_PRECISION,
-                             'unit': 'V'},
-        'VoltageOutput-Mon': {'type': 'float', 'value': 0.0,
-                              'prec': PS_CURRENT_PRECISION,
-                              'unit': 'V'},
-        'IGBT1IIBCurrent-Mon': {'type': 'float', 'value': 0.0,
-                                'prec': PS_CURRENT_PRECISION,
-                                'unit': 'A'},
-        'IGBT2IIBCurrent-Mon': {'type': 'float', 'value': 0.0,
-                                'prec': PS_CURRENT_PRECISION,
-                                'unit': 'A'},
-        'IGBT1Temperature-Mon': {'type': 'float', 'value': 0.0,
-                                 'prec': 2, 'unit': 'C'},
-        'IGBT2Temperature-Mon': {'type': 'float', 'value': 0.0,
-                                 'prec': 2, 'unit': 'C'},
-        'IGBTDriverVoltage-Mon': {'type': 'float', 'value': 0.0,
-                                  'prec': PS_CURRENT_PRECISION,
-                                  'unit': 'V'},
-        'IGBT1DriverCurrent-Mon': {'type': 'float', 'value': 0.0,
-                                   'prec': PS_CURRENT_PRECISION,
-                                   'unit': 'A'},
-        'IGBT2DriverCurrent-Mon': {'type': 'float', 'value': 0.0,
-                                   'prec': PS_CURRENT_PRECISION,
-                                   'unit': 'A'},
-        'IIBBoardTemperature-Mon': {'type': 'float', 'value': 0.0,
-                                    'prec': 2, 'unit': 'C'},
-        'IIBRH-Mon': {'type': 'float', 'value': 0.0, 'unit': '%'},
-=======
         'VoltageInputIIB-Mon': {'type': 'float', 'value': 0.0,
                                 'prec': PS_CURRENT_PRECISION,
                                 'unit': 'V'},
@@ -1425,7 +1387,6 @@
         'BoardTemperatureIIB-Mon': {'type': 'float', 'value': 0.0,
                                     'prec': 2, 'unit': 'C'},
         'RHIIB-Mon': {'type': 'float', 'value': 0.0, 'unit': '%'},
->>>>>>> 1805a0fe
         }
     propty_db.update(db_ps)
     return propty_db
@@ -1511,11 +1472,7 @@
         'HeatSinkTemperatureIIB4-Mon': {'type': 'float', 'value': 0.0,
                                         'prec': 2,
                                         'unit': 'C'},
-<<<<<<< HEAD
         }
-=======
-            }
->>>>>>> 1805a0fe
     propty_db.update(db_ps)
     return propty_db
 
