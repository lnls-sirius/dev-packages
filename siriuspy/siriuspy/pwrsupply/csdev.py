"""Power Supply Control System Devices epics database functions."""

import numpy as _np

# from pcaspy import Severity as _Severity
from .. import csdev as _csdev
from ..search import PSSearch as _PSSearch

from .siggen import DEFAULT_SIGGEN_CONFIG as _DEF_SIGG_CONF


# --- Wfm ---
# NOTE: _SIZE has to be consistent with
# pwrsupply.bsmp.EntitiesFBP.Curve: _SIZE = _curve['count']*_curve['nblocks']
# _SIZE = 4096
MAX_WFMSIZE_FBP = 1024
DEF_WFMSIZE_FBP = 980
DEFAULT_WFM_FBP = _np.zeros(DEF_WFMSIZE_FBP, dtype=float)
MAX_WFMSIZE_OTHERS = 4096
DEF_WFMSIZE_OTHERS = 3920
DEFAULT_WFM_OTHERS = _np.zeros(DEF_WFMSIZE_OTHERS, dtype=float)

DEFAULT_WFM = _np.zeros(DEF_WFMSIZE_OTHERS)

# --- SOFBCurrent ---
PSSOFB_MAX_NR_UDC = 2
UDC_MAX_NR_DEV = 4


# --- SigGen ---
DEFAULT_SIGGEN_CONFIG = _DEF_SIGG_CONF

# --- PS currents/voltage precision and unit ---
PS_CURRENT_PRECISION = 4
PU_VOLTAGE_PRECISION = 4
PS_CURRENT_UNIT = 'A'
PU_VOLTAGE_UNIT = 'V'


# --- Alarms ---
# _SEVERITY_NO_ALARM = _Severity.NO_ALARM
# _SEVERITY_MAJOR_ALARM = _Severity.MAJOR_ALARM
_SEVERITY_NO_ALARM = 0
_SEVERITY_MAJOR_ALARM = 2


# --- Enumeration Types ---


class ETypes(_csdev.ETypes):
    """Local enumerate types."""

    INTERFACE = ('Remote', 'Local', 'PCHost')
    MODELS = ('Empty',
              'FBP', 'FBP_DCLink', 'FAC_DCDC',
              'FAC_2S_ACDC', 'FAC_2S_DCDC',
              'FAC_2P4S_ACDC', 'FAC_2P4S_DCDC',
              'FAP', 'FAP_4P', 'FAP_2P2S',
              'FBP_FOFB',
              'Commercial',
              'FP')
    PWRSTATE_SEL = _csdev.ETypes.OFF_ON
    PWRSTATE_STS = ('Off', 'On', 'Initializing')
    STATES = ('Off', 'Interlock', 'Initializing',
              'SlowRef', 'SlowRefSync', 'Cycle', 'RmpWfm', 'MigWfm', 'FastRef')
    OPMODES = ('SlowRef', 'SlowRefSync', 'Cycle',
               'RmpWfm', 'MigWfm', 'FastRef')
    CMD_ACK = ('OK', 'Local', 'PCHost', 'Interlocked', 'UDC_locked',
               'DSP_TimeOut', 'DSP_Busy', 'Invalid',)
    _UNDEF_INTLCK = (
        'Bit0', 'Bit1', 'Bit2', 'Bit3',
        'Bit4', 'Bit5', 'Bit6', 'Bit7',
        'Bit8', 'Bit9', 'Bit10', 'Bit11',
        'Bit12', 'Bit13', 'Bit14', 'Bit15',
        'Bit16', 'Bit17', 'Bit18', 'Bit19',
        'Bit20', 'Bit21', 'Bit22', 'Bit23',
        'Bit24', 'Bit25', 'Bit26', 'Bit27',
        'Bit28', 'Bit29', 'Bit30', 'Bit31')
    SOFT_INTLCK_FBP = (
        'Sobre-temperatura no modulo', 'Bit1', 'Bit2', 'Bit3',
        'Bit4', 'Bit5', 'Bit6', 'Bit7',
        'Bit8', 'Bit9', 'Bit10', 'Bit11',
        'Bit12', 'Bit13', 'Bit14', 'Bit15',
        'Bit16', 'Bit17', 'Bit18', 'Bit19',
        'Bit20', 'Bit21', 'Bit22', 'Bit23',
        'Bit24', 'Bit25', 'Bit26', 'Bit27',
        'Bit28', 'Bit29', 'Bit30', 'Bit31')
    HARD_INTLCK_FBP = (
        'Sobre-corrente na carga', 'Sobre-tensao na carga',
        'Sobre-tensao no DC-Link', 'Sub-tensao no DC-Link',
        'Falha no rele de entrada do DC-Link',
        'Falha no fusivel de entrada do DC-Link',
        'Falha nos drivers do modulo',
        'Contato do rele de entrada do DC-Link colado',
        'Bit8', 'Bit9', 'Bit10', 'Bit11',
        'Bit12', 'Bit13', 'Bit14', 'Bit15',
        'Bit16', 'Bit17', 'Bit18', 'Bit19',
        'Bit20', 'Bit21', 'Bit22', 'Bit23',
        'Bit24', 'Bit25', 'Bit26', 'Bit27',
        'Bit28', 'Bit29', 'Bit30', 'Bit31')
    SOFT_INTLCK_FBP_DCLINK = _UNDEF_INTLCK
    HARD_INTLCK_FBP_DCLINK = (
        'Falha na fonte 1', 'Falha na fonte 2', 'Falha na fonte 3',
        'Sobre-tensao da saida do bastidor DC-Link',
        'Sobre-tensao da fonte 1', 'Sobre-tensao na fonte 2',
        'Sobre-tensao na fonte 3', 'Sub-tensao da saida do bastidor DC-Link',
        'Sub-tensao na fonte 1', 'Sub-tensao na fonte 2',
        'Sub-tensao na fonte 3', 'Sensor de fumaca', 'Interlock externo',
        'Bit13', 'Bit14', 'Bit15',
        'Bit16', 'Bit17', 'Bit18', 'Bit19',
        'Bit20', 'Bit21', 'Bit22', 'Bit23',
        'Bit24', 'Bit25', 'Bit26', 'Bit27',
        'Bit28', 'Bit29', 'Bit30', 'Bit31')
    SOFT_INTLCK_FAC_DCDC = (
        'Falha no DCCT 1', 'Falha no DCCT 2',
        'Alta diferenca entre DCCTs',
        'Falha na leitura da corrente na carga do DCCT 1',
        'Falha na leitura da corrente na carga do DCCT 2',
        'Bit5', 'Bit6', 'Bit7',
        'Bit8', 'Bit9', 'Bit10', 'Bit11',
        'Bit12', 'Bit13', 'Bit14', 'Bit15',
        'Bit16', 'Bit17', 'Bit18', 'Bit19',
        'Bit20', 'Bit21', 'Bit22', 'Bit23',
        'Bit24', 'Bit25', 'Bit26', 'Bit27',
        'Bit28', 'Bit29', 'Bit30', 'Bit31')
    HARD_INTLCK_FAC_DCDC = (
        'Sobre-corrente na carga',
        'Sobre-tensao no DC-Link', 'Sub-tensao no DC-Link',
        'Interlock da placa IIB',
        'Interlock externo', 'Interlock do rack',
        'Bit6', 'Bit7',
        'Bit8', 'Bit9', 'Bit10', 'Bit11',
        'Bit12', 'Bit13', 'Bit14', 'Bit15',
        'Bit16', 'Bit17', 'Bit18', 'Bit19',
        'Bit20', 'Bit21', 'Bit22', 'Bit23',
        'Bit24', 'Bit25', 'Bit26', 'Bit27',
        'Bit28', 'Bit29', 'Bit30', 'Bit31')
    IIB_INTLCK_FAC_DCDC = (
        'Sobre-tensao de entrada',
        'Sobre-corrente de entrada',
        'Sobre-corrente de saida',
        'Sobre-temperatura no IGBT 1',
        'Sobre-temperatura no IGBT 1 (HW)',
        'Sobre-temperatura no IGBT 2',
        'Sobre-temperatura no IGBT 2 (HW)',
        'Sobre-tensao dos drivers dos IGBTs',
        'Sobre-corrente no driver do IGBT 1',
        'Sobre-corrente no driver do IGBT 2',
        'Erro no driver do IGBT Top 1',
        'Erro no driver do IGBT Bottom 1',
        'Erro no driver do IGBT Top 2',
        'Erro no driver do IGBT Bottom 2',
        'Sobre-temperatura nos indutores',
        'Sobre-temperatura no dissipador',
        'Alta corrente de fuga',
        'Sobre-temperatura da placa IIB',
        'Alta umidade relativa', 'Bit19',
        'Bit20', 'Bit21', 'Bit22', 'Bit23',
        'Bit24', 'Bit25', 'Bit26', 'Bit27',
        'Bit28', 'Bit29', 'Bit30', 'Bit31')
    IIB_ALARMS_FAC_DCDC = (
        'Sobre-tensao de entrada',
        'Sobre-corrente de entrada',
        'Sobre-corrente de saida',
        'Sobre-temperatura no IGBT 1',
        'Sobre-temperatura no IGBT 2',
        'Sobre-tensao dos drivers dos IGBTs',
        'Sobre-corrente no driver do IGBT 1',
        'Sobre-corrente no driver do IGBT 2',
        'Sobre-temperatura nos indutores',
        'Sobre-temperatura no dissipador',
        'Alta corrente de fuga',
        'Sobre-temperatura da placa IIB',
        'Alta umidade relativa',
        'Bit13', 'Bit14', 'Bit15',
        'Bit16', 'Bit17', 'Bit18', 'Bit19',
        'Bit20', 'Bit21', 'Bit22', 'Bit23',
        'Bit24', 'Bit25', 'Bit26', 'Bit27',
        'Bit28', 'Bit29', 'Bit30', 'Bit31')
    SOFT_INTLCK_FAC_2S_DCDC = (
        'Falha no DCCT1', 'Falha no DCCT2',
        'Alta diferenca entre DCCTs',
        'Falha na leitura da corrente na carga do DCCT1',
        'Falha na leitura da corrente na carga do DCCT2',
        'Bit5', 'Bit6', 'Bit7',
        'Bit8', 'Bit9', 'Bit10', 'Bit11',
        'Bit12', 'Bit13', 'Bit14', 'Bit15',
        'Bit16', 'Bit17', 'Bit18', 'Bit19',
        'Bit20', 'Bit21', 'Bit22', 'Bit23',
        'Bit24', 'Bit25', 'Bit26', 'Bit27',
        'Bit28', 'Bit29', 'Bit30', 'Bit31')
    HARD_INTLCK_FAC_2S_DCDC = (
        'Sobre-corrente na carga',
        'Sobre-tensao no DC-Link do modulo 1',
        'Sobre-tensao no DC-Link do modulo 2',
        'Sub-tensao no DC-Link do modulo 1',
        'Sub-tensao no DC-Link do modulo 2',
        'Interlock da placa IIB do modulo 1',
        'Interlock da placa IIB do modulo 2',
        'Interlock externo', 'Interlock dos racks',
        'Bit9', 'Bit10', 'Bit11',
        'Bit12', 'Bit13', 'Bit14', 'Bit15',
        'Bit16', 'Bit17', 'Bit18', 'Bit19',
        'Bit20', 'Bit21', 'Bit22', 'Bit23',
        'Bit24', 'Bit25', 'Bit26', 'Bit27',
        'Bit28', 'Bit29', 'Bit30', 'Bit31')
    IIB_INTLCK_FAC_2S_DCDC = (
        'Sobre-tensao de entrada',
        'Sobre-corrente de entrada',
        'Sobre-corrente de saida',
        'Sobre-temperatura no IGBT 1',
        'Sobre-temperatura no IGBT 1 (HW)',
        'Sobre-temperatura no IGBT 2',
        'Sobre-temperatura no IGBT 2 (HW)',
        'Sobre-tensao dos drivers dos IGBTs',
        'Sobre-corrente no driver do IGBT 1',
        'Sobre-corrente no driver do IGBT 2',
        'Erro no driver do IGBT Top 1',
        'Erro no driver do IGBT Bottom 1',
        'Erro no driver do IGBT Top 2',
        'Erro no driver do IGBT Bottom 2',
        'Sobre-temperatura nos indutores',
        'Sobre-temperatura no dissipador',
        'Alta corrente de fuga',
        'Sobre-temperatura da placa IIB',
        'Alta umidade relativa', 'Bit19',
        'Bit20', 'Bit21', 'Bit22', 'Bit23',
        'Bit24', 'Bit25', 'Bit26', 'Bit27',
        'Bit28', 'Bit29', 'Bit30', 'Bit31')
    IIB_ALARMS_FAC_2S_DCDC = (
        'Sobre-tensao de entrada',
        'Sobre-corrente de entrada',
        'Sobre-corrente de saida',
        'Sobre-temperatura no IGBT 1',
        'Sobre-temperatura no IGBT 2',
        'Sobre-tensao dos drivers dos IGBTs',
        'Sobre-corrente no driver do IGBT 1',
        'Sobre-corrente no driver do IGBT 2',
        'Sobre-temperatura nos indutores',
        'Sobre-temperatura no dissipador',
        'Alta corrente de fuga',
        'Sobre-temperatura da placa IIB',
        'Alta umidade relativa',
        'Bit13', 'Bit14', 'Bit15',
        'Bit16', 'Bit17', 'Bit18', 'Bit19',
        'Bit20', 'Bit21', 'Bit22', 'Bit23',
        'Bit24', 'Bit25', 'Bit26', 'Bit27',
        'Bit28', 'Bit29', 'Bit30', 'Bit31')
    SOFT_INTLCK_FAC_2S_ACDC = _UNDEF_INTLCK
    HARD_INTLCK_FAC_2S_ACDC = (
        'Sobre-tensao no banco de capacitores',
        'Sobre-tensao na saida do retificador',
        'Sub-tensao na saida do retificador',
        'Sobre-corrente na saida do retificador',
        'Contator de entrada AC trifasica colado',
        'Abertura do contator de entrada AC trifasica',
        'Interlock da placa IIB do estagio de entrada',
        'Interlock da placa IIB da gaveta de comando',
        'Bit8', 'Bit9', 'Bit10', 'Bit11',
        'Bit12', 'Bit13', 'Bit14', 'Bit15',
        'Bit16', 'Bit17', 'Bit18', 'Bit19',
        'Bit20', 'Bit21', 'Bit22', 'Bit23',
        'Bit24', 'Bit25', 'Bit26', 'Bit27',
        'Bit28', 'Bit29', 'Bit30', 'Bit31')
    IIBIS_INTLCK_FAC_2S_ACDC = (
        'Sobre-tensao de entrada',
        'Sobre-corrente de entrada',
        'Sobre-temperatura no IGBT',
        'Sobre-temperatura no IGBT(HW)',
        'Sobre-tensao do driver do IGBT',
        'Sobre-corrente no driver do IGBT',
        'Erro no driver do IGBT Top',
        'Erro no driver do IGBT Bottom',
        'Sobre-temperatura nos indutores',
        'Sobre-temperatura no dissipador',
        'Sobre-temperatura da placa IIB',
        'Alta umidade relativa',
        'Bit12', 'Bit13', 'Bit14', 'Bit15',
        'Bit16', 'Bit17', 'Bit18', 'Bit19',
        'Bit20', 'Bit21', 'Bit22', 'Bit23',
        'Bit24', 'Bit25', 'Bit26', 'Bit27',
        'Bit28', 'Bit29', 'Bit30', 'Bit31')
    IIBIS_ALARMS_FAC_2S_ACDC = (
        'Sobre-tensao de entrada',
        'Sobre-corrente de entrada',
        'Sobre-temperatura no IGBT',
        'Sobre-tensao do driver do IGBT',
        'Sobre-corrente no driver do IGBT',
        'Sobre-temperatura nos indutores',
        'Sobre-temperatura no dissipador',
        'Sobre-temperatura da placa IIB',
        'Alta umidade relativa',
        'Bit9', 'Bit10', 'Bit11',
        'Bit12', 'Bit13', 'Bit14', 'Bit15',
        'Bit16', 'Bit17', 'Bit18', 'Bit19',
        'Bit20', 'Bit21', 'Bit22', 'Bit23',
        'Bit24', 'Bit25', 'Bit26', 'Bit27',
        'Bit28', 'Bit29', 'Bit30', 'Bit31')
    IIBCMD_INTLCK_FAC_2S_ACDC = (
        'Sobre-tensao do banco de capacitores',
        'Sobre-tensao do modulo de saida',
        'Sobre-tensao das placas externas',
        'Sobre-corrente da placa auxiliar',
        'Sobre-corrente da placa IDB',
        'Sobre-temperatura no indutor do retificador',
        'Sobre-temperatura no dissipador de calor do retificador',
        'Sobre-corrente da entrada AC trifasica',
        'Botao de emergencia',
        'Sobre-tensao da entrada AC trifasica',
        'Sub-tensao da entrada AC trifasica',
        'Alta corrente de fuga',
        'Sobre-temperatura da placa IIB',
        'Alta umidade relativa',
        'Bit14', 'Bit15',
        'Bit16', 'Bit17', 'Bit18', 'Bit19',
        'Bit20', 'Bit21', 'Bit22', 'Bit23',
        'Bit24', 'Bit25', 'Bit26', 'Bit27',
        'Bit28', 'Bit29', 'Bit30', 'Bit31')
    IIBCMD_ALARMS_FAC_2S_ACDC = (
        'Sobre-tensao do banco de capacitores',
        'Sobre-tensao do modulo de saida',
        'Sobre-tensao das placas externas',
        'Sobre-corrente da placa auxiliar',
        'Sobre-corrente da placa IDB',
        'Sobre-temperatura no indutor do retificador',
        'Sobre-temperatura no dissipador de calor do retificador',
        'Alta corrente de fuga',
        'Sobre-temperatura da placa IIB',
        'Alta umidade relativa',
        'Bit10', 'Bit11',
        'Bit12', 'Bit13', 'Bit14', 'Bit15',
        'Bit16', 'Bit17', 'Bit18', 'Bit19',
        'Bit20', 'Bit21', 'Bit22', 'Bit23',
        'Bit24', 'Bit25', 'Bit26', 'Bit27',
        'Bit28', 'Bit29', 'Bit30', 'Bit31')
    SOFT_INTLCK_FAC_2P4S_DCDC = (
        'Falha no DCCT 1', 'Falha no DCCT 2',
        'Alta diferenca entre DCCTs',
        'Falha na leitura da corrente na carga do DCCT 1',
        'Falha na leitura da corrente na carga do DCCT 2',
        'Sobre-corrente no braco 1', 'Sobre-corrente no braco 2',
        'Alta diferenca entre a corrente dos bracos',
        'Interlock da fonte complementar', 'Bit9', 'Bit10', 'Bit11',
        'Bit12', 'Bit13', 'Bit14', 'Bit15',
        'Bit16', 'Bit17', 'Bit18', 'Bit19',
        'Bit20', 'Bit21', 'Bit22', 'Bit23',
        'Bit24', 'Bit25', 'Bit26', 'Bit27',
        'Bit28', 'Bit29', 'Bit30', 'Bit31')
    HARD_INTLCK_FAC_2P4S_DCDC = (
        'Sobre-corrente na carga',
        'Sobre-tensao no DC-Link do modulo 1',
        'Sobre-tensao no DC-Link do modulo 2',
        'Sobre-tensao no DC-Link do modulo 3',
        'Sobre-tensao no DC-Link do modulo 4',
        'Sobre-tensao no DC-Link do modulo 5',
        'Sobre-tensao no DC-Link do modulo 6',
        'Sobre-tensao no DC-Link do modulo 7',
        'Sobre-tensao no DC-Link do modulo 8',
        'Sub-tensao no DC-Link do modulo 1',
        'Sub-tensao no DC-Link do modulo 2',
        'Sub-tensao no DC-Link do modulo 3',
        'Sub-tensao no DC-Link do modulo 4',
        'Sub-tensao no DC-Link do modulo 5',
        'Sub-tensao no DC-Link do modulo 6',
        'Sub-tensao no DC-Link do modulo 7',
        'Sub-tensao no DC-Link do modulo 8',
        'Interlock da placa IIB do modulo 1',
        'Interlock da placa IIB do modulo 2',
        'Interlock da placa IIB do modulo 3',
        'Interlock da placa IIB do modulo 4',
        'Interlock da placa IIB do modulo 5',
<<<<<<< HEAD
        'Interlock da placa IIB do modulo 6')
    SOFT_INTLCK_FAC_2P4S_ACDC = _UNDEF_INTLCK
    HARD_INTLCK_FAC_2P4S_ACDC = (
        'Sobre-tensao no banco de capacitores',
        'Sobre-tensao na saida do retificador',
        'Sub-tensao na saida do retificador',
        'Sobre-corrente na saida do retificador',
        'Contator de entrada AC trifasica colado', 
        'Abertura do contator de entrada AD trifasica',
        'Interlock da placa IIB do estagio de entrada',
        'Interlock da placa IIB da gaveta de comando',
=======
        'Interlock da placa IIB do modulo 6',
        'Interlock da placa IIB do modulo 7',
        'Interlock da placa IIB do modulo 8',
        'Bit25', 'Bit26', 'Bit27', 
        'Bit28', 'Bit29', 'Bit30', 'Bit31')
    IIB_INTLCK_FAC_2P4S_DCDC = (
        'Sobre-tensao de entrada', 'Sobre-corrente de entrada',
        'Sobre-corrente de saida',
        'Sobre-temperatura no IGBT 1', 'Sobre-temperatura no IGBT 1 (HW)',
        'Sobre-temperatura no IGBT 2', 'Sobre-temperatura no IGBT 2 (HW)',
        'Sobre-tensao dos drivers dos IGBTs',
        'Sobre-corrente no driver do IGBT 1',
        'Sobre-corrente no driver do IGBT 2',
        'Erro no driver do IGBT Top 1',
        'Erro no driver do IGBT Bottom 1',
        'Erro no driver do IGBT Top 2',
        'Erro no driver do IGBT Bottom 2',
        'Sobre-temperatura nos indutores',
        'Sobre-temperatura no dissipador',
        'Alta corrente de fuga', 'Sobre-temperatura da placa IIB',
        'Alta umidade relativa', 'Bit19', 
        'Bit20', 'Bit21', 'Bit22', 'Bit23', 
        'Bit24', 'Bit25', 'Bit26', 'Bit27', 
        'Bit28', 'Bit29', 'Bit30', 'Bit31')
    IIB_ALARMS_FAC_2P4S_DCDC = (
        'Sobre-tensao de entrada', 'Sobre-corrente de entrada',
        'Sobre-corrente de saida',
        'Sobre-temperatura no IGBT 1', 'Sobre-temperatura no IGBT 2',
        'Sobre-tensao dos drivers dos IGBTs',
        'Sobre-corrente no driver do IGBT 1',
        'Sobre-corrente no driver do IGBT 2',
        'Sobre-temperatura nos indutores',
        'Sobre-temperatura no dissipador',
        'Alta corrente de fuga', 'Sobre-temperatura da placa IIB',
        'Alta umidade relativa', 'Bit13', 'Bit14', 'Bit15', 
        'Bit16', 'Bit17', 'Bit18', 'Bit19', 
        'Bit20', 'Bit21', 'Bit22', 'Bit23', 
        'Bit24', 'Bit25', 'Bit26', 'Bit27', 
        'Bit28', 'Bit29', 'Bit30', 'Bit31')
    SOFT_INTLCK_FAC_2P4S_ACDC = (
        'Sobre-temperatura no dissipador', 'Sobre-temperatura nos indutores',
        'Bit2', 'Bit3',
        'Bit4', 'Bit5', 'Bit6', 'Bit7',
>>>>>>> 20618a2c
        'Bit8', 'Bit9', 'Bit10', 'Bit11',
        'Bit12', 'Bit13', 'Bit14', 'Bit15',
        'Bit16', 'Bit17', 'Bit18', 'Bit19',
        'Bit20', 'Bit21', 'Bit22', 'Bit23',
        'Bit24', 'Bit25', 'Bit26', 'Bit27',
        'Bit28', 'Bit29', 'Bit30', 'Bit31')
    IIBIS_INTLCK_FAC_2P4S_ACDC = (
        'Sobre-tensao de entrada', 'Sobre-corrente de entrada',
        'Sobre-temperatura no IGBT', 'Sobre-temperatura no IGBT (HW)',
        'Sobre-tensao do driver do IGBT', 'Sobre-corrente no driver do IGBT',
        'Erro no driver do IGBT Top', 'Erro no driver do IGBT Bottom',
        'Sobre-temperatura nos indutores', 'Sobre-temperatura no dissipador',
        'Sobre-temperatura da placa IIB', 'Alta umidade relativa',
        'Bit12', 'Bit13', 'Bit14', 'Bit15',
        'Bit16', 'Bit17', 'Bit18', 'Bit19',
        'Bit20', 'Bit21', 'Bit22', 'Bit23',
        'Bit24', 'Bit25', 'Bit26', 'Bit27',
        'Bit28', 'Bit29', 'Bit30', 'Bit31')
    IIBIS_ALARMS_2P4S_ACDC = (
        'Sobre-tensao de entrada', 'Sobre-corrente de entrada',
        'Sobre-temperatura no IGBT', 'Sobre-tensao do driver do IGBT',
        'Sobre-corrente no driver do IGBT', 'Sobre-temperatura nos indutores',
        'Sobre-temperatura no dissipador', 'Sobre-temperatura da placa IIB',
        'Alta umidade relativa', 'Bit9', 'Bit10', 'Bit11',
        'Bit12', 'Bit13', 'Bit14', 'Bit15',
        'Bit16', 'Bit17', 'Bit18', 'Bit19',
        'Bit20', 'Bit21', 'Bit22', 'Bit23',
        'Bit24', 'Bit25', 'Bit26', 'Bit27',
        'Bit28', 'Bit29', 'Bit30', 'Bit31')
    IIBCMD_INTLCK_FAC_2P4S_ACDC = (
        'Sobre-tensao do banco de capacitores',
        'Sobre-tensao do modulo de saida',
        'Sobre-tensao das placas externas',
        'Sobre-corrente da placa auxiliar',
        'Sobre-corrente da placa IDB',
        'Sobre-temperatura no indutor do retificador',
        'Sobre-temperatura no dissipador de calor do retificador',
        'Sobre-corrente da entrada AC trifasica',
        'Botao de emergencia',
        'Sobre-tensao da entrada AC trifasica',
        'Sub-tensao da entrada AC trifasica',
        'Alta corrente de fuga',
        'Sobre-temperatura da placa IIB',
        'Alta umidade relativa','Bit14', 'Bit15',
        'Bit16', 'Bit17', 'Bit18', 'Bit19',
        'Bit20', 'Bit21', 'Bit22', 'Bit23',
        'Bit24', 'Bit25', 'Bit26', 'Bit27',
        'Bit28', 'Bit29', 'Bit30', 'Bit31')
    IIBCMD_ALARMS_FAC_2P4S_ACDC = (
        'Sobre-tensao do banco de capacitores',
        'Sobre-tensao do modulo de saida',
        'Sobre-tensao das placas externas',
        'Sobre-corrente da placa auxiliar',
        'Sobre-corrente da placa IDB',
        'Sobre-temperatura no indutor do retificador',
        'Sobre-temperatura no dissipador de calor do retificador',
        'Alta corrente de fuga',
        'Sobre-temperatura da placa IIB', 'Alta umidade relativa', 
        'Bit10', 'Bit11',
        'Bit12', 'Bit13', 'Bit14', 'Bit15',
        'Bit16', 'Bit17', 'Bit18', 'Bit19',
        'Bit20', 'Bit21', 'Bit22', 'Bit23',
        'Bit24', 'Bit25', 'Bit26', 'Bit27',
        'Bit28', 'Bit29', 'Bit30', 'Bit31')
    SOFT_INTLCK_FAP = (
        'Falha no DCCT 1', 'Falha no DCCT 2',
        'Alta diferenca entre DCCTs',
        'Falha de leitura da corrente na carga do DCCT 1',
        'Falha de leitura da corrente na carga do DCCT 2',
        'Alta diferenca entre a corrente dos IGBTs',
        'Bit6', 'Bit7',
        'Bit8', 'Bit9', 'Bit10', 'Bit11',
        'Bit12', 'Bit13', 'Bit14', 'Bit15',
        'Bit16', 'Bit17', 'Bit18', 'Bit19',
        'Bit20', 'Bit21', 'Bit22', 'Bit23',
        'Bit24', 'Bit25', 'Bit26', 'Bit27',
        'Bit28', 'Bit29', 'Bit30', 'Bit31')
    HARD_INTLCK_FAP = (
        'Sobre-corrente na carga',
        'Sobre-tensao na carga',
        'Sobre-tensao no DC-Link',
        'Sub-tensao no DC-Link',
        'Contator de entrada do DC-Link colado',
        'Abertura do contator de entrada do DC-Link',
        'Sobre-corrente no IGBT 1', 'Sobre-corrente no IGBT 2',
        'Interlock da placa IIB', 'Bit9', 'Bit10', 'Bit11',
        'Bit12', 'Bit13', 'Bit14', 'Bit15',
        'Bit16', 'Bit17', 'Bit18', 'Bit19',
        'Bit20', 'Bit21', 'Bit22', 'Bit23',
        'Bit24', 'Bit25', 'Bit26', 'Bit27',
        'Bit28', 'Bit29', 'Bit30', 'Bit31')
    IIB_INTLCK_FAP = (
        'Sobre-tensao de entrada', 'Sobre-tensao de saida',
        'Sobre-corrente no IGBT 1', 'Sobre-corrente no IGBT 2',
        'Sobre-temperatura no IGBT 1', 'Sobre-temperatura no IGBT 2',
        'Sobre-tensao dos drivers dos IGBTs',
        'Sobre-corrente do driver do IGBT 1',
        'Sobre-corrente do driver do IGBT 2', 'Erro no driver do IGBT 1',
        'Erro no driver do IGBT 2', 'Sobre-temperatura nos indutores',
        'Sobre-temperatura no dissipador',
        'Falha no contator de entrada do DC-Link',
        'Contator de entrada do DC-Link colado', 'Interlock externo',
        'Interlock do rack', 'Alta corrente de fuga',
        'Sobre-temperatura da placa IIB', 'Alta umidade relativa',
        'Bit20', 'Bit21', 'Bit22', 'Bit23',
        'Bit24', 'Bit25', 'Bit26', 'Bit27',
        'Bit28', 'Bit29', 'Bit30', 'Bit31')
    IIB_ALARMS_FAP = (
        'Sobre-tensao de entrada', 'Sobre-tensao de saida',
        'Sobre-corrente no IGBT 1', 'Sobre-corrente no IGBT 2',
        'Sobre-temperatura no IGBT 1', 'Sobre-temperatura no IGBT 2',
        'Sobre-tensao dos drivers dos IGBTs',
        'Sobre-corrente no driver do IGBT 1',
        'Sobre-corrente no driver do IGBT 2', 'Sobre-temperatura nos indutores',
        'Sobre-temperatura no dissipador', 'Alta corrente de fuga',
        'Sobre-temperatura da placa IIB', 'Alta umidade relativa',
        'Bit14', 'Bit15',
        'Bit16', 'Bit17', 'Bit18', 'Bit19',
        'Bit20', 'Bit21', 'Bit22', 'Bit23',
        'Bit24', 'Bit25', 'Bit26', 'Bit27',
        'Bit28', 'Bit29', 'Bit30', 'Bit31')
    SOFT_INTLCK_FAP_4P = SOFT_INTLCK_FAP
    HARD_INTLCK_FAP_4P = (
        'Sobre-corrente na carga',
        'Sobre-tensao na carga',
        'Sobre-corrente no IGBT 1 do modulo 1',
        'Sobre-corrente no IGBT 2 do modulo 1',
        'Sobre-corrente no IGBT 1 do modulo 2',
        'Sobre-corrente no IGBT 2 do modulo 2',
        'Sobre-corrente no IGBT 1 do modulo 3',
        'Sobre-corrente no IGBT 2 do modulo 3',
        'Sobre-corrente no IGBT 1 do modulo 4',
        'Sobre-corrente no IGBT 2 do modulo 4',
        'Contator de entrada do DC-Link colado do modulo 1',
        'Contator de entrada do DC-Link colado do modulo 2',
        'Contator de entrada do DC-Link colado do modulo 3',
        'Contator de entrada do DC-Link colado do modulo 4',
        'Abertura do contato de entrada do DC-Link do modulo 1',
        'Abertura do contato de entrada do DC-Link do modulo 2',
        'Abertura do contato de entrada do DC-Link do modulo 3',
        'Abertura do contato de entrada do DC-Link do modulo 4',
        'Sobre-tensao do DC-Link do modulo 1',
        'Sobre-tensao do DC-Link do modulo 2',
        'Sobre-tensao do DC-Link do modulo 3',
        'Sobre-tensao do DC-Link do modulo 4',
        'Sub-tensao do DC-Link do modulo 1',
        'Sub-tensao do DC-Link do modulo 2',
        'Sub-tensao do DC-Link do modulo 3',
        'Sub-tensao do DC-Link do modulo 4',
        'Interlock da placa IIB do modulo 1',
        'Interlock da placa IIB do modulo 2',
        'Interlock da placa IIB do modulo 3',
        'Interlock da placa IIB do modulo 4',
        'Bit30', 'Bit31')
    IIB_INTLCK_FAP_4P = IIB_INTLCK_FAP
    IIB_ALARMS_FAP_4P = (
        'Sobre-tensao de entrada', 'Sobre-tensao de saida',
        'Sobre-corrente no IGBT 1', 'Sobre-corrente no IGBT 2',
        'Sobre-temperatura no IGBT 1', 'Sobre-temperatura no IGBT 2',
        'Sobre-tensao dos drivers dos IGBTs', 'Sobre-corrente no driver do IGBT 1',
        'Sobre-corrente no driver do IGBT 2', 'Sobre-temperatura nos indutores',
        'Sobre-temperatura no dissipador', 'Alta corrente de fuga',
        'Sobre-temperatura da placa IIB', 'Alta umidade relativa',
        'Bit14', 'Bit15',
        'Bit16', 'Bit17', 'Bit18', 'Bit19',
        'Bit20', 'Bit21', 'Bit22', 'Bit23',
        'Bit24', 'Bit25', 'Bit26', 'Bit27',
        'Bit28', 'Bit29', 'Bit30', 'Bit31')
    SOFT_INTLCK_FAP_2P2S = (
        'Falha no DCCT 1', 'Falha no DCCT 2',
        'Alta diferenca entre DCCTs',
        'Falha de leitura da corrente na carga do DCCT 1',
        'Falha de leitura da corrente na carga do DCCT 2',
        'Alta diferenca entre a corrente dos bracos',
        'Alta diferenca entre a corrente dos IGBTs',
        'Interlock da fonte complementar',
        'Bit8', 'Bit9', 'Bit10', 'Bit11',
        'Bit12', 'Bit13', 'Bit14', 'Bit15',
        'Bit16', 'Bit17', 'Bit18', 'Bit19',
        'Bit20', 'Bit21', 'Bit22', 'Bit23',
        'Bit24', 'Bit25', 'Bit26', 'Bit27',
        'Bit28', 'Bit29', 'Bit30', 'Bit31')
    HARD_INTLCK_FAP_2P2S = (
        'Sobre-corrente na carga',
        'Sobre-corrente no IGBT 1 do modulo 1',
        'Sobre-corrente no IGBT 2 do modulo 1',
        'Sobre-corrente no IGBT 1 do modulo 2',
        'Sobre-corrente no IGBT 2 do modulo 2',
        'Sobre-corrente no IGBT 1 do modulo 3',
        'Sobre-corrente no IGBT 2 do modulo 3',
        'Sobre-corrente no IGBT 1 do modulo 4',
        'Sobre-corrente no IGBT 2 do modulo 4',
        'Contator de entrada do DC-Link colado do modulo 1',
        'Contator de entrada do DC-Link colado do modulo 2',
        'Contator de entrada do DC-Link colado do modulo 3',
        'Contator de entrada do DC-Link colado do modulo 4',
        'Abertura do contator de entrada do DC-Link do modulo 1',
        'Abertura do contator de entrada do DC-Link do modulo 2',
        'Abertura do contator de entrada do DC-Link do modulo 3',
        'Abertura do contator de entrada do DC-Link do modulo 4',
        'Sobre-tensao no DC-Link do modulo 1',
        'Sobre-tensao no DC-Link do modulo 2',
        'Sobre-tensao no DC-Link do modulo 3',
        'Sobre-tensao no DC-Link do modulo 4',
        'Sub-tensao no DC-Link do modulo 1',
        'Sub-tensao no DC-Link do modulo 2',
        'Sub-tensao no DC-Link do modulo 3',
        'Sub-tensao no DC-Link do modulo 4',
        'Interlock da placa IIB do modulo 1',
        'Interlock da placa IIB do modulo 2',
        'Interlock da placa IIB do modulo 3',
        'Interlock da placa IIB do modulo 4',
        'Sobre-corrente no braco 1',
        'Sobre-corrente no braco 2',
        'Bit31')
    IIB_INTLCK_FAP_2P2S = (
        'Sobre-tensao de entrada',
        'Sobre-tensao de saida',
        'Sobre-corrente no IGBT 1',
        'Sobre-corrente no IGBT 2',
        'Sobre-temperatura no IGBT 1',
        'Sobre-temperatura no IGBT 2',
        'Sobre-tensao dos drivers dos IGBTs',
        'Sobre-corrente no driver do IGBT 1',
        'Sobre-corrente no driver do IGBT 2',
        'Erro no driver do IGBT 1',
        'Erro no driver do IGBT 2',
        'Sobre-temperatura nos indutores',
        'Sobre-temperatura no dissipador',
        'Falha no contator de entrada do DC-Link',
        'Contator de entrada do DC-Link colado',
        'Interlock Externo',
        'Interlock do Rack',
        'Alta corrente de fuga',
        'Sobre-temperatura da placa IIB',
        'Alta umidade relativa',
        'Bit20', 'Bit21', 'Bit22', 'Bit23',
        'Bit24', 'Bit25', 'Bit26', 'Bit27',
        'Bit28', 'Bit29', 'Bit30', 'Bit31')
    IIB_ALARMS_FAP_2P2S = (
        'Sobre-tensao de entrada',
        'Sobre-tensao de saida',
        'Sobre-corrente no IGBT 1',
        'Sobre-corrente no IGBT 2',
        'Sobre-temperatura no IGBT 1',
        'Sobre-temperatura no IGBT 2',
        'Sobre-tensao nos drivers dos IGBTs',
        'Sobre-corrente no driver do IGBT 1',
        'Sobre-corrente no driver do IGBT 2',
        'Sobre-temperatura nos indutores',
        'Sobre-temperatura no dissipador',
        'Alta corrente de fuga',
        'Sobre-temperatura na placa IIB',
        'Alta umidade relativa',
        'Bit14', 'Bit15',
        'Bit16', 'Bit17', 'Bit18', 'Bit19',
        'Bit20', 'Bit21', 'Bit22', 'Bit23',
        'Bit24', 'Bit25', 'Bit26', 'Bit27',
        'Bit28', 'Bit29', 'Bit30', 'Bit31')
    CYCLE_TYPES = (
        'Sine', 'DampedSine', 'Trapezoidal',
        'DampedSquaredSine', 'Square'
        )
    SYNC_MODES = ('Off', 'Cycle', 'RmpEnd', 'MigEnd')
    LINAC_INTLCK_WARN = (
        'LoadI 0C Shutdown', 'LoadI 0C Interlock',
        'LoadV 0V Shutdown', 'LoadV 0V Interlock',
        'Ext Interlock Fault', 'LoadI Over Thrs', 'TestPoint', 'ADC Cali')
    LINAC_INTLCK_SGIN = (
        'FAN', 'Bit1', 'Bit2', 'Bit3', 'Bit4', 'Bit5', 'Bit6', 'Bit7',
        'Bit8', 'INTERLK1', 'INTERLK2', '0T', 'DCCT', '0C', '0V', 'DCLink')
    LINAC_INTLCK_RDSGIN_MASK = (
        'Bit0', 'Bit1', 'Bit2', 'Bit3', 'Bit4', 'Bit5', 'Bit6', 'Bit7',
        'Bit8', 'Bit9', 'Bit10', 'Bit11', 'Bit12', 'Bit13', 'Bit14', 'Bit15')
    LINAC_INTLCK_SGOUT = (
        'Main Relay1', 'Bit1', 'Bit2', 'Bit3',
        'Bit4', 'Bit5', 'Bit6', 'Out Interlock')
    LINAC_INTLCK_RDSGOUT_MASK = (
        'Bit0', 'Bit1', 'Bit2', 'Bit3', 'Bit4', 'Bit5', 'Bit6', 'Bit7')


_et = ETypes  # syntactic sugar


# --- Const class ---

class Const(_csdev.Const):
    """Const class defining power supply constants."""

    Models = _csdev.Const.register('Models', _et.MODELS)
    Interface = _csdev.Const.register('Interface', _et.INTERFACE)
    OpenLoop = _csdev.Const.register('OpenLoop', _et.CLOSE_OPEN)
    States = _csdev.Const.register('States', _et.STATES)
    PwrStateSel = _csdev.Const.register('PwrStateSel', _et.PWRSTATE_SEL)
    PwrStateSts = _csdev.Const.register('PwrStateSts', _et.PWRSTATE_STS)
    OpMode = _csdev.Const.register('OpMode', _et.OPMODES)
    CmdAck = _csdev.Const.register('CmdAck', _et.CMD_ACK)
    CycleType = _csdev.Const.register('CycleType', _et.CYCLE_TYPES)
    SyncMode = _csdev.Const.register('SyncMode', _et.SYNC_MODES)


# --- Main power supply database functions ---


def get_ps_propty_database(psmodel=None, pstype=None, psname=None):
    """Return epics properties database for a power supply model and type."""
    # in case psname is given
    if psname is not None:
        psmodel = _PSSearch.conv_psname_2_psmodel(psname)
        pstype = _PSSearch.conv_psname_2_pstype(psname)

    # get dbase for a psecific psmodel
    dbase = _get_model_db(psmodel)

    # insert corresponding strengths
    dbase = _insert_strengths(dbase, pstype)

    # update limits
    _set_limits(pstype, dbase)

    # add pvs list as Properties-Cte
    if not psmodel.startswith('FP_'):
        dbase = _csdev.add_pvslist_cte(dbase)

    # return database
    return dbase


def get_conv_propty_database(pstype=None, psname=None):
    """Return strength database definition for a power supply type."""
    # in case psname is given
    if psname is not None:
        pstype = _PSSearch.conv_psname_2_pstype(psname)

    # update with strengths
    dbase = _insert_strengths(dict(), pstype)

    # return database
    return dbase


# --- Auxiliary functions ---


def _get_ps_common_propty_database():
    """Return database entries to all BSMP-like devices."""
    dbase = {
        'Version-Cte': {'type': 'str', 'value': 'UNDEF'},
        'TimestampBoot-Cte': {'type': 'float', 'value': 0,
                              'prec': 7, 'unit': 'timestamp'},
        'TimestampUpdate-Mon': {'type': 'float', 'value': 0,
                                'prec': 7, 'unit': 'timestamp'},
        'CtrlMode-Mon': {'type': 'enum', 'enums': _et.INTERFACE,
                         'value': Const.Interface.Remote},
        # Common Variables
        'PwrState-Sel': {'type': 'enum', 'enums': _et.PWRSTATE_SEL,
                         'value': Const.PwrStateSel.Off},
        'PwrState-Sts': {'type': 'enum', 'enums': _et.PWRSTATE_STS,
                         'value': Const.PwrStateSts.Off},
        'CtrlLoop-Sel': {'type': 'enum', 'enums': _et.CLOSE_OPEN,
                         'value': Const.OpenLoop.Open},
        'CtrlLoop-Sts': {'type': 'enum', 'enums': _et.CLOSE_OPEN,
                         'value': Const.OpenLoop.Open},
        'OpMode-Sel': {'type': 'enum', 'enums': _et.OPMODES,
                       'value': Const.OpMode.SlowRef},
        'OpMode-Sts': {'type': 'enum', 'enums': _et.STATES,
                       'value': Const.OpMode.SlowRef},
        # PRU
        'PRUCtrlQueueSize-Mon': {'type': 'int', 'value': 0,
                                 'unit': 'count',
                                 'low': -1, 'lolo': -1,
                                 'high': 50, 'hihi': 50},
        # Interlocks
        'IntlkSoft-Mon': {'type': 'int', 'value': 0},
        'IntlkHard-Mon': {'type': 'int', 'value': 0},

        'Reset-Cmd': {'type': 'int', 'value': 0, 'unit': 'count'},

    }
    return dbase


def _get_ps_basic_propty_database():
    """Return database entries to all power-supply-like devices."""
    dbase = _get_ps_common_propty_database()
    dbase.update({
        'Current-SP': {'type': 'float', 'value': 0.0,
                       'prec': PS_CURRENT_PRECISION},
        'Current-RB': {'type': 'float', 'value': 0.0,
                       'prec': PS_CURRENT_PRECISION},
        'CurrentRef-Mon': {'type': 'float', 'value': 0.0,
                           'prec': PS_CURRENT_PRECISION},
        'Current-Mon': {'type': 'float', 'value': 0.0,
                        'prec': PS_CURRENT_PRECISION},
        # Commands
        'Abort-Cmd': {'type': 'int', 'value': 0, 'unit': 'count'},
        'SyncPulse-Cmd': {'type': 'int', 'value': 0, 'unit': 'count'},
        # Cycle
        'CycleEnbl-Mon': {'type': 'int', 'value': 0},
        'CycleType-Sel': {'type': 'enum', 'enums': _et.CYCLE_TYPES,
                          'value': DEFAULT_SIGGEN_CONFIG[0]},
        'CycleType-Sts': {'type': 'enum', 'enums': _et.CYCLE_TYPES,
                          'value': DEFAULT_SIGGEN_CONFIG[0]},
        'CycleNrCycles-SP': {'type': 'int', 'value': DEFAULT_SIGGEN_CONFIG[1]},
        'CycleNrCycles-RB': {'type': 'int', 'value': DEFAULT_SIGGEN_CONFIG[1]},
        'CycleFreq-SP': {'type': 'float', 'value': DEFAULT_SIGGEN_CONFIG[2],
                         'unit': 'Hz', 'prec': 4},
        'CycleFreq-RB': {'type': 'float', 'value': DEFAULT_SIGGEN_CONFIG[2],
                         'unit': 'Hz', 'prec': 4},
        'CycleAmpl-SP': {'type': 'float', 'value': DEFAULT_SIGGEN_CONFIG[3],
                         'prec': PS_CURRENT_PRECISION},
        'CycleAmpl-RB': {'type': 'float', 'value': DEFAULT_SIGGEN_CONFIG[3],
                         'prec': PS_CURRENT_PRECISION},
        'CycleOffset-SP': {'type': 'float', 'value': DEFAULT_SIGGEN_CONFIG[4],
                           'prec': PS_CURRENT_PRECISION},
        'CycleOffset-RB': {'type': 'float', 'value': DEFAULT_SIGGEN_CONFIG[4],
                           'prec': PS_CURRENT_PRECISION},
        'CycleAuxParam-SP': {'type': 'float', 'count': 4,
                             'value': DEFAULT_SIGGEN_CONFIG[5:9]},
        'CycleAuxParam-RB': {'type': 'float', 'count': 4,
                             'value': DEFAULT_SIGGEN_CONFIG[5:9]},
        'CycleIndex-Mon': {'type': 'int', 'value': 0},
        # Wfm - UDC
        'Wfm-SP': {'type': 'float', 'count': len(DEFAULT_WFM),
                   'value': list(DEFAULT_WFM),
                   'prec': PS_CURRENT_PRECISION},
        'Wfm-RB': {'type': 'float', 'count': len(DEFAULT_WFM),
                   'value': list(DEFAULT_WFM),
                   'prec': PS_CURRENT_PRECISION},
        'WfmRef-Mon': {'type': 'float', 'count': len(DEFAULT_WFM),
                       'value': list(DEFAULT_WFM),
                       'prec': PS_CURRENT_PRECISION},
        'Wfm-Mon': {'type': 'float', 'count': len(DEFAULT_WFM),
                    'value': list(DEFAULT_WFM),
                    'prec': PS_CURRENT_PRECISION},
        # 'WfmMonAcq-Sel': {'type': 'enum', 'enums': _et.DSBL_ENBL,
        #                   'value': Const.DsblEnbl.Dsbl},
        'WfmIndex-Mon': {'type': 'int', 'value': 0},
        'WfmSyncPulseCount-Mon': {'type': 'int', 'value': 0, 'unit': 'count'},
        'WfmUpdate-Cmd': {'type': 'int', 'value': 0, 'unit': 'count'},
        'WfmUpdateAuto-Sel': {'type': 'enum', 'enums': _et.DSBL_ENBL,
                              'value': Const.DsblEnbl.Dsbl},
        'WfmUpdateAuto-Sts': {'type': 'enum', 'enums': _et.DSBL_ENBL,
                              'value': Const.DsblEnbl.Dsbl},
        # Power Supply Parameters
        # --- PS ---
        'ParamPSName-Cte': {'type': 'char', 'count': 64, 'value': ''},
        'ParamPSModel-Cte': {'type': 'float', 'value': 0.0},
        'ParamNrModules-Cte': {'type': 'float', 'value': 0.0},
        # --- COMM ---
        'ParamCommCmdInferface-Cte': {'type': 'float', 'value': 0.0},
        'ParamCommRS485BaudRate-Cte': {'type': 'float', 'value': 0.0},
        'ParamCommRS485Addr-Cte': {'type': 'float', 'count': 4,
                                   'value': _np.array([0.0, ] * 4)},
        'ParamCommRS485TermRes-Cte': {'type': 'float', 'value': 0.0},
        'ParamCommUDCNetAddr-Cte': {'type': 'float', 'value': 0.0},
        'ParamCommEthIP-Cte':
            {'type': 'float', 'count': 4,
             'value': _np.array([0.0, ] * 4)},
        'ParamCommEthSubnetMask-Cte':
            {'type': 'float', 'count': 4,
             'value': _np.array([0.0, ] * 4)},
        'ParamCommBuzVol-Cte':
            {'type': 'float', 'value': 0.0, 'unit': '%'},
        # --- Control ---
        'ParamCtrlFreqCtrlISR-Cte':
            {'type': 'float', 'value': 0.0, 'unit': 'Hz'},
        'ParamCtrlFreqTimeSlicer-Cte':
            {'type': 'float', 'count': 4,
             'value': _np.array([0.0, ] * 4),
             'unit': 'Hz'},
        'ParamCtrlLoopState-Cte':
            {'type': 'float', 'value': 0.0, 'unit': ''},
        'ParamCtrlMaxRef-Cte':
            {'type': 'float', 'count': 4,
             'value': _np.array([0.0, ] * 4),
             'unit': 'A/V'},
        'ParamCtrlMinRef-Cte':
            {'type': 'float', 'count': 4,
             'value': _np.array([0.0, ] * 4),
             'unit': 'A/V'},
        'ParamCtrlMaxRefOpenLoop-Cte':
            {'type': 'float', 'count': 4,
             'value': _np.array([0.0, ] * 4),
             'unit': '%'},
        'ParamCtrlMinRefOpenLoop-Cte':
            {'type': 'float', 'count': 4,
             'value': _np.array([0.0, ] * 4),
             'unit': '%'},
        # --- PWM ---
        'ParamPWMFreq-Cte':
            {'type': 'float', 'value': 0.0, 'unit': 'Hz'},
        'ParamPWMDeadTime-Cte':
            {'type': 'float', 'value': 0.0, 'unit': 'ns'},
        'ParamPWMMaxDuty-Cte':
            {'type': 'float', 'value': 0.0, 'unit': '%'},
        'ParamPWMMinDuty-Cte':
            {'type': 'float', 'value': 0.0, 'unit': '%'},
        'ParamPWMMaxDutyOpenLoop-Cte':
            {'type': 'float', 'value': 0.0, 'unit': '%'},
        'ParamPWMMinDutyOpenLoop-Cte':
            {'type': 'float', 'value': 0.0, 'unit': '%'},
        'ParamPWMLimDutyShare-Cte':
            {'type': 'float', 'value': 0.0, 'unit': '%'},
        # --- Analog Variables ---
        'ParamAnalogMax-Cte':
            {'type': 'float', 'count': 64,
             'value': _np.array([0.0, ] * 64)},
        'ParamAnalogMin-Cte':
            {'type': 'float', 'count': 64,
             'value': _np.array([0.0, ] * 64)},
        # --- Debounce Manager ---
        'ParamHardIntlkDebounceTime-Cte':
            {'type': 'float', 'count': 32,
             'value': _np.array([0.0, ] * 32), 'unit': 'us'},
        'ParamHardIntlkResetTime-Cte':
            {'type': 'float', 'count': 32,
             'value': _np.array([0.0, ] * 32), 'unit': 'us'},
        'ParamSoftIntlkDebounceTime-Cte':
            {'type': 'float', 'count': 32,
             'value': _np.array([0.0, ] * 32), 'unit': 'us'},
        'ParamSoftIntlkResetTime-Cte':
            {'type': 'float', 'count': 32,
             'value': _np.array([0.0, ] * 32), 'unit': 'us'},
    })

    return dbase


def _get_ps_sofb_propty_database():
    """Return PSSOFB properties."""
    count = UDC_MAX_NR_DEV * PSSOFB_MAX_NR_UDC
    dbase = {
        'SOFBMode-Sel': {
            'type': 'enum', 'enums': _et.DSBL_ENBL,
            'value': Const.DsblEnbl.Dsbl},
        'SOFBMode-Sts': {
            'type': 'enum', 'enums': _et.DSBL_ENBL,
            'value': Const.DsblEnbl.Dsbl},
        'SOFBCurrent-SP': {
            'type': 'float', 'count': count,
            'unit': 'A', 'prec': PS_CURRENT_PRECISION,
            'value': _np.zeros(count)},
        'SOFBUpdate-Cmd': {'type': 'int', 'value': 0, 'unit': 'count'},
        'SOFBCurrent-RB': {
            'type': 'float', 'count': count,
            'unit': 'A', 'prec': PS_CURRENT_PRECISION,
            'value': _np.zeros(count)},
        'SOFBCurrentRef-Mon': {
            'type': 'float', 'count': count,
            'unit': 'A', 'prec': PS_CURRENT_PRECISION,
            'value': _np.zeros(count)},
        'SOFBCurrent-Mon': {
            'type': 'float', 'count': count,
            'unit': 'A', 'prec': PS_CURRENT_PRECISION,
            'value': _np.zeros(count)},
        }
    return dbase


def _get_id_apu_propty_database():
    """Return database of APU ID."""
    dbase = {
        'Phase-SP': {'type': 'float', 'value': 0.0,
                     'prec': 4, 'unit': 'mm'},
        'Phase-Mon': {'type': 'float', 'value': 0.0,
                      'prec': 4, 'unit': 'mm'},
    }
    return dbase


def _get_pu_septum_propty_database():
    """Return database of common to all septa pulsed pwrsupply PVs."""
    # S TB-04:PU-InjSept
    # S TS-01:PU-EjeSeptF
    # S TS-01:PU-EjeSeptG
    # S TS-04:PU-InjSeptG-1
    # S TS-04:PU-InjSeptG-2
    # S TS-04:PU-InjSeptF
    dbase = {
        # 'Version-Cte': {'type': 'str', 'value': 'UNDEF'},
        'CtrlMode-Mon': {'type': 'enum', 'enums': _et.INTERFACE,
                         'value': Const.Interface.Remote},
        'PwrState-Sel': {'type': 'enum', 'enums': _et.PWRSTATE_SEL,
                         'value': Const.PwrStateSel.Off},
        'PwrState-Sts': {'type': 'enum', 'enums': _et.PWRSTATE_STS,
                         'value': Const.PwrStateSts.Off},
        'Reset-Cmd': {'type': 'int', 'value': 0, 'unit': 'count'},
        'Pulse-Sel': {'type': 'enum', 'enums': _et.DSBL_ENBL,
                      'value': Const.DsblEnbl.Dsbl},
        'Pulse-Sts': {'type': 'enum', 'enums': _et.DSBL_ENBL,
                      'value': Const.DsblEnbl.Dsbl},
        'Voltage-SP': {'type': 'float', 'value': 0.0,
                       'prec': PU_VOLTAGE_PRECISION},
        'Voltage-RB': {'type': 'float', 'value': 0.0,
                       'prec': PU_VOLTAGE_PRECISION},
        'Voltage-Mon': {'type': 'float', 'value': 0.0,
                        'prec': PU_VOLTAGE_PRECISION},
        'Intlk1-Mon': {'type': 'int', 'value': 0},
        'Intlk2-Mon': {'type': 'int', 'value': 0},
        'Intlk3-Mon': {'type': 'int', 'value': 0},
        'Intlk4-Mon': {'type': 'int', 'value': 0},
        'Intlk5-Mon': {'type': 'int', 'value': 0},
        'Intlk6-Mon': {'type': 'int', 'value': 0},
        'Intlk7-Mon': {'type': 'int', 'value': 0},
        'Intlk1Label-Cte': {'type': 'str', 'value': 'Switch module'},
        'Intlk2Label-Cte': {'type': 'str', 'value': 'AC CPFL OFF'},
        'Intlk3Label-Cte': {'type': 'str', 'value': 'Temperature'},
        'Intlk4Label-Cte': {'type': 'str', 'value': 'Personnel protection'},
        'Intlk5Label-Cte': {'type': 'str', 'value': 'HVPS Overcurrent'},
        'Intlk6Label-Cte': {'type': 'str', 'value': 'HVPS Overvoltage'},
        'Intlk7Label-Cte': {'type': 'str', 'value': 'External'},
    }
    return dbase


def _get_pu_common_propty_database():
    """Return database of common to all pulsed pwrsupply PVs."""
    # K BO-01D:PU-InjKckr
    # K BO-48D:PU-EjeKckr
    # K SI-01SA:PU-InjDpKckr
    # P SI-19C4:PU-PingV
    dbase = _get_pu_septum_propty_database()
    dbase.update({
        'Intlk8-Mon': {'type': 'int', 'value': 0},
        'Intlk8Label-Cte': {'type': 'str', 'value': 'Switch Overcurrent'},
    })
    return dbase


def _get_pu_FP_SEPT_propty_database():
    """."""
    return _get_pu_septum_propty_database()


def _get_pu_FP_KCKR_propty_database():
    """."""
    return _get_pu_common_propty_database()


def _get_pu_FP_PINGER_propty_database():
    """."""
    return _get_pu_common_propty_database()


def _get_ps_LINAC_propty_database():
    """Return LINAC pwrsupply props."""
    # NOTE: This is a mirror of the PS IOC database in linac-ioc-ps repo.
    version = '2020/02/12'
    propty_db = {
        # --- ioc metapvs
        'Version-Cte': {'type': 'string', 'value': version},
        'TimestampBoot-Cte': {'type': 'string'},
        'TimestampUpdate-Mon': {'type': 'float'},
        'Connected-Mon': {
            'type': 'enum', 'enums': ['Connected', 'Broken'],
            'states': [_SEVERITY_NO_ALARM, _SEVERITY_MAJOR_ALARM]},
        # --- ps state
        'PwrState-Sel': {'type': 'enum', 'enums': ['Pwm_Off', 'Pwm_On']},  # 40
        'PwrState-Sts': {'type': 'enum', 'enums': ['Pwm_Off', 'Pwm_On']},  # 40
        # --- current
        'Current-SP': {'type': 'float', 'prec': PS_CURRENT_PRECISION,
                       'unit': 'A', 'lolo': 0.0, 'low': 0.0, 'lolim': 0.0,
                       'hilim': 0.0, 'high': 0.0, 'hihi': 0.0},  # 90
        'Current-RB': {'type': 'float', 'prec': PS_CURRENT_PRECISION,
                       'unit': 'A', 'lolo': 0.0, 'low': 0.0, 'lolim': 0.0,
                       'hilim': 0.0, 'high': 0.0, 'hihi': 0.0},  # 90

        'Current-Mon': {'type': 'float', 'prec': PS_CURRENT_PRECISION,
                        'unit': 'A', 'lolo': 0.0, 'low': 0.0, 'lolim': 0.0,
                        'hilim': 0.0, 'high': 0.0, 'hihi': 0.0,
                        'mdel': 0.000099, 'adel': 0.000099},  # f1
        'CurrentMax-Mon': {'type': 'float',
                           'prec': PS_CURRENT_PRECISION,
                           'unit': 'A'},  # 91
        'CurrentMin-Mon': {'type': 'float',
                           'prec': PS_CURRENT_PRECISION,
                           'unit': 'A'},  # 92
        'CurrentFit-Mon': {'type': 'float',
                           'prec': PS_CURRENT_PRECISION},  # f0
        # --- interlocks
        'StatusIntlk-Mon': {'type': 'int', 'hihi': 55},
        'IntlkWarn-Mon': {'type': 'int'},  # 23
        'IntlkSignalIn-Mon': {'type': 'int'},
        'IntlkSignalOut-Mon': {'type': 'int'},
        'IntlkRdSignalIn-Mon': {'type': 'int'},  # 70
        'IntlkRdSignalInMask-Mon': {'type': 'int'},  # 71
        'IntlkRdSignalOut-Mon': {'type': 'int'},  # 72
        'IntlkRdSignalOutMask-Mon': {'type': 'int'},  # 73
        # --- interlock labels
        'IntlkWarnLabels-Cte':  {
            'type': 'string',
            'count': len(_et.LINAC_INTLCK_WARN),
            'value': _et.LINAC_INTLCK_WARN},
        'IntlkSignalInLabels-Cte':  {
            'type': 'string',
            'count': len(_et.LINAC_INTLCK_SGIN),
            'value': _et.LINAC_INTLCK_SGIN},
        'IntlkRdSignalInMaskLabels-Cte':  {
            'type': 'string',
            'count': len(_et.LINAC_INTLCK_RDSGIN_MASK),
            'value': _et.LINAC_INTLCK_RDSGIN_MASK},
        'IntlkSignalOutLabels-Cte':  {
            'type': 'string',
            'count': len(_et.LINAC_INTLCK_SGOUT),
            'value': _et.LINAC_INTLCK_SGOUT},
        'IntlkRdSignalOutMaskLabels-Cte':  {
            'type': 'string',
            'count': len(_et.LINAC_INTLCK_RDSGOUT_MASK),
            'value': _et.LINAC_INTLCK_RDSGOUT_MASK},
        # --- misc
        'Temperature-Mon': {'type': 'float', 'prec': 4},  # 74
        'LoadVoltage-Mon': {'type': 'float', 'prec': 4},  # f2
        'BusVoltage-Mon': {'type': 'float', 'prec': 4}  # f3
    }
    propty_db = _csdev.add_pvslist_cte(propty_db)
    return propty_db


# --- FBP ---

def _get_ps_FBP_propty_database():
    """Return database with FBP pwrsupply model PVs."""
    propty_db = _get_ps_basic_propty_database()
    dbase = {
        'IntlkSoftLabels-Cte':  {'type': 'string',
                                 'count': len(_et.SOFT_INTLCK_FBP),
                                 'value': _et.SOFT_INTLCK_FBP},
        'IntlkHardLabels-Cte':  {'type': 'string',
                                 'count': len(_et.HARD_INTLCK_FBP),
                                 'value': _et.HARD_INTLCK_FBP},
        'LoadVoltage-Mon': {'type': 'float', 'value': 0.0,
                            'prec': PS_CURRENT_PRECISION,
                            'unit': 'V'},
        'DCLinkVoltage-Mon': {'type': 'float', 'value': 0.0,
                              'prec': PS_CURRENT_PRECISION,
                              'unit': 'V'},
        'SwitchesTemperature-Mon': {'type': 'float', 'value': 0.0,
                                    'prec': 2,
                                    'unit': 'C'},
        'PWMDutyCycle-Mon': {
            'type': 'float', 'value': 0.0, 'unit': 'p.u.',
            'prec': PS_CURRENT_PRECISION},
        }
    propty_db.update(dbase)
    dbase = _get_ps_sofb_propty_database()
    propty_db.update(dbase)
    return propty_db


def _get_ps_FBP_DCLink_propty_database():
    """Return database with FBP_DCLink pwrsupply model PVs."""
    propty_db = _get_ps_common_propty_database()
    db_ps = {
        'Voltage-SP': {'type': 'float', 'value': 0.0,
                       'lolim': 0.0, 'hilim': 100.0, 'prec': 4},
        'Voltage-RB': {'type': 'float', 'value': 0.0,
                       'lolim': 0.0, 'hilim': 100.0, 'prec': 4},
        'VoltageRef-Mon': {'type': 'float', 'value': 0.0,
                           'lolim': 0.0, 'hilim': 100.0, 'prec': 4},
        'Voltage-Mon': {'type': 'float', 'value': 0.0, 'prec': 4},
        'Voltage1-Mon': {'type': 'float', 'value': 0.0, 'prec': 4},
        'Voltage2-Mon': {'type': 'float', 'value': 0.0, 'prec': 4},
        'Voltage3-Mon': {'type': 'float', 'value': 0.0, 'prec': 4},
        'VoltageDig-Mon': {'type': 'int', 'value': 0,
                           'lolim': 0, 'hilim': 255},
        'IntlkSoftLabels-Cte':  {'type': 'string',
                                 'count': len(_et.SOFT_INTLCK_FBP_DCLINK),
                                 'value': _et.SOFT_INTLCK_FBP_DCLINK},
        'IntlkHardLabels-Cte':  {'type': 'string',
                                 'count': len(_et.HARD_INTLCK_FBP_DCLINK),
                                 'value': _et.HARD_INTLCK_FBP_DCLINK},
        'ModulesStatus-Mon': {'type': 'int', 'value': 0},
    }
    propty_db.update(db_ps)
    return propty_db


# --- FAC DCDC ---


def _get_ps_FAC_DCDC_propty_database():
    """Return database with FAC_DCDC pwrsupply model PVs."""
    propty_db = _get_ps_basic_propty_database()
    db_ps = {
        'IntlkSoftLabels-Cte':  {'type': 'string',
                                 'count': len(_et.SOFT_INTLCK_FAC_DCDC),
                                 'value': _et.SOFT_INTLCK_FAC_DCDC},
        'IntlkHardLabels-Cte':  {'type': 'string',
                                 'count': len(_et.HARD_INTLCK_FAC_DCDC),
                                 'value': _et.HARD_INTLCK_FAC_DCDC},
        'Current1-Mon': {'type': 'float', 'value': 0.0,
                         'prec': PS_CURRENT_PRECISION,
                         'unit': 'A'},
        'Current2-Mon': {'type': 'float', 'value': 0.0,
                         'prec': PS_CURRENT_PRECISION,
                         'unit': 'A'},
        'CapacitorBankVoltage-Mon': {'type': 'float', 'value': 0.0,
                                     'prec': PS_CURRENT_PRECISION,
                                     'lolim': 0.0, 'hilim': 1.0,
                                     'unit': 'V'},
        'PWMDutyCycle-Mon': {'type': 'float', 'value': 0.0,
                             'prec': PS_CURRENT_PRECISION,
                             'unit': 'p.u.'},
        'VoltageInputIIB-Mon': {'type': 'float', 'value': 0.0,
                                'prec': PS_CURRENT_PRECISION,
                                'unit': 'V'},
        'CurrentInputIIB-Mon': {'type': 'float', 'value': 0.0,
                                'prec': PS_CURRENT_PRECISION,
                                'unit': 'A'},
        'CurrentOutputIIB-Mon': {'type': 'float', 'value': 0.0,
                                 'prec': PS_CURRENT_PRECISION,
                                 'unit': 'A'},
        'IGBT1TemperatureIIB-Mon': {'type': 'float', 'value': 0.0,
                                    'prec': 2, 'unit': 'C'},
        'IGBT2TemperatureIIB-Mon': {'type': 'float', 'value': 0.0,
                                    'prec': 2, 'unit': 'C'},
        'InductorsTemperatureIIB-Mon': {'type': 'float', 'value': 0.0,
                                        'prec': 2, 'unit': 'C'},
        'HeatSinkTemperatureIIB-Mon': {'type': 'float', 'value': 0.0,
                                       'prec': 2, 'unit': 'C'},
        'IGBTDriverVoltageIIB-Mon': {'type': 'float', 'value': 0.0,
                                     'prec': PS_CURRENT_PRECISION,
                                     'unit': 'V'},
        'IGBT1DriverCurrentIIB-Mon': {'type': 'float', 'value': 0.0,
                                      'prec': PS_CURRENT_PRECISION,
                                      'unit': 'A'},
        'IGBT2DriverCurrentIIB-Mon': {'type': 'float', 'value': 0.0,
                                      'prec': PS_CURRENT_PRECISION,
                                      'unit': 'A'},
        'LeakCurrentIIB-Mon': {'type': 'float', 'value': 0.0,
                               'prec': PS_CURRENT_PRECISION,
                               'unit': 'A'},
        'BoardTemperatureIIB-Mon': {'type': 'float', 'value': 0.0,
                                    'prec': 2, 'unit': 'C'},
        'RelativeHumidityIIB-Mon': {'type': 'float', 'value': 0.0,
                                    'unit': '%'},
        'IntlkIIB-Mon': {'type': 'int', 'value': 0},
        'IntlkIIBLabels-Cte': {'type': 'string',
                               'count': len(_et.IIB_INTLCK_FAC_DCDC),
                               'value': _et.IIB_INTLCK_FAC_DCDC},
        'AlarmsIIB-Mon': {'type': 'int', 'value': 0},
        'AlarmsIIBLabels-Cte': {'type': 'string',
                                'count': len(_et.IIB_ALARMS_FAC_DCDC),
                                'value': _et.IIB_ALARMS_FAC_DCDC},
    }
    propty_db.update(db_ps)
    return propty_db


def _get_ps_FAC_2S_DCDC_propty_database():
    """Return database with FAC_2S_DCDC pwrsupply model PVs."""
    propty_db = _get_ps_basic_propty_database()
    db_ps = {
        'IntlkSoftLabels-Cte':  {'type': 'string',
                                 'count': len(_et.SOFT_INTLCK_FAC_2S_DCDC),
                                 'value': _et.SOFT_INTLCK_FAC_2S_DCDC},
        'IntlkHardLabels-Cte':  {'type': 'string',
                                 'count': len(_et.HARD_INTLCK_FAC_2S_DCDC),
                                 'value': _et.HARD_INTLCK_FAC_2S_DCDC},
        'Current1-Mon': {'type': 'float', 'value': 0.0,
                         'prec': PS_CURRENT_PRECISION,
                         'unit': 'A'},
        'Current2-Mon': {'type': 'float', 'value': 0.0,
                         'prec': PS_CURRENT_PRECISION,
                         'unit': 'A'},
        'CapacitorBankVoltageMod1-Mon': {'type': 'float', 'value': 0.0,
                                         'prec': PS_CURRENT_PRECISION,
                                         'unit': 'V'},
        'CapacitorBankVoltageMod2-Mon': {'type': 'float', 'value': 0.0,
                                         'prec': PS_CURRENT_PRECISION,
                                         'unit': 'V'},
        'PWMDutyCycleMod1-Mon': {'type': 'float', 'value': 0.0, 'unit': 'p.u.',
                                 'prec': PS_CURRENT_PRECISION},
        'PWMDutyCycleMod2-Mon': {'type': 'float', 'value': 0.0, 'unit': 'p.u.',
                                 'prec': PS_CURRENT_PRECISION},
        'VoltageInputIIBMod1-Mon': {'type': 'float', 'value': 0.0,
                                    'prec': PS_CURRENT_PRECISION,
                                    'unit': 'V'},
        'CurrentInputIIBMod1-Mon': {'type': 'float', 'value': 0.0,
                                    'prec': PS_CURRENT_PRECISION,
                                    'unit': 'A'},
        'CurrentOutputIIBMod1-Mon': {'type': 'float', 'value': 0.0,
                                     'prec': PS_CURRENT_PRECISION,
                                     'unit': 'A'},
        'IGBT1TemperatureIIBMod1-Mon': {'type': 'float', 'value': 0.0,
                                        'prec': 2, 'unit': 'C'},
        'IGBT2TemperatureIIBMod1-Mon': {'type': 'float', 'value': 0.0,
                                        'prec': 2, 'unit': 'C'},
        'InductorsTemperatureIIBMod1-Mon': {'type': 'float', 'value': 0.0,
                                            'prec': 2, 'unit': 'C'},
        'HeatSinkTemperatureIIBMod1-Mon': {'type': 'float', 'value': 0.0,
                                           'prec': 2, 'unit': 'C'},
        'IGBTDriverVoltageIIBMod1-Mon': {'type': 'float', 'value': 0.0,
                                         'prec': PS_CURRENT_PRECISION,
                                         'unit': 'V'},
        'IGBT1DriverCurrentIIBMod1-Mon': {'type': 'float', 'value': 0.0,
                                          'prec': PS_CURRENT_PRECISION,
                                          'unit': 'A'},
        'IGBT2DriverCurrentIIBMod1-Mon': {'type': 'float', 'value': 0.0,
                                          'prec': PS_CURRENT_PRECISION,
                                          'unit': 'A'},
        'BoardTemperatureIIBMod1-Mon': {'type': 'float', 'value': 0.0,
                                        'prec': 2, 'unit': 'C'},
        'RelativeHumidityIIBMod1-Mon': {'type': 'float', 'value': 0.0,
                                        'unit': '%'},
        'IntlkIIBMod1-Mon': {'type': 'int', 'value': 0},
        'IntlkIIBMod1Labels-Cte': {'type': 'string',
                                   'count': len(_et.IIB_INTLCK_FAC_2S_DCDC),
                                   'value': _et.IIB_INTLCK_FAC_2S_DCDC},
        'AlarmsIIBMod1-Mon': {'type': 'int', 'value': 0},
        'AlarmsIIBMod1Labels-Cte': {'type': 'string',
                                    'count': len(_et.IIB_ALARMS_FAC_2S_DCDC),
                                    'value': _et.IIB_ALARMS_FAC_2S_DCDC},
        'VoltageInputIIBMod2-Mon': {'type': 'float', 'value': 0.0,
                                    'prec': PS_CURRENT_PRECISION,
                                    'unit': 'V'},
        'CurrentInputIIBMod2-Mon': {'type': 'float', 'value': 0.0,
                                    'prec': PS_CURRENT_PRECISION,
                                    'unit': 'A'},
        'CurrentOutputIIBMod2-Mon': {'type': 'float', 'value': 0.0,
                                     'prec': PS_CURRENT_PRECISION,
                                     'unit': 'A'},
        'IGBT1TemperatureIIBMod2-Mon': {'type': 'float', 'value': 0.0,
                                        'prec': 2, 'unit': 'C'},
        'IGBT2TemperatureIIBMod2-Mon': {'type': 'float', 'value': 0.0,
                                        'prec': 2, 'unit': 'C'},
        'InductorsTemperatureIIBMod2-Mon': {'type': 'float', 'value': 0.0,
                                            'prec': 2, 'unit': 'C'},
        'HeatSinkTemperatureIIBMod2-Mon': {'type': 'float', 'value': 0.0,
                                           'prec': 2, 'unit': 'C'},
        'IGBTDriverVoltageIIBMod2-Mon': {'type': 'float', 'value': 0.0,
                                         'prec': PS_CURRENT_PRECISION,
                                         'unit': 'V'},
        'IGBT1DriverCurrentIIBMod2-Mon': {'type': 'float', 'value': 0.0,
                                          'prec': PS_CURRENT_PRECISION,
                                          'unit': 'A'},
        'IGBT2DriverCurrentIIBMod2-Mon': {'type': 'float', 'value': 0.0,
                                          'prec': PS_CURRENT_PRECISION,
                                          'unit': 'A'},
        'BoardTemperatureIIBMod2-Mon': {'type': 'float', 'value': 0.0,
                                        'prec': 2, 'unit': 'C'},
        'RelativeHumidityIIBMod2-Mon': {'type': 'float', 'value': 0.0,
                                        'unit': '%'},
        'IntlkIIBMod2-Mon': {'type': 'int', 'value': 0},
        'IntlkIIBMod2Labels-Cte': {'type': 'string',
                                   'count': len(_et.IIB_INTLCK_FAC_2S_DCDC),
                                   'value': _et.IIB_INTLCK_FAC_2S_DCDC},
        'AlarmsIIBMod2-Mon': {'type': 'int', 'value': 0},
        'AlarmsIIBMod2Labels-Cte': {'type': 'string',
                                    'count': len(_et.IIB_ALARMS_FAC_2S_DCDC),
                                    'value': _et.IIB_ALARMS_FAC_2S_DCDC},
    }
    propty_db.update(db_ps)
    return propty_db


def _get_ps_FAC_2P4S_DCDC_propty_database():
    """Return database with FAC_2P4S_DCDC pwrsupply model PVs."""
    propty_db = _get_ps_basic_propty_database()
    db_ps = {
        'IntlkSoftLabels-Cte':  {'type': 'string',
                                 'count': len(_et.SOFT_INTLCK_FAC_2P4S_DCDC),
                                 'value': _et.SOFT_INTLCK_FAC_2P4S_DCDC},
        'IntlkHardLabels-Cte':  {'type': 'string',
                                 'count': len(_et.HARD_INTLCK_FAC_2P4S_DCDC),
                                 'value': _et.HARD_INTLCK_FAC_2P4S_DCDC},
        'Current1-Mon': {'type': 'float', 'value': 0.0,
                         'prec': PS_CURRENT_PRECISION,
                         'unit': 'A'},
        'Current2-Mon': {'type': 'float', 'value': 0.0,
                         'prec': PS_CURRENT_PRECISION,
                         'unit': 'A'},
        'Arm1Current-Mon': {'type': 'float', 'value': 0.0,
                            'prec': PS_CURRENT_PRECISION,
                            'unit': 'A'},
        'Arm2Current-Mon': {'type': 'float', 'value': 0.0,
                            'prec': PS_CURRENT_PRECISION,
                            'unit': 'A'},
        'CapacitorBankVoltageMod1-Mon': {'type': 'float', 'value': 0.0,
                                         'prec': PS_CURRENT_PRECISION,
                                         'unit': 'V'},
        'CapacitorBankVoltageMod2-Mon': {'type': 'float', 'value': 0.0,
                                         'prec': PS_CURRENT_PRECISION,
                                         'unit': 'V'},
        'CapacitorBankVoltageMod3-Mon': {'type': 'float', 'value': 0.0,
                                         'prec': PS_CURRENT_PRECISION,
                                         'unit': 'V'},
        'CapacitorBankVoltageMod4-Mon': {'type': 'float', 'value': 0.0,
                                         'prec': PS_CURRENT_PRECISION,
                                         'unit': 'V'},
        'CapacitorBankVoltageMod5-Mon': {'type': 'float', 'value': 0.0,
                                         'prec': PS_CURRENT_PRECISION,
                                         'unit': 'V'},
        'CapacitorBankVoltageMod6-Mon': {'type': 'float', 'value': 0.0,
                                         'prec': PS_CURRENT_PRECISION,
                                         'unit': 'V'},
        'CapacitorBankVoltageMod7-Mon': {'type': 'float', 'value': 0.0,
                                         'prec': PS_CURRENT_PRECISION,
                                         'unit': 'V'},
        'CapacitorBankVoltageMod8-Mon': {'type': 'float', 'value': 0.0,
                                         'prec': PS_CURRENT_PRECISION,
                                         'unit': 'V'},
        'PWMDutyCycleMod1-Mon': {'type': 'float', 'value': 0.0, 'unit': 'p.u.',
                                 'prec': PS_CURRENT_PRECISION},
        'PWMDutyCycleMod2-Mon': {'type': 'float', 'value': 0.0, 'unit': 'p.u.',
                                 'prec': PS_CURRENT_PRECISION},
        'PWMDutyCycleMod3-Mon': {'type': 'float', 'value': 0.0, 'unit': 'p.u.',
                                 'prec': PS_CURRENT_PRECISION},
        'PWMDutyCycleMod4-Mon': {'type': 'float', 'value': 0.0, 'unit': 'p.u.',
                                 'prec': PS_CURRENT_PRECISION},
        'PWMDutyCycleMod5-Mon': {'type': 'float', 'value': 0.0, 'unit': 'p.u.',
                                 'prec': PS_CURRENT_PRECISION},
        'PWMDutyCycleMod6-Mon': {'type': 'float', 'value': 0.0, 'unit': 'p.u.',
                                 'prec': PS_CURRENT_PRECISION},
        'PWMDutyCycleMod7-Mon': {'type': 'float', 'value': 0.0, 'unit': 'p.u.',
                                 'prec': PS_CURRENT_PRECISION},
        'PWMDutyCycleMod8-Mon': {'type': 'float', 'value': 0.0, 'unit': 'p.u.',
                                 'prec': PS_CURRENT_PRECISION},
        'VoltageInputIIBModB-Mon': {'type': 'float', 'value': 0.0,
                                    'prec': PS_CURRENT_PRECISION,
                                    'unit': 'V'},
        'CurrentInputIIBModB-Mon': {'type': 'float', 'value': 0.0,
                                    'prec': PS_CURRENT_PRECISION,
                                    'unit': 'A'},
        'CurrentOutputIIBModB-Mon': {'type': 'float', 'value': 0.0,
                                     'prec': PS_CURRENT_PRECISION,
                                     'unit': 'A'},
        'IGBT1TemperatureIIBModB-Mon': {'type': 'float', 'value': 0.0,
                                        'prec': 2, 'unit': 'C'},
        'IGBT2TemperatureIIBModB-Mon': {'type': 'float', 'value': 0.0,
                                        'prec': 2, 'unit': 'C'},
        'InductorTemperatureIIBModB-Mon': {'type': 'float', 'value': 0.0,
                                           'prec': 2, 'unit': 'C'},
        'HeatSinkTemperatureIIBModB-Mon': {'type': 'float', 'value': 0.0,
                                           'prec': 2, 'unit': 'C'},
        'IGBTDriverVoltageIIBModB-Mon': {'type': 'float', 'value': 0.0,
                                         'prec': PS_CURRENT_PRECISION,
                                         'unit': 'V'},
        'IGBT1DriverCurrentIIBModB-Mon': {'type': 'float', 'value': 0.0,
                                          'prec': PS_CURRENT_PRECISION,
                                          'unit': 'A'},
        'IGBT2DriverCurrentIIBModB-Mon': {'type': 'float', 'value': 0.0,
                                          'prec': PS_CURRENT_PRECISION,
                                          'unit': 'A'},
        'BoardTemperatureIIBModB-Mon': {'type': 'float', 'value': 0.0,
                                        'prec': 2, 'unit': 'C'},
        'RelativeHumidityIIBModB-Mon': {'type': 'float', 'value': 0.0,
                                        'unit': '%'},
        'IntlkIIBModB-Mon': {'type': 'int', 'value': 0},
        'IntlkIIBModBLabels-Cte': {'type': 'string',
                                   'count': len(_et.IIB_INTLCK_FAC_2P4S_DCDC),
                                   'value': _et.IIB_INTLCK_FAC_2P4S_DCDC},
        'AlarmsIIBModB-Mon': {'type': 'int', 'value': 0},
        'AlarmsIIBModBLabels-Cte': {
            'type': 'string', 'count': len(_et.IIB_ALARMS_FAC_2P4S_DCDC),
            'value': _et.IIB_ALARMS_FAC_2P4S_DCDC},
        }
    propty_db.update(db_ps)
    return propty_db


# --- FAC ACDC ---


def _get_ps_FAC_2S_ACDC_propty_database():
    """Return database with FAC_2S_ACDC pwrsupply model PVs."""
    propty_db = _get_ps_common_propty_database()
    db_ps = {
        'CapacitorBankVoltage-SP': {'type': 'float', 'value': 0.0,
                                    'prec': PS_CURRENT_PRECISION,
                                    'lolim': 0.0, 'hilim': 1.0,
                                    'unit': 'V'},
        'CapacitorBankVoltage-RB': {'type': 'float', 'value': 0.0,
                                    'prec': PS_CURRENT_PRECISION,
                                    'unit': 'V'},
        'CapacitorBankVoltageRef-Mon': {'type': 'float', 'value': 0.0,
                                        'prec': PS_CURRENT_PRECISION,
                                        'unit': 'V'},
        'CapacitorBankVoltage-Mon': {'type': 'float', 'value': 0.0,
                                     'prec': PS_CURRENT_PRECISION,
                                     'unit': 'V'},
        'IntlkSoftLabels-Cte':  {'type': 'string',
                                 'count': len(_et.SOFT_INTLCK_FAC_2S_ACDC),
                                 'value': _et.SOFT_INTLCK_FAC_2S_ACDC},
        'IntlkHardLabels-Cte':  {'type': 'string',
                                 'count': len(_et.HARD_INTLCK_FAC_2S_ACDC),
                                 'value': _et.HARD_INTLCK_FAC_2S_ACDC},
        'RectifierCurrent-Mon': {'type': 'float', 'value': 0.0,
                                 'prec': PS_CURRENT_PRECISION,
                                 'unit': 'A'},
        'PWMDutyCycle-Mon': {'type': 'float', 'value': 0.0, 'unit': 'p.u.',
                             'prec': PS_CURRENT_PRECISION},
        'CurrentInputIIBModIS-Mon': {'type': 'float', 'value': 0.0,
                                     'prec': PS_CURRENT_PRECISION,
                                     'unit': 'A'},
        'VoltageInputIIBModIS-Mon': {'type': 'float', 'value': 0.0,
                                     'prec': PS_CURRENT_PRECISION,
                                     'unit': 'V'},
        'IGBTTemperatureIIBModIS-Mon': {'type': 'float', 'value': 0.0,
                                        'prec': 2, 'unit': 'C'},
        'IGBTDriverVoltageIIBModIS-Mon': {'type': 'float', 'value': 0.0,
                                          'prec': PS_CURRENT_PRECISION,
                                          'unit': 'V'},
        'IGBTDriverCurrentIIBModIS-Mon': {'type': 'float', 'value': 0.0,
                                          'prec': PS_CURRENT_PRECISION,
                                          'unit': 'A'},
        'InductorTemperatureIIBModIS-Mon': {'type': 'float', 'value': 0.0,
                                            'prec': 2, 'unit': 'C'},
        'HeatSinkTemperatureIIBModIS-Mon': {'type': 'float', 'value': 0.0,
                                            'prec': 2, 'unit': 'C'},
        'BoardTemperatureIIBModIS-Mon': {'type': 'float', 'value': 0.0,
                                         'prec': 2, 'unit': 'C'},
        'RelativeHumidityIIBModIS-Mon': {'type': 'float', 'value': 0.0,
                                         'unit': '%'},
        'IntlkIIBModIS-Mon': {'type': 'int', 'value': 0},
        'IntlkIIBModISLabels-Cte':  {
            'type': 'string', 'count': len(_et.IIBIS_INTLCK_FAC_2S_ACDC),
            'value': _et.IIBIS_INTLCK_FAC_2S_ACDC},
        'AlarmsIIBModIS-Mon': {'type': 'int', 'value': 0},
        'AlarmsIIBModISLabels-Cte': {
            'type': 'string', 'count': len(_et.IIBIS_ALARMS_FAC_2S_ACDC),
            'value': _et.IIBIS_ALARMS_FAC_2S_ACDC},
        'VoltageOutputIIBModCmd-Mon': {'type': 'float', 'value': 0.0,
                                       'prec': PS_CURRENT_PRECISION,
                                       'unit': 'V'},
        'CapacitorBankVoltageIIBModCmd-Mon': {'type': 'float', 'value': 0.0,
                                              'prec': PS_CURRENT_PRECISION,
                                              'unit': 'V'},
        'RectInductorTempIIBModCmd-Mon': {'type': 'float', 'value': 0.0,
                                          'prec': 2, 'unit': 'C'},
        'RectHeatSinkTempIIBModCmd-Mon': {'type': 'float', 'value': 0.0,
                                          'prec': 2, 'unit': 'C'},
        'ExtBoardsVoltageIIBModCmd-Mon': {'type': 'float', 'value': 0.0,
                                          'prec': PS_CURRENT_PRECISION,
                                          'unit': 'V'},
        'AuxBoardCurrentIIBModCmd-Mon': {'type': 'float', 'value': 0.0,
                                         'prec': PS_CURRENT_PRECISION,
                                         'unit': 'A'},
        'IDBBoardCurrentIIBModCmd-Mon': {'type': 'float', 'value': 0.0,
                                         'prec': PS_CURRENT_PRECISION,
                                         'unit': 'A'},
        'LeakCurrentIIBModCmd-Mon': {'type': 'float', 'value': 0.0,
                                     'prec': PS_CURRENT_PRECISION,
                                     'unit': 'A'},
        'BoardTemperatureIIBModCmd-Mon': {'type': 'float', 'value': 0.0,
                                          'prec': 2, 'unit': 'C'},
        'RelativeHumidityIIBModCmd-Mon': {'type': 'float', 'value': 0.0,
                                          'unit': '%'},
        'IntlkIIBModCmd-Mon': {'type': 'int', 'value': 0},
        'IntlkIIBModCmdLabels-Cte':  {
            'type': 'string', 'count': len(_et.IIBCMD_INTLCK_FAC_2S_ACDC),
            'value': _et.IIBCMD_INTLCK_FAC_2S_ACDC},
        'AlarmsIIBModCmd-Mon': {'type': 'int', 'value': 0},
        'AlarmsIIBModCmdLabels-Cte': {
            'type': 'string', 'count': len(_et.IIBCMD_ALARMS_FAC_2S_ACDC),
            'value': _et.IIBCMD_ALARMS_FAC_2S_ACDC},
    }
    propty_db.update(db_ps)
    return propty_db


def _get_ps_FAC_2P4S_ACDC_propty_database():
    """Return database with FAC_2P4S_ACDC pwrsupply model PVs."""
    propty_db = _get_ps_common_propty_database()
    db_ps = {
        'IntlkSoftLabels-Cte':  {'type': 'string',
                                 'count': len(_et.SOFT_INTLCK_FAC_2P4S_ACDC),
                                 'value': _et.SOFT_INTLCK_FAC_2P4S_ACDC},
        'IntlkHardLabels-Cte':  {'type': 'string',
                                 'count': len(_et.HARD_INTLCK_FAC_2P4S_ACDC),
                                 'value': _et.HARD_INTLCK_FAC_2P4S_ACDC},
        'CapacitorBankVoltage-SP': {'type': 'float', 'value': 0.0,
                                    'prec': PS_CURRENT_PRECISION,
                                    'lolim': 0.0, 'hilim': 1.0,
                                    'unit': 'V'},
        'CapacitorBankVoltage-RB': {'type': 'float', 'value': 0.0,
                                    'prec': PS_CURRENT_PRECISION,
                                    'unit': 'V'},
        'CapacitorBankVoltageRef-Mon': {'type': 'float', 'value': 0.0,
                                        'prec': PS_CURRENT_PRECISION,
                                        'unit': 'V'},
        'CapacitorBankVoltage-Mon': {'type': 'float', 'value': 0.0,
                                     'prec': PS_CURRENT_PRECISION,
                                     'unit': 'V'},
        'RectifierCurrent-Mon': {'type': 'float', 'value': 0.0,
                                 'prec': PS_CURRENT_PRECISION,
                                 'unit': 'V'},
        'PWMDutyCycle-Mon': {'type': 'float', 'value': 0.0, 'unit': 'p.u.',
                             'prec': PS_CURRENT_PRECISION},
        'CurrentInputIIBModIS-Mon': {'type': 'float', 'value': 0.0,
                                     'prec': PS_CURRENT_PRECISION,
                                     'unit': 'A'},
        'VoltageInputIIBModIS-Mon': {'type': 'float', 'value': 0.0,
                                     'prec': PS_CURRENT_PRECISION,
                                     'unit': 'V'},
        'IGBTTemperatureIIBModIS-Mon': {'type': 'float', 'value': 0.0,
                                        'prec': 2, 'unit': 'C'},
        'IGBTDriverVoltageIIBModIS-Mon': {'type': 'float', 'value': 0.0,
                                          'prec': PS_CURRENT_PRECISION,
                                          'unit': 'V'},
        'IGBTDriverCurrentIIBModIS-Mon': {'type': 'float', 'value': 0.0,
                                          'prec': PS_CURRENT_PRECISION,
                                          'unit': 'A'},
        'InductorTemperatureIIBModIS-Mon': {'type': 'float', 'value': 0.0,
                                            'prec': 2, 'unit': 'C'},
        'HeatSinkTemperatureIIBModIS-Mon': {'type': 'float', 'value': 0.0,
                                            'prec': 2, 'unit': 'C'},
        'BoardTemperatureIIBModIS-Mon': {'type': 'float', 'value': 0.0,
                                         'prec': 2, 'unit': 'C'},
        'RelativeHumidityIIBModIS-Mon': {'type': 'float', 'value': 0.0,
                                         'unit': '%'},
        'IntlkIIBModIS-Mon': {'type': 'int', 'value': 0},
        'IntlkIIBModISLabels-Cte':  {
            'type': 'string', 'count': len(_et.IIBIS_INTLCK_FAC_2P4S_ACDC),
            'value': _et.IIBIS_INTLCK_FAC_2P4S_ACDC},
        'AlarmsIIBModIS-Mon': {'type': 'int', 'value': 0},
        'AlarmsIIBModISLabels-Cte': {
            'type': 'string', 'count': len(_et.IIBIS_ALARMS_FAC_2P4S_ACDC),
            'value': _et.IIBIS_ALARMS_FAC_2P4S_ACDC},
        'VoltageOutputIIBModCmd-Mon': {'type': 'float', 'value': 0.0,
                                       'prec': PS_CURRENT_PRECISION,
                                       'unit': 'V'},
        'CapacitorBankVoltageIIBModCmd-Mon': {'type': 'float', 'value': 0.0,
                                              'prec': PS_CURRENT_PRECISION,
                                              'unit': 'V'},
        'InductorTemperatureIIBModCmd-Mon': {'type': 'float', 'value': 0.0,
                                             'prec': 2, 'unit': 'C'},
        'HeatSinkTemperatureIIBModCmd-Mon': {'type': 'float', 'value': 0.0,
                                             'prec': 2, 'unit': 'C'},
        'ExtBoardsVoltageIIBModCmd-Mon': {'type': 'float', 'value': 0.0,
                                          'prec': PS_CURRENT_PRECISION,
                                          'unit': 'V'},
        'AuxBoardCurrentIIBModCmd-Mon': {'type': 'float', 'value': 0.0,
                                         'prec': PS_CURRENT_PRECISION,
                                         'unit': 'A'},
        'IDBBoardCurrentIIBModCmd-Mon': {'type': 'float', 'value': 0.0,
                                         'prec': PS_CURRENT_PRECISION,
                                         'unit': 'A'},
        'LeakCurrentIIBModCmd-Mon': {'type': 'float', 'value': 0.0,
                                     'prec': PS_CURRENT_PRECISION,
                                     'unit': 'A'},
        'BoardTemperatureIIBModCmd-Mon': {'type': 'float', 'value': 0.0,
                                          'prec': 2, 'unit': 'C'},
        'RelativeHumidityIIBModCmd-Mon': {'type': 'float', 'value': 0.0,
                                          'unit': '%'},
        'IntlkIIBModCmd-Mon': {'type': 'int', 'value': 0},
        'IntlkIIBModCmdLabels-Cte':  {
            'type': 'string', 'count': len(_et.IIBCMD_INTLCK_FAC_2P4S_ACDC),
            'value': _et.IIBCMD_INTLCK_FAC_2P4S_ACDC},
        'AlarmsIIBModCmd-Mon': {'type': 'int', 'value': 0},
        'AlarmsIIBModCmdLabels-Cte': {
            'type': 'string', 'count': len(_et.IIBCMD_ALARMS_FAC_2P4S_ACDC),
            'value': _et.IIBCMD_ALARMS_FAC_2P4S_ACDC},
    }
    propty_db.update(db_ps)
    return propty_db


# --- FAP ---

def _get_ps_FAP_propty_database():
    """Return database with FAP pwrsupply model PVs."""
    propty_db = _get_ps_basic_propty_database()
    db_ps = {
        'Current1-Mon': {'type': 'float', 'value': 0.0,
                         'prec': PS_CURRENT_PRECISION,
                         'unit': 'A'},
        'Current2-Mon': {'type': 'float', 'value': 0.0,
                         'prec': PS_CURRENT_PRECISION,
                         'unit': 'A'},
        'IntlkSoftLabels-Cte': {'type': 'string',
                                'count': len(_et.SOFT_INTLCK_FAP),
                                'value': _et.SOFT_INTLCK_FAP},
        'IntlkHardLabels-Cte': {'type': 'string',
                                'count': len(_et.HARD_INTLCK_FAP),
                                'value': _et.HARD_INTLCK_FAP},
        'DCLinkVoltage-Mon': {'type': 'float', 'value': 0.0,
                              'prec': PS_CURRENT_PRECISION,
                              'unit': 'V'},
        'IGBT1Current-Mon': {'type': 'float', 'value': 0.0,
                             'prec': PS_CURRENT_PRECISION,
                             'unit': 'A'},
        'IGBT2Current-Mon': {'type': 'float', 'value': 0.0,
                             'prec': PS_CURRENT_PRECISION,
                             'unit': 'A'},
        'IGBT1PWMDutyCycle-Mon': {'type': 'float', 'value': 0.0,
                                  'prec': PS_CURRENT_PRECISION,
                                  'unit': 'p.u.'},
        'IGBT2PWMDutyCycle-Mon': {'type': 'float', 'value': 0.0,
                                  'prec': PS_CURRENT_PRECISION,
                                  'unit': 'p.u.'},
        'PWMDutyDiff-Mon': {'type': 'float', 'value': 0.0, 'unit': 'p.u.',
                            'prec': PS_CURRENT_PRECISION},
        'VoltageInputIIB-Mon': {'type': 'float', 'value': 0.0,
                                'prec': PS_CURRENT_PRECISION,
                                'unit': 'V'},
        'VoltageOutputIIB-Mon': {'type': 'float', 'value': 0.0,
                                 'prec': PS_CURRENT_PRECISION,
                                 'unit': 'V'},
        'IGBT1CurrentIIB-Mon': {'type': 'float', 'value': 0.0,
                                'prec': PS_CURRENT_PRECISION,
                                'unit': 'A'},
        'IGBT2CurrentIIB-Mon': {'type': 'float', 'value': 0.0,
                                'prec': PS_CURRENT_PRECISION,
                                'unit': 'A'},
        'IGBT1TemperatureIIB-Mon': {'type': 'float', 'value': 0.0,
                                    'prec': 2, 'unit': 'C'},
        'IGBT2TemperatureIIB-Mon': {'type': 'float', 'value': 0.0,
                                    'prec': 2, 'unit': 'C'},
        'IGBTDriverVoltageIIB-Mon': {'type': 'float', 'value': 0.0,
                                     'prec': PS_CURRENT_PRECISION,
                                     'unit': 'V'},
        'IGBT1DriverCurrentIIB-Mon': {'type': 'float', 'value': 0.0,
                                      'prec': PS_CURRENT_PRECISION,
                                      'unit': 'A'},
        'IGBT2DriverCurrentIIB-Mon': {'type': 'float', 'value': 0.0,
                                      'prec': PS_CURRENT_PRECISION,
                                      'unit': 'A'},
        'InductorTemperatureIIB-Mon': {'type': 'float', 'value': 0.0,
                                       'prec': 2,
                                       'unit': 'C'},
        'HeatSinkTemperatureIIB-Mon': {'type': 'float', 'value': 0.0,
                                       'prec': 2,
                                       'unit': 'C'},
        'LeakCurrentIIB-Mon': {'type': 'float', 'value': 0.0,
                               'prec': PS_CURRENT_PRECISION,
                               'unit': 'A'},
        'BoardTemperatureIIB-Mon': {'type': 'float', 'value': 0.0,
                                    'prec': 2, 'unit': 'C'},
        'RelativeHumidityIIB-Mon': {'type': 'float', 'value': 0.0,
                                    'unit': '%'},
        'IntlkIIB-Mon': {'type': 'int', 'value': 0},
        'IntlkIIBLabels-Cte': {'type': 'string',
                               'count': len(_et.IIB_INTLCK_FAP),
                               'value': _et.IIB_INTLCK_FAP},
        'AlarmsIIB-Mon': {'type': 'int', 'value': 0},
        'AlarmsIIBLabels-Cte': {'type': 'string',
                                'count': len(_et.IIB_ALARMS_FAP),
                                'value': _et.IIB_ALARMS_FAP},
    }
    propty_db.update(db_ps)
    return propty_db


def _get_ps_FAP_4P_propty_database():
    """Return database with FAP_4P pwrsupply model PVs."""
    propty_db = _get_ps_basic_propty_database()
    db_ps = {
        'IntlkSoftLabels-Cte':  {'type': 'string',
                                 'count': len(_et.SOFT_INTLCK_FAP_4P),
                                 'value': _et.SOFT_INTLCK_FAP_4P},
        'IntlkHardLabels-Cte':  {'type': 'string',
                                 'count': len(_et.HARD_INTLCK_FAP_4P),
                                 'value': _et.HARD_INTLCK_FAP_4P},
        'Current1-Mon': {'type': 'float', 'value': 0.0,
                         'prec': PS_CURRENT_PRECISION,
                         'unit': 'A'},
        'Current2-Mon': {'type': 'float', 'value': 0.0,
                         'prec': PS_CURRENT_PRECISION,
                         'unit': 'A'},
        'LoadVoltage-Mon': {'type': 'float', 'value': 0.0,
                            'prec': PS_CURRENT_PRECISION,
                            'unit': 'V'},
        'IGBT1CurrentMod1-Mon': {'type': 'float', 'value': 0.0,
                                 'prec': PS_CURRENT_PRECISION,
                                 'unit': 'A'},
        'IGBT2CurrentMod1-Mon': {'type': 'float', 'value': 0.0,
                                 'prec': PS_CURRENT_PRECISION,
                                 'unit': 'A'},
        'IGBT1CurrentMod2-Mon': {'type': 'float', 'value': 0.0,
                                 'prec': PS_CURRENT_PRECISION,
                                 'unit': 'A'},
        'IGBT2CurrentMod2-Mon': {'type': 'float', 'value': 0.0,
                                 'prec': PS_CURRENT_PRECISION,
                                 'unit': 'A'},
        'IGBT1CurrentMod3-Mon': {'type': 'float', 'value': 0.0,
                                 'prec': PS_CURRENT_PRECISION,
                                 'unit': 'A'},
        'IGBT2CurrentMod3-Mon': {'type': 'float', 'value': 0.0,
                                 'prec': PS_CURRENT_PRECISION,
                                 'unit': 'A'},
        'IGBT1CurrentMod4-Mon': {'type': 'float', 'value': 0.0,
                                 'prec': PS_CURRENT_PRECISION,
                                 'unit': 'A'},
        'IGBT2CurrentMod4-Mon': {'type': 'float', 'value': 0.0,
                                 'prec': PS_CURRENT_PRECISION,
                                 'unit': 'A'},
        'DCLinkVoltageMod1-Mon': {'type': 'float', 'value': 0.0,
                                  'prec': PS_CURRENT_PRECISION,
                                  'unit': 'V'},
        'DCLinkVoltageMod2-Mon': {'type': 'float', 'value': 0.0,
                                  'prec': PS_CURRENT_PRECISION,
                                  'unit': 'V'},
        'DCLinkVoltageMod3-Mon': {'type': 'float', 'value': 0.0,
                                  'prec': PS_CURRENT_PRECISION,
                                  'unit': 'V'},
        'DCLinkVoltageMod4-Mon': {'type': 'float', 'value': 0.0,
                                  'prec': PS_CURRENT_PRECISION,
                                  'unit': 'V'},
        'PWMDutyCycle-Mon': {'type': 'float', 'value': 0.0,
                             'prec': PS_CURRENT_PRECISION,
                             'unit': 'p.u.'},
        'IGBT1PWMDutyCycleMod1-Mon': {'type': 'float', 'value': 0.0,
                                      'prec': PS_CURRENT_PRECISION,
                                      'unit': 'p.u.'},
        'IGBT2PWMDutyCycleMod1-Mon': {'type': 'float', 'value': 0.0,
                                      'prec': PS_CURRENT_PRECISION,
                                      'unit': 'p.u.'},
        'IGBT1PWMDutyCycleMod2-Mon': {'type': 'float', 'value': 0.0,
                                      'prec': PS_CURRENT_PRECISION,
                                      'unit': 'p.u.'},
        'IGBT2PWMDutyCycleMod2-Mon': {'type': 'float', 'value': 0.0,
                                      'prec': PS_CURRENT_PRECISION,
                                      'unit': 'p.u.'},
        'IGBT1PWMDutyCycleMod3-Mon': {'type': 'float', 'value': 0.0,
                                      'prec': PS_CURRENT_PRECISION,
                                      'unit': 'p.u.'},
        'IGBT2PWMDutyCycleMod3-Mon': {'type': 'float', 'value': 0.0,
                                      'prec': PS_CURRENT_PRECISION,
                                      'unit': 'p.u.'},
        'IGBT1PWMDutyCycleMod4-Mon': {'type': 'float', 'value': 0.0,
                                      'prec': PS_CURRENT_PRECISION,
                                      'unit': 'p.u.'},
        'IGBT2PWMDutyCycleMod4-Mon': {'type': 'float', 'value': 0.0,
                                      'prec': PS_CURRENT_PRECISION,
                                      'unit': 'p.u.'},
        'VoltageInputMod1-Mon': {'type': 'float', 'value': 0.0,
                                 'prec': PS_CURRENT_PRECISION,
                                 'unit': 'V'},
        'VoltageOutputMod1-Mon': {'type': 'float', 'value': 0.0,
                                  'prec': PS_CURRENT_PRECISION,
                                  'unit': 'V'},
        'IGBT1IIBCurrentMod1-Mon': {'type': 'float', 'value': 0.0,
                                    'prec': PS_CURRENT_PRECISION,
                                    'unit': 'A'},
        'IGBT2IIBCurrentMod1-Mon': {'type': 'float', 'value': 0.0,
                                    'prec': PS_CURRENT_PRECISION,
                                    'unit': 'A'},
        'IGBT1TemperatureIIBMod1-Mon': {'type': 'float', 'value': 0.0,
                                        'prec': 2, 'unit': 'C'},
        'IGBT2TemperatureIIBMod1-Mon': {'type': 'float', 'value': 0.0,
                                        'prec': 2, 'unit': 'C'},
        'IGBTDriverTemperatureIIBMod1-Mon': {'type': 'float', 'value': 0.0,
                                             'prec': 2, 'unit': 'C'},
        'IGBT1DriverCurrentIIBMod1-Mon': {'type': 'float', 'value': 0.0,
                                          'prec': PS_CURRENT_PRECISION,
                                          'unit': 'A'},
        'IGBT2DriverCurrentIIBMod1-Mon': {'type': 'float', 'value': 0.0,
                                          'prec': PS_CURRENT_PRECISION,
                                          'unit': 'A'},
        'InductorTemperatureIIBMod1-Mon': {'type': 'float', 'value': 0.0,
                                           'prec': 2, 'unit': 'C'},
        'HeatSinkTemperatureIIBMod1-Mon': {'type': 'float', 'value': 0.0,
                                           'prec': 2, 'unit': 'C'},
        'LeakageCurrentIIBMod1-Mon': {'type': 'float', 'value': 0.0,
                                      'prec': PS_CURRENT_PRECISION,
                                      'unit': 'A'},
        'TemperatureIIBMod1-Mon': {'type': 'float', 'value': 0.0,
                                   'prec': 2, 'unit': 'C'},
        'RelativeHumidityIIBMod1-Mon': {
            'type': 'float', 'value': 0.0,
            'prec': 2,
            'unit': '%'},
        'IntlkIIBMod1-Mon': {'type': 'int', 'value': 0},
        'IntlkIIBMod1Labels-Cte': {'type': 'string',
                                   'count': len(_et.IIB_INTLCK_FAP_4P),
                                   'value': _et.IIB_INTLCK_FAP_4P},
        'AlarmsIIBMod1-Mon': {'type': 'int', 'value': 0},
        'AlarmsIIBMod1Labels-Cte': {'type': 'string',
                                    'count': len(_et.IIB_ALARMS_FAP_4P),
                                    'value': _et.IIB_ALARMS_FAP_4P},
        'VoltageInputMod2-Mon': {'type': 'float', 'value': 0.0,
                                 'prec': PS_CURRENT_PRECISION,
                                 'unit': 'V'},
        'VoltageOutputMod2-Mon': {'type': 'float', 'value': 0.0,
                                  'prec': PS_CURRENT_PRECISION,
                                  'unit': 'V'},
        'IGBT1IIBCurrentMod2-Mon': {'type': 'float', 'value': 0.0,
                                    'prec': PS_CURRENT_PRECISION,
                                    'unit': 'A'},
        'IGBT2IIBCurrentMod2-Mon': {'type': 'float', 'value': 0.0,
                                    'prec': PS_CURRENT_PRECISION,
                                    'unit': 'A'},
        'IGBT1TemperatureIIBMod2-Mon': {'type': 'float', 'value': 0.0,
                                        'prec': 2, 'unit': 'C'},
        'IGBT2TemperatureIIBMod2-Mon': {'type': 'float', 'value': 0.0,
                                        'prec': 2, 'unit': 'C'},
        'IGBTDriverTemperatureIIBMod2-Mon': {'type': 'float', 'value': 0.0,
                                             'prec': 2, 'unit': 'C'},
        'IGBT1DriverCurrentIIBMod2-Mon': {'type': 'float', 'value': 0.0,
                                          'prec': PS_CURRENT_PRECISION,
                                          'unit': 'A'},
        'IGBT2DriverCurrentIIBMod2-Mon': {'type': 'float', 'value': 0.0,
                                          'prec': PS_CURRENT_PRECISION,
                                          'unit': 'A'},
        'InductorTemperatureIIBMod2-Mon': {'type': 'float', 'value': 0.0,
                                           'prec': 2, 'unit': 'C'},
        'HeatSinkTemperatureIIBMod2-Mon': {'type': 'float', 'value': 0.0,
                                           'prec': 2, 'unit': 'C'},
        'LeakageCurrentIIBMod2-Mon': {'type': 'float', 'value': 0.0,
                                      'prec': PS_CURRENT_PRECISION,
                                      'unit': 'A'},
        'TemperatureIIBMod2-Mon': {'type': 'float', 'value': 0.0,
                                   'prec': 2, 'unit': 'C'},
        'RelativeHumidityIIBMod2-Mon': {
            'type': 'float', 'value': 0.0,
            'prec': 2,
            'unit': '%'},
        'IntlkIIBMod2-Mon': {'type': 'int', 'value': 0},
        'IntlkIIBMod2Labels-Cte': {'type': 'string',
                                   'count': len(_et.IIB_INTLCK_FAP_4P),
                                   'value': _et.IIB_INTLCK_FAP_4P},
        'AlarmsIIBMod2-Mon': {'type': 'int', 'value': 0},
        'AlarmsIIBMod2Labels-Cte': {'type': 'string',
                                    'count': len(_et.IIB_ALARMS_FAP_4P),
                                    'value': _et.IIB_ALARMS_FAP_4P},
        'VoltageInputMod3-Mon': {'type': 'float', 'value': 0.0,
                                 'prec': PS_CURRENT_PRECISION,
                                 'unit': 'V'},
        'VoltageOutputMod3-Mon': {'type': 'float', 'value': 0.0,
                                  'prec': PS_CURRENT_PRECISION,
                                  'unit': 'V'},
        'IGBT1IIBCurrentMod3-Mon': {'type': 'float', 'value': 0.0,
                                    'prec': PS_CURRENT_PRECISION,
                                    'unit': 'A'},
        'IGBT2IIBCurrentMod3-Mon': {'type': 'float', 'value': 0.0,
                                    'prec': PS_CURRENT_PRECISION,
                                    'unit': 'A'},
        'IGBT1TemperatureIIBMod3-Mon': {'type': 'float', 'value': 0.0,
                                        'prec': 2, 'unit': 'C'},
        'IGBT2TemperatureIIBMod3-Mon': {'type': 'float', 'value': 0.0,
                                        'prec': 2, 'unit': 'C'},
        'IGBTDriverTemperatureIIBMod3-Mon': {'type': 'float', 'value': 0.0,
                                             'prec': 2, 'unit': 'C'},
        'IGBT1DriverCurrentIIBMod3-Mon': {'type': 'float', 'value': 0.0,
                                          'prec': PS_CURRENT_PRECISION,
                                          'unit': 'A'},
        'IGBT2DriverCurrentIIBMod3-Mon': {'type': 'float', 'value': 0.0,
                                          'prec': PS_CURRENT_PRECISION,
                                          'unit': 'A'},
        'InductorTemperatureIIBMod3-Mon': {'type': 'float', 'value': 0.0,
                                           'prec': 2, 'unit': 'C'},
        'HeatSinkTemperatureIIBMod3-Mon': {'type': 'float', 'value': 0.0,
                                           'prec': 2, 'unit': 'C'},
        'LeakageCurrentIIBMod3-Mon': {'type': 'float', 'value': 0.0,
                                      'prec': PS_CURRENT_PRECISION,
                                      'unit': 'A'},
        'TemperatureIIBMod3-Mon': {'type': 'float', 'value': 0.0,
                                   'prec': 2, 'unit': 'C'},
        'RelativeHumidityIIBMod3-Mon': {
            'type': 'float', 'value': 0.0,
            'prec': 2,
            'unit': '%'},
        'IntlkIIBMod3-Mon': {'type': 'int', 'value': 0},
        'IntlkIIBMod3Labels-Cte': {'type': 'string',
                                   'count': len(_et.IIB_INTLCK_FAP_4P),
                                   'value': _et.IIB_INTLCK_FAP_4P},
        'AlarmsIIBMod3-Mon': {'type': 'int', 'value': 0},
        'AlarmsIIBMod3Labels-Cte': {'type': 'string',
                                    'count': len(_et.IIB_ALARMS_FAP_4P),
                                    'value': _et.IIB_ALARMS_FAP_4P},
        'VoltageInputMod4-Mon': {'type': 'float', 'value': 0.0,
                                 'prec': PS_CURRENT_PRECISION,
                                 'unit': 'V'},
        'VoltageOutputMod4-Mon': {'type': 'float', 'value': 0.0,
                                  'prec': PS_CURRENT_PRECISION,
                                  'unit': 'V'},
        'IGBT1IIBCurrentMod4-Mon': {'type': 'float', 'value': 0.0,
                                    'prec': PS_CURRENT_PRECISION,
                                    'unit': 'A'},
        'IGBT2IIBCurrentMod4-Mon': {'type': 'float', 'value': 0.0,
                                    'prec': PS_CURRENT_PRECISION,
                                    'unit': 'A'},
        'IGBT1TemperatureIIBMod4-Mon': {'type': 'float', 'value': 0.0,
                                        'prec': 2, 'unit': 'C'},
        'IGBT2TemperatureIIBMod4-Mon': {'type': 'float', 'value': 0.0,
                                        'prec': 2, 'unit': 'C'},
        'IGBTDriverTemperatureIIBMod4-Mon': {'type': 'float', 'value': 0.0,
                                             'prec': 2, 'unit': 'C'},
        'IGBT1DriverCurrentIIBMod4-Mon': {'type': 'float', 'value': 0.0,
                                          'prec': PS_CURRENT_PRECISION,
                                          'unit': 'A'},
        'IGBT2DriverCurrentIIBMod4-Mon': {'type': 'float', 'value': 0.0,
                                          'prec': PS_CURRENT_PRECISION,
                                          'unit': 'A'},
        'InductorTemperatureIIBMod4-Mon': {'type': 'float', 'value': 0.0,
                                           'prec': 2, 'unit': 'C'},
        'HeatSinkTemperatureIIBMod4-Mon': {'type': 'float', 'value': 0.0,
                                           'prec': 2, 'unit': 'C'},
        'LeakageCurrentIIBMod4-Mon': {'type': 'float', 'value': 0.0,
                                      'prec': PS_CURRENT_PRECISION,
                                      'unit': 'A'},
        'TemperatureIIBMod4-Mon': {'type': 'float', 'value': 0.0,
                                   'prec': 2, 'unit': 'C'},
        'RelativeHumidityIIBMod4-Mon': {
            'type': 'float', 'value': 0.0,
            'prec': 2,
            'unit': '%'},
        'IntlkIIBMod4-Mon': {'type': 'int', 'value': 0},
        'IntlkIIBMod4Labels-Cte': {'type': 'string',
                                   'count': len(_et.IIB_INTLCK_FAP_4P),
                                   'value': _et.IIB_INTLCK_FAP_4P},
        'AlarmsIIBMod4-Mon': {'type': 'int', 'value': 0},
        'AlarmsIIBMod4Labels-Cte': {'type': 'string',
                                    'count': len(_et.IIB_ALARMS_FAP_4P),
                                    'value': _et.IIB_ALARMS_FAP_4P},
        }
    propty_db.update(db_ps)
    return propty_db


def _get_ps_FAP_2P2S_propty_database():
    """Return database with FAP_2P2S pwrsupply model PVs."""
    propty_db = _get_ps_basic_propty_database()
    db_ps = {
        'IntlkSoftLabels-Cte':  {'type': 'string',
                                 'count': len(_et.SOFT_INTLCK_FAP_2P2S),
                                 'value': _et.SOFT_INTLCK_FAP_2P2S},
        'IntlkHardLabels-Cte':  {'type': 'string',
                                 'count': len(_et.HARD_INTLCK_FAP_2P2S),
                                 'value': _et.HARD_INTLCK_FAP_2P2S},
        'Current1-Mon': {'type': 'float', 'value': 0.0,
                         'prec': PS_CURRENT_PRECISION,
                         'unit': 'A'},
        'Current2-Mon': {'type': 'float', 'value': 0.0,
                         'prec': PS_CURRENT_PRECISION,
                         'unit': 'A'},
        'Arm1Current-Mon': {'type': 'float', 'value': 0.0,
                            'prec': PS_CURRENT_PRECISION,
                            'unit': 'A'},
        'Arm2Current-Mon': {'type': 'float', 'value': 0.0,
                            'prec': PS_CURRENT_PRECISION,
                            'unit': 'A'},
        'IGBT1CurrentMod1-Mon': {'type': 'float', 'value': 0.0,
                                 'prec': PS_CURRENT_PRECISION,
                                 'unit': 'A'},
        'IGBT2CurrentMod1-Mon': {'type': 'float', 'value': 0.0,
                                 'prec': PS_CURRENT_PRECISION,
                                 'unit': 'A'},
        'IGBT1CurrentMod2-Mon': {'type': 'float', 'value': 0.0,
                                 'prec': PS_CURRENT_PRECISION,
                                 'unit': 'A'},
        'IGBT2CurrentMod2-Mon': {'type': 'float', 'value': 0.0,
                                 'prec': PS_CURRENT_PRECISION,
                                 'unit': 'A'},
        'IGBT1CurrentMod3-Mon': {'type': 'float', 'value': 0.0,
                                 'prec': PS_CURRENT_PRECISION,
                                 'unit': 'A'},
        'IGBT2CurrentMod3-Mon': {'type': 'float', 'value': 0.0,
                                 'prec': PS_CURRENT_PRECISION,
                                 'unit': 'A'},
        'IGBT1CurrentMod4-Mon': {'type': 'float', 'value': 0.0,
                                 'prec': PS_CURRENT_PRECISION,
                                 'unit': 'A'},
        'IGBT2CurrentMod4-Mon': {'type': 'float', 'value': 0.0,
                                 'prec': PS_CURRENT_PRECISION,
                                 'unit': 'A'},
        'CurrentMod1-Mon': {'type': 'float', 'value': 0.0,
                            'prec': PS_CURRENT_PRECISION,
                            'unit': 'A'},
        'CurrentMod2-Mon': {'type': 'float', 'value': 0.0,
                            'prec': PS_CURRENT_PRECISION,
                            'unit': 'A'},
        'CurrentMod3-Mon': {'type': 'float', 'value': 0.0,
                            'prec': PS_CURRENT_PRECISION,
                            'unit': 'A'},
        'CurrentMod4-Mon': {'type': 'float', 'value': 0.0,
                            'prec': PS_CURRENT_PRECISION,
                            'unit': 'A'},
        'DCLinkVoltageMod1-Mon': {'type': 'float', 'value': 0.0,
                               'prec': PS_CURRENT_PRECISION,
                               'unit': 'V'},
        'DCLinkVoltageMod2-Mon': {'type': 'float', 'value': 0.0,
                               'prec': PS_CURRENT_PRECISION,
                               'unit': 'V'},
        'DCLinkVoltageMod3-Mon': {'type': 'float', 'value': 0.0,
                               'prec': PS_CURRENT_PRECISION,
                               'unit': 'V'},
        'DCLinkVoltageMod4-Mon': {'type': 'float', 'value': 0.0,
                               'prec': PS_CURRENT_PRECISION,
                               'unit': 'V'},
        'PWMDutyCycle-Mon': {'type': 'float', 'value': 0.0,
                             'prec': PS_CURRENT_PRECISION,
                             'unit': 'p.u.'},
        'PWMDutyCycleArmsDiff-Mon': {
            'type': 'float', 'value': 0.0,
            'prec': PS_CURRENT_PRECISION,
            'unit': 'p.u.'},
        'IGBT1PWMDutyCycleMod1-Mon': {'type': 'float', 'value': 0.0,
                                      'prec': PS_CURRENT_PRECISION,
                                      'unit': 'p.u.'},
        'IGBT2PWMDutyCycleMod1-Mon': {'type': 'float', 'value': 0.0,
                                      'prec': PS_CURRENT_PRECISION,
                                      'unit': 'p.u.'},
        'IGBT1PWMDutyCycleMod2-Mon': {'type': 'float', 'value': 0.0,
                                      'prec': PS_CURRENT_PRECISION,
                                      'unit': 'p.u.'},
        'IGBT2PWMDutyCycleMod2-Mon': {'type': 'float', 'value': 0.0,
                                      'prec': PS_CURRENT_PRECISION,
                                      'unit': 'p.u.'},
        'IGBT1PWMDutyCycleMod3-Mon': {'type': 'float', 'value': 0.0,
                                      'prec': PS_CURRENT_PRECISION,
                                      'unit': 'p.u.'},
        'IGBT2PWMDutyCycleMod3-Mon': {'type': 'float', 'value': 0.0,
                                      'prec': PS_CURRENT_PRECISION,
                                      'unit': 'p.u.'},
        'IGBT1PWMDutyCycleMod4-Mon': {'type': 'float', 'value': 0.0,
                                      'prec': PS_CURRENT_PRECISION,
                                      'unit': 'p.u.'},
        'IGBT2PWMDutyCycleMod4-Mon': {'type': 'float', 'value': 0.0,
                                      'prec': PS_CURRENT_PRECISION,
                                      'unit': 'p.u.'},
        'VoltageInputMod1-Mon': {'type': 'float', 'value': 0.0,
                                 'prec': PS_CURRENT_PRECISION,
                                 'unit': 'V'},
        'VoltageOutputMod1-Mon': {'type': 'float', 'value': 0.0,
                                  'prec': PS_CURRENT_PRECISION,
                                  'unit': 'V'},
        'IGBT1IIBCurrentMod1-Mon': {'type': 'float', 'value': 0.0,
                                    'prec': PS_CURRENT_PRECISION,
                                    'unit': 'A'},
        'IGBT2IIBCurrentMod1-Mon': {'type': 'float', 'value': 0.0,
                                    'prec': PS_CURRENT_PRECISION,
                                    'unit': 'A'},
        'IGBT1TemperatureIIBMod1-Mon': {'type': 'float', 'value': 0.0,
                                        'prec': 2,
                                        'unit': 'C'},
        'IGBT2TemperatureIIBMod1-Mon': {'type': 'float', 'value': 0.0,
                                        'prec': 2,
                                        'unit': 'C'},
        'IGBTDriverTemperatureIIBMod1-Mon':
            {'type': 'float', 'value': 0.0,
             'prec': 2,
             'unit': 'C'},
        'IGBT1DriverCurrentIIBMod1-Mon': {
            'type': 'float', 'value': 0.0,
            'prec': PS_CURRENT_PRECISION,
            'unit': 'A'},
        'IGBT2DriverCurrentIIBMod1-Mon': {
            'type': 'float', 'value': 0.0,
            'prec': PS_CURRENT_PRECISION,
            'unit': 'A'},
        'InductorTemperatureIIBMod1-Mon': {'type': 'float', 'value': 0.0,
                                        'prec': 2,
                                        'unit': 'C'},
        'HeatSinkTemperatureIIBMod1-Mon': {'type': 'float', 'value': 0.0,
                                        'prec': 2,
                                        'unit': 'C'},
        'LeakageCurrentIIBMod1-Mon': {
            'type': 'float', 'value': 0.0,
            'prec': PS_CURRENT_PRECISION,
            'unit': 'A'},
        'TemperatureIIBMod1-Mon': {'type': 'float', 'value': 0.0,
                                   'prec': 2,
                                   'unit': 'C'},
        'RelativeHumidityIIBMod1-Mon': {
            'type': 'float', 'value': 0.0,
            'prec': 2,
            'unit': '%'},
        'IntlkIIBMod1-Mon': {'type': 'int', 'value': 0},
        'IntlkIIBMod1Labels-Cte':  {'type': 'string',
                                 'count': len(_et.IIB_INTLCK_FAP_2P2S),
                                 'value': _et.IIB_INTLCK_FAP_2P2S},
        'AlarmsIIBMod1-Mon': {'type': 'int', 'value': 0},
        'AlarmsIIBMod1Labels-Cte': {
            'type': 'string',
            'count': len(_et.IIB_ALARMS_FAP_2P2S),
            'value': _et.IIB_ALARMS_FAP_2P2S},
        'VoltageInputMod2-Mon': {'type': 'float', 'value': 0.0,
                                 'prec': PS_CURRENT_PRECISION,
                                 'unit': 'V'},
        'VoltageOutputMod2-Mon': {'type': 'float', 'value': 0.0,
                                  'prec': PS_CURRENT_PRECISION,
                                  'unit': 'V'},
        'IGBT1IIBCurrentMod2-Mon': {'type': 'float', 'value': 0.0,
                                    'prec': PS_CURRENT_PRECISION,
                                    'unit': 'A'},
        'IGBT2IIBCurrentMod2-Mon': {'type': 'float', 'value': 0.0,
                                    'prec': PS_CURRENT_PRECISION,
                                    'unit': 'A'},
        'IGBT1TemperatureIIBMod2-Mon': {'type': 'float', 'value': 0.0,
                                        'prec': 2,
                                        'unit': 'C'},
        'IGBT2TemperatureIIBMod2-Mon': {'type': 'float', 'value': 0.0,
                                        'prec': 2,
                                        'unit': 'C'},
        'IGBTDriverTemperatureIIBMod2-Mon':
            {'type': 'float', 'value': 0.0,
             'prec': 2,
             'unit': 'C'},
        'IGBT1DriverCurrentIIBMod2-Mon': {
            'type': 'float', 'value': 0.0,
            'prec': PS_CURRENT_PRECISION,
            'unit': 'A'},
        'IGBT2DriverCurrentIIBMod2-Mon': {
            'type': 'float', 'value': 0.0,
            'prec': PS_CURRENT_PRECISION,
            'unit': 'A'},
        'InductorTemperatureIIBMod2-Mon': {'type': 'float', 'value': 0.0,
                                        'prec': 2,
                                        'unit': 'C'},
        'HeatSinkTemperatureIIBMod2-Mon': {'type': 'float', 'value': 0.0,
                                        'prec': 2,
                                        'unit': 'C'},
        'LeakageCurrentIIBMod2-Mon': {
            'type': 'float', 'value': 0.0,
            'prec': PS_CURRENT_PRECISION,
            'unit': 'A'},
        'TemperatureIIBMod2-Mon': {'type': 'float', 'value': 0.0,
                                   'prec': 2,
                                   'unit': 'C'},
        'RelativeHumidityIIBMod2-Mon': {
            'type': 'float', 'value': 0.0,
            'prec': 2,
            'unit': '%'},
        'IntlkIIBMod2-Mon': {'type': 'int', 'value': 0},
        'IntlkIIBMod2Labels-Cte':  {'type': 'string',
                                 'count': len(_et.IIB_INTLCK_FAP_2P2S),
                                 'value': _et.IIB_INTLCK_FAP_2P2S},
        'AlarmsIIBMod2-Mon': {'type': 'int', 'value': 0},
        'AlarmsIIBMod2Labels-Cte': {
            'type': 'string',
            'count': len(_et.IIB_ALARMS_FAP_2P2S),
            'value': _et.IIB_ALARMS_FAP_2P2S},
        'VoltageInputMod3-Mon': {'type': 'float', 'value': 0.0,
                                 'prec': PS_CURRENT_PRECISION,
                                 'unit': 'V'},
        'VoltageOutputMod3-Mon': {'type': 'float', 'value': 0.0,
                                  'prec': PS_CURRENT_PRECISION,
                                  'unit': 'V'},
        'IGBT1IIBCurrentMod3-Mon': {'type': 'float', 'value': 0.0,
                                    'prec': PS_CURRENT_PRECISION,
                                    'unit': 'A'},
        'IGBT2IIBCurrentMod3-Mon': {'type': 'float', 'value': 0.0,
                                    'prec': PS_CURRENT_PRECISION,
                                    'unit': 'A'},
        'IGBT1TemperatureIIBMod3-Mon': {'type': 'float', 'value': 0.0,
                                        'prec': 2,
                                        'unit': 'C'},
        'IGBT2TemperatureIIBMod3-Mon': {'type': 'float', 'value': 0.0,
                                        'prec': 2,
                                        'unit': 'C'},
        'IGBTDriverTemperatureIIBMod3-Mon':
            {'type': 'float', 'value': 0.0,
             'prec': 2,
             'unit': 'C'},
        'IGBT1DriverCurrentIIBMod3-Mon': {
            'type': 'float', 'value': 0.0,
            'prec': PS_CURRENT_PRECISION,
            'unit': 'A'},
        'IGBT2DriverCurrentIIBMod3-Mon': {
            'type': 'float', 'value': 0.0,
            'prec': PS_CURRENT_PRECISION,
            'unit': 'A'},
        'InductorTemperatureIIBMod3-Mon': {'type': 'float', 'value': 0.0,
                                        'prec': 2,
                                        'unit': 'C'},
        'HeatSinkTemperatureIIBMod3-Mon': {'type': 'float', 'value': 0.0,
                                        'prec': 2,
                                        'unit': 'C'},
        'LeakageCurrentIIBMod3-Mon': {
            'type': 'float', 'value': 0.0,
            'prec': PS_CURRENT_PRECISION,
            'unit': 'A'},
        'TemperatureIIBMod3-Mon': {'type': 'float', 'value': 0.0,
                                   'prec': 2,
                                   'unit': 'C'},
        'RelativeHumidityIIBMod3-Mon': {
            'type': 'float', 'value': 0.0,
            'prec': 2,
            'unit': '%'},
        'IntlkIIBMod3-Mon': {'type': 'int', 'value': 0},
        'IntlkIIBMod3Labels-Cte':  {'type': 'string',
                                 'count': len(_et.IIB_INTLCK_FAP_2P2S),
                                 'value': _et.IIB_INTLCK_FAP_2P2S},
        'AlarmsIIBMod3-Mon': {'type': 'int', 'value': 0},
        'AlarmsIIBMod3Labels-Cte': {
            'type': 'string',
            'count': len(_et.IIB_ALARMS_FAP_2P2S),
            'value': _et.IIB_ALARMS_FAP_2P2S},
        'VoltageInputMod4-Mon': {'type': 'float', 'value': 0.0,
                                 'prec': PS_CURRENT_PRECISION,
                                 'unit': 'V'},
        'VoltageOutputMod4-Mon': {'type': 'float', 'value': 0.0,
                                  'prec': PS_CURRENT_PRECISION,
                                  'unit': 'V'},
        'IGBT1IIBCurrentMod4-Mon': {'type': 'float', 'value': 0.0,
                                    'prec': PS_CURRENT_PRECISION,
                                    'unit': 'A'},
        'IGBT2IIBCurrentMod4-Mon': {'type': 'float', 'value': 0.0,
                                    'prec': PS_CURRENT_PRECISION,
                                    'unit': 'A'},
        'IGBT1TemperatureIIBMod4-Mon': {'type': 'float', 'value': 0.0,
                                        'prec': 2,
                                        'unit': 'C'},
        'IGBT2TemperatureIIBMod4-Mon': {'type': 'float', 'value': 0.0,
                                        'prec': 2,
                                        'unit': 'C'},
        'IGBTDriverTemperatureIIBMod4-Mon':
            {'type': 'float', 'value': 0.0,
             'prec': 2,
             'unit': 'C'},
        'IGBT1DriverCurrentIIBMod4-Mon': {
            'type': 'float', 'value': 0.0,
            'prec': PS_CURRENT_PRECISION,
            'unit': 'A'},
        'IGBT2DriverCurrentIIBMod4-Mon': {
            'type': 'float', 'value': 0.0,
            'prec': PS_CURRENT_PRECISION,
            'unit': 'A'},
        'InductorTemperatureIIBMod4-Mon': {'type': 'float', 'value': 0.0,
                                        'prec': 2,
                                        'unit': 'C'},
        'HeatSinkTemperatureIIBMod4-Mon': {'type': 'float', 'value': 0.0,
                                        'prec': 2,
                                        'unit': 'C'},
        'LeakageCurrentIIBMod4-Mon': {
            'type': 'float', 'value': 0.0,
            'prec': PS_CURRENT_PRECISION,
            'unit': 'A'},
        'TemperatureIIBMod4-Mon': {'type': 'float', 'value': 0.0,
                                   'prec': 2,
                                   'unit': 'C'},
        'RelativeHumidityIIBMod4-Mon': {
            'type': 'float', 'value': 0.0,
            'prec': 2,
            'unit': '%'},
        'IntlkIIBMod4-Mon': {'type': 'int', 'value': 0},
        'IntlkIIBMod4Labels-Cte':  {'type': 'string',
                                 'count': len(_et.IIB_INTLCK_FAP_2P2S),
                                 'value': _et.IIB_INTLCK_FAP_2P2S},
        'AlarmsIIBMod4-Mon': {'type': 'int', 'value': 0},
        'AlarmsIIBMod4Labels-Cte': {
            'type': 'string',
            'count': len(_et.IIB_ALARMS_FAP_2P2S),
            'value': _et.IIB_ALARMS_FAP_2P2S},
    }
    propty_db.update(db_ps)
    return propty_db


# --- Others ---

def _get_ps_FBP_FOFB_propty_database():
    """Return database with FBP_FOFB pwrsupply model PVs."""
    # TODO: implement!!!
    return _get_ps_FBP_propty_database()


def _get_ps_Commercial_propty_database():
    """Return database with Commercial pwrsupply model PVs."""
    # TODO: implement!!!
    return _get_ps_FBP_propty_database()


# --- Aux. ---


def _set_limits(pstype, database):
    signals_lims = (
        'Current-SP', 'Current-RB',
        'CurrentRef-Mon', 'Current-Mon', 'Current2-Mon'
        'CycleAmpl-SP', 'CycleAmpl-RB',
        'CycleOffset-SP', 'CycleOffset-RB',
        'Voltage-SP', 'Voltage-RB',
        'VoltageRef-Mon', 'Voltage-Mon',
        )
    signals_unit = signals_lims
    signals_prec = signals_unit

    for propty, dbase in database.items():
        # set setpoint limits in database
        if propty in signals_lims:
            if propty == 'Voltage-Mon' and pstype == 'as-dclink-fbp':
                # for FBP DCLinks Voltage-Mon has different units than
                # Voltage-SP!
                continue
            dbase['lolo'] = _PSSearch.get_splims(pstype, 'lolo')
            dbase['low'] = _PSSearch.get_splims(pstype, 'low')
            dbase['lolim'] = _PSSearch.get_splims(pstype, 'lolim')
            dbase['hilim'] = _PSSearch.get_splims(pstype, 'hilim')
            dbase['high'] = _PSSearch.get_splims(pstype, 'high')
            dbase['hihi'] = _PSSearch.get_splims(pstype, 'hihi')
        # define unit of current
        if propty in signals_unit:
            dbase['unit'] = PS_CURRENT_UNIT
        # define prec of current
        if propty in signals_prec:
            dbase['prec'] = PS_CURRENT_PRECISION


def _get_model_db(psmodel):
    psmodel_2_dbfunc = {
        'FBP': _get_ps_FBP_propty_database,
        'FBP_DCLink': _get_ps_FBP_DCLink_propty_database,
        'FBP_FOFB': _get_ps_FBP_FOFB_propty_database,
        'FAC_DCDC': _get_ps_FAC_DCDC_propty_database,
        'FAC_2S_DCDC': _get_ps_FAC_2S_DCDC_propty_database,
        'FAC_2S_ACDC': _get_ps_FAC_2S_ACDC_propty_database,
        'FAC_2P4S_DCDC': _get_ps_FAC_2P4S_DCDC_propty_database,
        'FAC_2P4S_ACDC': _get_ps_FAC_2P4S_ACDC_propty_database,
        'FAP': _get_ps_FAP_propty_database,
        'FAP_2P2S': _get_ps_FAP_2P2S_propty_database,
        'FAP_4P': _get_ps_FAP_4P_propty_database,
        'Commercial': _get_ps_Commercial_propty_database,
        'FP_SEPT': _get_pu_FP_SEPT_propty_database,
        'FP_KCKR': _get_pu_FP_KCKR_propty_database,
        'FP_PINGER': _get_pu_FP_PINGER_propty_database,
        'LINAC_PS': _get_ps_LINAC_propty_database,
        'APU': _get_id_apu_propty_database,
    }
    if psmodel in psmodel_2_dbfunc:
        func = psmodel_2_dbfunc[psmodel]
        return func()
    else:
        raise ValueError(
            'DB for psmodel "{}" not implemented!'.format(psmodel))


def _insert_strengths(database, pstype):
    prec_kick = 3
    prec_energy = 5
    prec_kl = 5
    prec_sl = 5
    prec_id_k = 4
    pulsed_pstypes = (
        'tb-injseptum',
        'bo-injkicker', 'bo-ejekicker',
        'ts-ejeseptum-thin', 'ts-ejeseptum-thick',
        'ts-injseptum-thin', 'ts-injseptum-thick',
        'si-injdpk', 'si-injnlk', 'si-hping', 'si-vping')

    # pulsed
    if pstype in pulsed_pstypes:
        database['Kick-SP'] = {
            'type': 'float', 'value': 0.0, 'prec': prec_kick, 'unit': 'mrad'}
        database['Kick-RB'] = {
            'type': 'float', 'value': 0.0, 'prec': prec_kick, 'unit': 'mrad'}
        database['Kick-Mon'] = {
            'type': 'float', 'value': 0.0, 'prec': prec_kick, 'unit': 'mrad'}
        return database

    # linac spectrometer
    if pstype.startswith('li-spect'):
        database['Kick-SP'] = {
            'type': 'float', 'value': 0.0, 'prec': prec_kick, 'unit': 'deg'}
        database['Kick-RB'] = {
            'type': 'float', 'value': 0.0, 'prec': prec_kick, 'unit': 'deg'}
        database['Kick-Mon'] = {
            'type': 'float', 'value': 0.0, 'prec': prec_kick, 'unit': 'deg'}
        return database

    # insertion devices
    if pstype.startswith('si-id-apu'):
        database['Kx-SP'] = {
            'type': 'float', 'value': 0.0, 'prec': prec_id_k, 'unit': 'ID_K'}
        database['Kx-Mon'] = {
            'type': 'float', 'value': 0.0, 'prec': prec_id_k, 'unit': 'ID_K'}
        return database

    magfunc = _PSSearch.conv_pstype_2_magfunc(pstype)
    if magfunc in {'quadrupole', 'quadrupole-skew'}:
        database['KL-SP'] = {
            'type': 'float', 'value': 0.0, 'prec': prec_kl, 'unit': '1/m'}
        database['KL-RB'] = {
            'type': 'float', 'value': 0.0, 'prec': prec_kl, 'unit': '1/m'}
        database['KLRef-Mon'] = {
            'type': 'float', 'value': 0.0, 'prec': prec_kl, 'unit': '1/m'}
        database['KL-Mon'] = {
            'type': 'float', 'value': 0.0, 'prec': prec_kl, 'unit': '1/m'}
    elif magfunc == 'sextupole':
        database['SL-SP'] = {
            'type': 'float', 'value': 0.0, 'prec': prec_sl, 'unit': '1/m^2'}
        database['SL-RB'] = {
            'type': 'float', 'value': 0.0, 'prec': prec_sl, 'unit': '1/m^2'}
        database['SLRef-Mon'] = {
            'type': 'float', 'value': 0.0, 'prec': prec_sl, 'unit': '1/m^2'}
        database['SL-Mon'] = {
            'type': 'float', 'value': 0.0, 'prec': prec_sl, 'unit': '1/m^2'}
    elif magfunc == 'dipole':
        database['Energy-SP'] = {
            'type': 'float', 'value': 0.0, 'prec': prec_energy, 'unit': 'GeV'}
        database['Energy-RB'] = {
            'type': 'float', 'value': 0.0, 'prec': prec_energy, 'unit': 'GeV'}
        database['EnergyRef-Mon'] = {
            'type': 'float', 'value': 0.0, 'prec': prec_energy, 'unit': 'GeV'}
        database['Energy-Mon'] = {
            'type': 'float', 'value': 0.0, 'prec': prec_energy, 'unit': 'GeV'}
    elif magfunc in {'corrector-horizontal', 'corrector-vertical'}:
        database['Kick-SP'] = {
            'type': 'float', 'value': 0.0, 'prec': prec_kick, 'unit': 'urad'}
        database['Kick-RB'] = {
            'type': 'float', 'value': 0.0, 'prec': prec_kick, 'unit': 'urad'}
        database['KickRef-Mon'] = {
            'type': 'float', 'value': 0.0, 'prec': prec_kick, 'unit': 'urad'}
        database['Kick-Mon'] = {
            'type': 'float', 'value': 0.0, 'prec': prec_kick, 'unit': 'urad'}

    if pstype.startswith('li-'):
        if 'KickRef-Mon' in database:
            del database['KickRef-Mon']
        if 'KLRef-Mon' in database:
            del database['KLRef-Mon']
        if 'SLRef-Mon' in database:
            del database['SLRef-Mon']

    return database<|MERGE_RESOLUTION|>--- conflicted
+++ resolved
@@ -369,19 +369,6 @@
         'Interlock da placa IIB do modulo 3',
         'Interlock da placa IIB do modulo 4',
         'Interlock da placa IIB do modulo 5',
-<<<<<<< HEAD
-        'Interlock da placa IIB do modulo 6')
-    SOFT_INTLCK_FAC_2P4S_ACDC = _UNDEF_INTLCK
-    HARD_INTLCK_FAC_2P4S_ACDC = (
-        'Sobre-tensao no banco de capacitores',
-        'Sobre-tensao na saida do retificador',
-        'Sub-tensao na saida do retificador',
-        'Sobre-corrente na saida do retificador',
-        'Contator de entrada AC trifasica colado', 
-        'Abertura do contator de entrada AD trifasica',
-        'Interlock da placa IIB do estagio de entrada',
-        'Interlock da placa IIB da gaveta de comando',
-=======
         'Interlock da placa IIB do modulo 6',
         'Interlock da placa IIB do modulo 7',
         'Interlock da placa IIB do modulo 8',
@@ -425,7 +412,6 @@
         'Sobre-temperatura no dissipador', 'Sobre-temperatura nos indutores',
         'Bit2', 'Bit3',
         'Bit4', 'Bit5', 'Bit6', 'Bit7',
->>>>>>> 20618a2c
         'Bit8', 'Bit9', 'Bit10', 'Bit11',
         'Bit12', 'Bit13', 'Bit14', 'Bit15',
         'Bit16', 'Bit17', 'Bit18', 'Bit19',
