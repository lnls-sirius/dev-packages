"""Power Supply Control System Devices epics database functions."""

import numpy as _np

# from pcaspy import Severity as _Severity
from .. import csdev as _csdev
from ..search import PSSearch as _PSSearch

from .siggen import DEFAULT_SIGGEN_CONFIG as _DEF_SIGG_CONF


# --- Wfm ---
# NOTE: _SIZE has to be consistent with
# pwrsupply.bsmp.EntitiesFBP.Curve: _SIZE = _curve['count']*_curve['nblocks']
# _SIZE = 4096
MAX_WFMSIZE_FBP = 1024
DEF_WFMSIZE_FBP = 980
DEFAULT_WFM_FBP = _np.zeros(DEF_WFMSIZE_FBP, dtype=float)
MAX_WFMSIZE_OTHERS = 4096
DEF_WFMSIZE_OTHERS = 3920
DEFAULT_WFM_OTHERS = _np.zeros(DEF_WFMSIZE_OTHERS, dtype=float)

DEFAULT_WFM = _np.zeros(DEF_WFMSIZE_OTHERS)

# --- SOFBCurrent ---
PSSOFB_MAX_NR_UDC = 2
UDC_MAX_NR_DEV = 4


# --- SigGen ---
DEFAULT_SIGGEN_CONFIG = _DEF_SIGG_CONF

# --- PS currents/voltage precision and unit ---
PS_CURRENT_PRECISION = 4
PU_VOLTAGE_PRECISION = 4
PS_CURRENT_UNIT = 'A'
PU_VOLTAGE_UNIT = 'V'


# --- Alarms ---
# _SEVERITY_NO_ALARM = _Severity.NO_ALARM
# _SEVERITY_MAJOR_ALARM = _Severity.MAJOR_ALARM
_SEVERITY_NO_ALARM = 0
_SEVERITY_MAJOR_ALARM = 2


# --- Enumeration Types ---


class ETypes(_csdev.ETypes):
    """Local enumerate types."""

    INTERFACE = ('Remote', 'Local', 'PCHost')
    MODELS = ('Empty',
              'FBP', 'FBP_DCLink', 'FAC_DCDC',
              'FAC_2S_ACDC', 'FAC_2S_DCDC',
              'FAC_2P4S_ACDC', 'FAC_2P4S_DCDC',
              'FAP', 'FAP_4P', 'FAP_2P2S',
              'FBP_FOFB',
              'Commercial',
              'FP')
    PWRSTATE_SEL = _csdev.ETypes.OFF_ON
    PWRSTATE_STS = ('Off', 'On', 'Initializing')
    STATES = ('Off', 'Interlock', 'Initializing',
              'SlowRef', 'SlowRefSync', 'Cycle', 'RmpWfm', 'MigWfm', 'FastRef')
    OPMODES = ('SlowRef', 'SlowRefSync', 'Cycle',
               'RmpWfm', 'MigWfm', 'FastRef')
    CMD_ACK = ('OK', 'Local', 'PCHost', 'Interlocked', 'UDC_locked',
               'DSP_TimeOut', 'DSP_Busy', 'Invalid',)
    _UNDEF_INTLCK = (
        'Bit0', 'Bit1', 'Bit2', 'Bit3',
        'Bit4', 'Bit5', 'Bit6', 'Bit7',
        'Bit8', 'Bit9', 'Bit10', 'Bit11',
        'Bit12', 'Bit13', 'Bit14', 'Bit15',
        'Bit16', 'Bit17', 'Bit18', 'Bit19',
        'Bit20', 'Bit21', 'Bit22', 'Bit23',
        'Bit24', 'Bit25', 'Bit26', 'Bit27',
        'Bit28', 'Bit29', 'Bit30', 'Bit31')
    SOFT_INTLCK_FBP = (
        'Sobre-temperatura no modulo', 'Bit1', 'Bit2', 'Bit3',
        'Bit4', 'Bit5', 'Bit6', 'Bit7',
        'Bit8', 'Bit9', 'Bit10', 'Bit11',
        'Bit12', 'Bit13', 'Bit14', 'Bit15',
        'Bit16', 'Bit17', 'Bit18', 'Bit19',
        'Bit20', 'Bit21', 'Bit22', 'Bit23',
        'Bit24', 'Bit25', 'Bit26', 'Bit27',
        'Bit28', 'Bit29', 'Bit30', 'Bit31')
    HARD_INTLCK_FBP = (
        'Sobre-corrente na carga', 'Sobre-tensao na carga',
        'Sobre-tensao no DC-Link', 'Sub-tensao no DC-Link',
        'Falha no rele de entrada do DC-Link',
        'Falha no fusivel de entrada do DC-Link',
        'Falha nos drivers do modulo', 'Contato do rele de entrada do DC-Link colado',
        'Bit8', 'Bit9', 'Bit10', 'Bit11',
        'Bit12', 'Bit13', 'Bit14', 'Bit15',
        'Bit16', 'Bit17', 'Bit18', 'Bit19',
        'Bit20', 'Bit21', 'Bit22', 'Bit23',
        'Bit24', 'Bit25', 'Bit26', 'Bit27',
        'Bit28', 'Bit29', 'Bit30', 'Bit31')
    SOFT_INTLCK_FBP_DCLINK = _UNDEF_INTLCK
    HARD_INTLCK_FBP_DCLINK = (
        'Falha na fonte 1', 'Falha na fonte 2', 'Falha na fonte 3',
        'Sobre-tensao da saida do bastidor DC-Link',
        'Sobre-tensao da fonte 1', 'Sobre-tensao na fonte 2',
        'Sobre-tensao na fonte 3', 'Sub-tensao da saida do bastidor DC-Link',
        'Sub-tensao na fonte 1', 'Sub-tensao na fonte 2',
        'Sub-tensao na fonte 3', 'Sensor de fumaca', 'Interlock externo',
        'Bit13', 'Bit14', 'Bit15',
        'Bit16', 'Bit17', 'Bit18', 'Bit19',
        'Bit20', 'Bit21', 'Bit22', 'Bit23',
        'Bit24', 'Bit25', 'Bit26', 'Bit27',
        'Bit28', 'Bit29', 'Bit30', 'Bit31')
    SOFT_INTLCK_FAC_DCDC = (
        'Sobre-temperatura nos indutores', 'Sobre-temperatura nos IGBTs',
        'Falha no DCCT 1', 'Falha no DCCT 2',
        'Alta diferenca entre DCCTs',
        'Falha na leitura da corrente na carga do DCCT 1',
        'Falha na leitura da corrente na carga do DCCT 2', 'Bit7',
        'Bit8', 'Bit9', 'Bit10', 'Bit11',
        'Bit12', 'Bit13', 'Bit14', 'Bit15',
        'Bit16', 'Bit17', 'Bit18', 'Bit19',
        'Bit20', 'Bit21', 'Bit22', 'Bit23',
        'Bit24', 'Bit25', 'Bit26', 'Bit27',
        'Bit28', 'Bit29', 'Bit30', 'Bit31')
    HARD_INTLCK_FAC_DCDC = (
        'Sobre-corrente na carga', 'Sobre-tensao na carga',
        'Sobre-tensao no DC-Link', 'Sub-tensao no DC-Link',
        'Falha nos drivers do modulo',
        'Interlock da placa IIB',
        'Interlock externo', 'Interlock do rack',
        'Bit8', 'Bit9', 'Bit10', 'Bit11',
        'Bit12', 'Bit13', 'Bit14', 'Bit15',
        'Bit16', 'Bit17', 'Bit18', 'Bit19',
        'Bit20', 'Bit21', 'Bit22', 'Bit23',
        'Bit24', 'Bit25', 'Bit26', 'Bit27',
        'Bit28', 'Bit29', 'Bit30', 'Bit31')
    IIB_INTLCK_FAC_DCDC = _UNDEF_INTLCK
    SOFT_INTLCK_FAC_2S_DCDC = (
        'Falha no DCCT1', 'Falha no DCCT2',
        'Alta diferenca entre DCCT\'s',
        'Falha na leitura da corrente na carga do DCCT1',
        'Falha na leitura da corrente na carga do DCCT2',
        'Bit5', 'Bit6', 'Bit7',
        'Bit8', 'Bit9', 'Bit10', 'Bit11',
        'Bit12', 'Bit13', 'Bit14', 'Bit15',
        'Bit16', 'Bit17', 'Bit18', 'Bit19',
        'Bit20', 'Bit21', 'Bit22', 'Bit23',
        'Bit24', 'Bit25', 'Bit26', 'Bit27',
        'Bit28', 'Bit29', 'Bit30', 'Bit31')
    HARD_INTLCK_FAC_2S_DCDC = (
        'Sobre-corrente na carga', 'Sobre-tensao na carga',
        'Sobre-tensao no DC-Link do modulo 1',
        'Sobre-tensao no DC-Link do modulo 2',
        'Sub-tensao no DC-Link do modulo 1',
        'Sub-tensao no DC-Link do modulo 2',
        'Sobre-tensao na saida do modulo 1',
        'Sobre-tensao na saida do modulo 2',
        'Interlock da placa IIB do modulo 1',
        'Interlock da placa IIB do modulo 2',
        'Interlock externo', 'Interlock dos racks',
        'Bit12', 'Bit13', 'Bit14', 'Bit15',
        'Bit16', 'Bit17', 'Bit18', 'Bit19',
        'Bit20', 'Bit21', 'Bit22', 'Bit23',
        'Bit24', 'Bit25', 'Bit26', 'Bit27',
        'Bit28', 'Bit29', 'Bit30', 'Bit31')
    IIB1_INTLCK_FAC_2S_DCDC = _UNDEF_INTLCK
    IIB2_INTLCK_FAC_2S_DCDC = _UNDEF_INTLCK
    SOFT_INTLCK_FAC_2S_ACDC = (
        'Sobre-temperatura no dissipador', 'Sobre-temperatura nos indutores',
        'Bit2', 'Bit3',
        'Bit4', 'Bit5', 'Bit6', 'Bit7',
        'Bit8', 'Bit9', 'Bit10', 'Bit11',
        'Bit12', 'Bit13', 'Bit14', 'Bit15',
        'Bit16', 'Bit17', 'Bit18', 'Bit19',
        'Bit20', 'Bit21', 'Bit22', 'Bit23',
        'Bit24', 'Bit25', 'Bit26', 'Bit27',
        'Bit28', 'Bit29', 'Bit30', 'Bit31')
    HARD_INTLCK_FAC_2S_ACDC = (
        'Sobre-tensao no banco de capacitores',
        'Sobre-corrente na saida do retificador',
        'Falha no contator de entrada AC trifasica',
        'Interlock da placa IIB 1', 'Interlock da placa IIB 2',
        'Interlock da placa IIB 3', 'Interlock da placa IIB 4', 'Bit7',
        'Bit8', 'Bit9', 'Bit10', 'Bit11',
        'Bit12', 'Bit13', 'Bit14', 'Bit15',
        'Bit16', 'Bit17', 'Bit18', 'Bit19',
        'Bit20', 'Bit21', 'Bit22', 'Bit23',
        'Bit24', 'Bit25', 'Bit26', 'Bit27',
        'Bit28', 'Bit29', 'Bit30', 'Bit31')
    IIBIS_INTLCK_FAC_2S_ACDC = _UNDEF_INTLCK
    IIBCMD_INTLCK_FAC_2S_ACDC = _UNDEF_INTLCK
    SOFT_INTLCK_FAC_2P4S_DCDC = (
        'Sobre-temperatura nos indutores', 'Sobre-temperatura nos IGBTs',
        'Falha no DCCT 1', 'Falha no DCCT 2',
        'Alta diferenca entre DCCTs',
        'Falha na leitura da corrente na carga do DCCT 1',
        'Falha na leitura da corrente na carga do DCCT 2',
        'Sobre-corrente no braço 1', 'Sobre-corrente no braço 2',
        'Alta diferença entre a corrente dos braços', 'Bit10', 'Bit11',
        'Bit12', 'Bit13', 'Bit14', 'Bit15',
        'Bit16', 'Bit17', 'Bit18', 'Bit19',
        'Bit20', 'Bit21', 'Bit22', 'Bit23',
        'Bit24', 'Bit25', 'Bit26', 'Bit27',
        'Bit28', 'Bit29', 'Bit30', 'Bit31')
    HARD_INTLCK_FAC_2P4S_DCDC = (
        'Sobre-corrente na carga', 'Sobre-tensao na carga',
        'Sobre-tensao no DC-Link do modulo 1',
        'Sobre-tensao no DC-Link do modulo 2',
        'Sobre-tensao no DC-Link do modulo 3',
        'Sobre-tensao no DC-Link do modulo 4',
        'Sobre-tensao no DC-Link do modulo 5',
        'Sobre-tensao no DC-Link do modulo 6',
        'Sobre-tensao no DC-Link do modulo 7',
        'Sobre-tensao no DC-Link do modulo 8',
        'Sub-tensao no DC-Link do modulo 1',
        'Sub-tensao no DC-Link do modulo 2',
        'Sub-tensao no DC-Link do modulo 3',
        'Sub-tensao no DC-Link do modulo 4',
        'Sub-tensao no DC-Link do modulo 5',
        'Sub-tensao no DC-Link do modulo 6',
        'Sub-tensao no DC-Link do modulo 7',
        'Sub-tensao no DC-Link do modulo 8',
        'Sobre-tensao na saida do modulo 1',
        'Sobre-tensao na saida do modulo 2',
        'Sobre-tensao na saida do modulo 3',
        'Sobre-tensao na saida do modulo 4',
        'Sobre-tensao na saida do modulo 5',
        'Sobre-tensao na saida do modulo 6',
        'Sobre-tensao na saida do modulo 7',
        'Sobre-tensao na saida do modulo 8',
        'Interlock da placa IIB do módulo 1',
        'Interlock da placa IIB do módulo 2',
        'Interlock da placa IIB do módulo 3',
        'Interlock da placa IIB do módulo 4',
        'Interlock da placa IIB do módulo 5',
        'Interlock da placa IIB do módulo 6')
    SOFT_INTLCK_FAC_2P4S_ACDC = (
        'Sobre-temperatura no dissipador', 'Sobre-temperatura nos indutores',
        'Bit2', 'Bit3',
        'Bit4', 'Bit5', 'Bit6', 'Bit7',
        'Bit8', 'Bit9', 'Bit10', 'Bit11',
        'Bit12', 'Bit13', 'Bit14', 'Bit15',
        'Bit16', 'Bit17', 'Bit18', 'Bit19',
        'Bit20', 'Bit21', 'Bit22', 'Bit23',
        'Bit24', 'Bit25', 'Bit26', 'Bit27',
        'Bit28', 'Bit29', 'Bit30', 'Bit31')
    HARD_INTLCK_FAC_2P4S_ACDC = (
        'Sobre-tensao no banco de capacitores',
        'Sobre-tensao na saida do retificador',
        'Sub-tensao na saida do retificador',
        'Sobre-corrente na saida do retificador',
        'Falha no contator de entrada AC trifasica', 'Falha no driver do IGBT',
        'Interlock da placa IIB 1', 'Interlock da placa IIB 2',
        'Interlock da placa IIB 3', 'Interlock da placa IIB 4',
        'Bit10', 'Bit11',
        'Bit12', 'Bit13', 'Bit14', 'Bit15',
        'Bit16', 'Bit17', 'Bit18', 'Bit19',
        'Bit20', 'Bit21', 'Bit22', 'Bit23',
        'Bit24', 'Bit25', 'Bit26', 'Bit27',
        'Bit28', 'Bit29', 'Bit30', 'Bit31')
    IIBIS_INTLCK_FAC_2P4S_ACDC = _UNDEF_INTLCK
    IIBCMD_INTLCK_FAC_2P4S_ACDC = _UNDEF_INTLCK
    SOFT_INTLCK_FAP = (
        'Falha no DCCT 1', 'Falha no DCCT 2',
        'Alta diferenca entre DCCTs',
        'Falha de leitura da corrente na carga do DCCT 1',
        'Falha de leitura da corrente na carga do DCCT 2',
        'Alta diferença entre a corrente dos IGBTs',
        'Bit6', 'Bit7',
        'Bit8', 'Bit9', 'Bit10', 'Bit11',
        'Bit12', 'Bit13', 'Bit14', 'Bit15',
        'Bit16', 'Bit17', 'Bit18', 'Bit19',
        'Bit20', 'Bit21', 'Bit22', 'Bit23',
        'Bit24', 'Bit25', 'Bit26', 'Bit27',
        'Bit28', 'Bit29', 'Bit30', 'Bit31')
    HARD_INTLCK_FAP = (
        'Sobre-corrente na carga',
        'Sobre-tensao na carga',
        'Sobre-tensao no DC-Link',
        'Sub-tensao no DC-Link',
        'Contator de entrada do DC-Link colado',
        'Abertura do contator de entrada do DC-Link',
        'Sobre-corrente no IGBT 1', 'Sobre-corrente no IGBT 2',
        'Interlock da placa IIB', 'Bit9', 'Bit10', 'Bit11',
        'Bit12', 'Bit13', 'Bit14', 'Bit15',
        'Bit16', 'Bit17', 'Bit18', 'Bit19',
        'Bit20', 'Bit21', 'Bit22', 'Bit23',
        'Bit24', 'Bit25', 'Bit26', 'Bit27',
        'Bit28', 'Bit29', 'Bit30', 'Bit31')
    IIB_INTLCK_FAP = (
        'Sobre-tensao de entrada', 'Sobre-tensao de saida',
        'Sobre-corrente no IGBT 1', 'Sobre-corrente no IGBT 2',
        'Sobre-temperatura no IGBT 1', 'Sobre-temperatura no IGBT 2',
        'Sobre-tensao dos drivers dos IGBTs',
        'Sobre-corrente do driver do IGBT 1',
        'Sobre-corrente do driver do IGBT 2', 'Erro no driver do IGBT 1',
        'Erro no driver do IGBT 2', 'Sobre-temperatura nos indutores',
        'Sobre-temperatura no dissipador',
        'Falha no contator de entrada do DC-Link',
        'Contator de entrada do DC-Link colado', 'Interlock externo',
        'Interlock do rack', 'Alta corrente de fuga',
        'Sobre-temperatura da placa IIB', 'Alta umidade relativa',
        'Bit20', 'Bit21', 'Bit22', 'Bit23',
        'Bit24', 'Bit25', 'Bit26', 'Bit27',
        'Bit28', 'Bit29', 'Bit30', 'Bit31')
    IIB_ALARMS_FAP = (
        'Sobre-tensao de entrada', 'Sobre-tensao de saida',
        'Sobre-corrente no IGBT 1', 'Sobre-corrente no IGBT 2',
        'Sobre-temperatura no IGBT 1', 'Sobre-temperatura no IGBT 2',
        'Sobre-tensao dos drivers dos IGBTs',
        'Sobre-corrente no driver do IGBT 1',
        'Sobre-corrente no driver do IGBT 2', 'Sobre-temperatura nos indutores',
        'Sobre-temperatura no dissipador', 'Alta corrente de fuga',
        'Sobre-temperatura da placa IIB', 'Alta umidade relativa',
        'Bit14', 'Bit15',
        'Bit16', 'Bit17', 'Bit18', 'Bit19',
        'Bit20', 'Bit21', 'Bit22', 'Bit23',
        'Bit24', 'Bit25', 'Bit26', 'Bit27',
        'Bit28', 'Bit29', 'Bit30', 'Bit31')
    SOFT_INTLCK_FAP_4P = (
        'Falha no DCCT 1', 'Falha no DCCT 2',
        'Alta diferenca entre DCCTs',
        'Falha de leitura da corrente na carga do DCCT 1',
        'Falha de leitura da corrente na carga do DCCT 2',
        'Alta diferença entre a corrente dos IGBTs',
        'Bit6', 'Bit7',
        'Bit8', 'Bit9', 'Bit10', 'Bit11',
        'Bit12', 'Bit13', 'Bit14', 'Bit15',
        'Bit16', 'Bit17', 'Bit18', 'Bit19',
        'Bit20', 'Bit21', 'Bit22', 'Bit23',
        'Bit24', 'Bit25', 'Bit26', 'Bit27',
        'Bit28', 'Bit29', 'Bit30', 'Bit31')
    HARD_INTLCK_FAP_4P = (
        'Sobre-corrente na carga',
        'Sobre-tensão na carga',
        'Sobre-corrente no IGBT 1 do modulo 1',
        'Sobre-corrente no IGBT 2 do modulo 1',
        'Sobre-corrente no IGBT 1 do modulo 2',
        'Sobre-corrente no IGBT 2 do modulo 2',
        'Sobre-corrente no IGBT 1 do modulo 3',
        'Sobre-corrente no IGBT 2 do modulo 3',
        'Sobre-corrente no IGBT 1 do modulo 4',
        'Sobre-corrente no IGBT 2 do modulo 4',
        'Falha no contator de entrada do DC-Link do modulo 1',
        'Falha no contator de entrada do DC-Link do modulo 2',
        'Falha no contator de entrada do DC-Link do modulo 3',
        'Falha no contator de entrada do DC-Link do modulo 4',
        'Sobre-tensao do DC-Link do modulo 1',
        'Sobre-tensao do DC-Link do modulo 2',
        'Sobre-tensao do DC-Link do modulo 3',
        'Sobre-tensao do DC-Link do modulo 4',
        'Sub-tensao do DC-Link do modulo 1',
        'Sub-tensao do DC-Link do modulo 2',
        'Sub-tensao do DC-Link do modulo 3',
        'Sub-tensao do DC-Link do modulo 4',
        'Interlock da placa IIB do modulo 1',
        'Interlock da placa IIB do modulo 2',
        'Interlock da placa IIB do modulo 3',
        'Interlock da placa IIB do modulo 4',
        'Bit26', 'Bit27', 'Bit28', 'Bit29', 'Bit30', 'Bit31')
    IIB_INTLCK_FAP_4P = (
        'Sobre-tensao de entrada', 'Sobre-tensao de saida',
        'Sobre-corrente no IGBT 1', 'Sobre-corrente no IGBT 2',
        'Sobre-temperatura no IGBT 1', 'Sobre-temperatura no IGBT 2',
        'Sobre-tensao dos drivers dos IGBTs',
        'Sobre-corrente do driver do IGBT 1',
        'Sobre-corrente do driver do IGBT 2',
        'Erro no driver do IGBT 1', 'Erro no driver do IGBT 2',
        'Sobre-temperatura nos indutores', 'Sobre-temperatura no dissipador',
        'Falha no contator de entrada do DC-Link', 'Interlock externo',
        'Alta corrente de fuga', 'Interlock do rack',
        'Bit17', 'Bit18', 'Bit19',
        'Bit20', 'Bit21', 'Bit22', 'Bit23',
        'Bit24', 'Bit25', 'Bit26', 'Bit27',
        'Bit28', 'Bit29', 'Bit30', 'Bit31')
    SOFT_INTLCK_FAP_2P2S = (
        'Falha no DCCT 1', 'Falha no DCCT 2',
        'Alta diferenca entre DCCTs',
        'Falha de leitura da corrente na carga do DCCT 1',
        'Falha de leitura da corrente na carga do DCCT 2',
        'Alta diferença entre a corrente dos braços',
        'Alta diferença entre a corrente dos IGBTs', 'Bit7',
        'Bit8', 'Bit9', 'Bit10', 'Bit11',
        'Bit12', 'Bit13', 'Bit14', 'Bit15',
        'Bit16', 'Bit17', 'Bit18', 'Bit19',
        'Bit20', 'Bit21', 'Bit22', 'Bit23',
        'Bit24', 'Bit25', 'Bit26', 'Bit27',
        'Bit28', 'Bit29', 'Bit30', 'Bit31')
    HARD_INTLCK_FAP_2P2S = (
        'Sobre-corrente na carga',
        'Sobre-corrente no IGBT 1 do modulo 1',
        'Sobre-corrente no IGBT 2 do modulo 1',
        'Sobre-corrente no IGBT 1 do modulo 2',
        'Sobre-corrente no IGBT 2 do modulo 2',
        'Sobre-corrente no IGBT 1 do modulo 3',
        'Sobre-corrente no IGBT 2 do modulo 3',
        'Sobre-corrente no IGBT 1 do modulo 4',
        'Sobre-corrente no IGBT 2 do modulo 4',
        'Falha no contator de entrada do DC-Link do modulo 1',
        'Falha no contator de entrada do DC-Link do modulo 2',
        'Falha no contator de entrada do DC-Link do modulo 3',
        'Falha no contator de entrada do DC-Link do modulo 4',
        'Sobre-tensao no DC-Link do modulo 1',
        'Sobre-tensao no DC-Link do modulo 2',
        'Sobre-tensao no DC-Link do modulo 3',
        'Sobre-tensao no DC-Link do modulo 4',
        'Sub-tensao no DC-Link do modulo 1',
        'Sub-tensao no DC-Link do modulo 2',
        'Sub-tensao no DC-Link do modulo 3',
        'Sub-tensao no DC-Link do modulo 4',
        'Interlock da placa IIB do modulo 1',
        'Interlock da placa IIB do modulo 2',
        'Interlock da placa IIB do modulo 3',
        'Interlock da placa IIB do modulo 4',
        'Sobre-corrente no braço 1',
        'Sobre-corrente no braço 2',
        'Bit27', 'Bit28', 'Bit29', 'Bit30', 'Bit31')
    IIB_INTLCK_FAP_2P2S = IIB_INTLCK_FAP_4P
    IIB_INTLCK_FAC_2P4S_DCDC = IIB_INTLCK_FAP_4P
    CYCLE_TYPES = ('Sine', 'DampedSine', 'Trapezoidal', 'DampedSquaredSine')
    SYNC_MODES = ('Off', 'Cycle', 'RmpEnd', 'MigEnd')
    LINAC_INTLCK_WARN = (
        'LoadI 0C Shutdown', 'LoadI 0C Interlock',
        'LoadV 0V Shutdown', 'LoadV 0V Interlock',
        'Ext Interlock Fault', 'LoadI Over Thrs', 'TestPoint', 'ADC Cali')
    LINAC_INTLCK_SGIN = (
        'FAN', 'Bit1', 'Bit2', 'Bit3', 'Bit4', 'Bit5', 'Bit6', 'Bit7',
        'Bit8', 'INTERLK1', 'INTERLK2', '0T', 'DCCT', '0C', '0V', 'DCLink')
    LINAC_INTLCK_RDSGIN_MASK = (
        'Bit0', 'Bit1', 'Bit2', 'Bit3', 'Bit4', 'Bit5', 'Bit6', 'Bit7',
        'Bit8', 'Bit9', 'Bit10', 'Bit11', 'Bit12', 'Bit13', 'Bit14', 'Bit15')
    LINAC_INTLCK_SGOUT = (
        'Main Relay1', 'Bit1', 'Bit2', 'Bit3',
        'Bit4', 'Bit5', 'Bit6', 'Out Interlock')
    LINAC_INTLCK_RDSGOUT_MASK = (
        'Bit0', 'Bit1', 'Bit2', 'Bit3', 'Bit4', 'Bit5', 'Bit6', 'Bit7')


_et = ETypes  # syntactic sugar


# --- Const class ---

class Const(_csdev.Const):
    """Const class defining power supply constants."""

    Models = _csdev.Const.register('Models', _et.MODELS)
    Interface = _csdev.Const.register('Interface', _et.INTERFACE)
    OpenLoop = _csdev.Const.register('OpenLoop', _et.CLOSE_OPEN)
    States = _csdev.Const.register('States', _et.STATES)
    PwrStateSel = _csdev.Const.register('PwrStateSel', _et.PWRSTATE_SEL)
    PwrStateSts = _csdev.Const.register('PwrStateSts', _et.PWRSTATE_STS)
    OpMode = _csdev.Const.register('OpMode', _et.OPMODES)
    CmdAck = _csdev.Const.register('CmdAck', _et.CMD_ACK)
    CycleType = _csdev.Const.register('CycleType', _et.CYCLE_TYPES)
    SyncMode = _csdev.Const.register('SyncMode', _et.SYNC_MODES)


# --- Main power supply database functions ---


def get_ps_propty_database(psmodel=None, pstype=None, psname=None):
    """Return epics properties database for a power supply model and type."""
    # in case psname is given
    if psname is not None:
        psmodel = _PSSearch.conv_psname_2_psmodel(psname)
        pstype = _PSSearch.conv_psname_2_pstype(psname)

    # get dbase for a psecific psmodel
    dbase = _get_model_db(psmodel)

    # insert corresponding strengths
    dbase = _insert_strengths(dbase, pstype)

    # update limits
    _set_limits(pstype, dbase)

    # add pvs list as Properties-Cte
    if not psmodel.startswith('FP_'):
        dbase = _csdev.add_pvslist_cte(dbase)

    # return database
    return dbase


def get_conv_propty_database(pstype=None, psname=None):
    """Return strength database definition for a power supply type."""
    # in case psname is given
    if psname is not None:
        pstype = _PSSearch.conv_psname_2_pstype(psname)

    # update with strengths
    dbase = _insert_strengths(dict(), pstype)

    # return database
    return dbase


# --- Auxiliary functions ---


def _get_ps_common_propty_database():
    """Return database entries to all BSMP-like devices."""
    dbase = {
        'Version-Cte': {'type': 'str', 'value': 'UNDEF'},
        'TimestampBoot-Cte': {'type': 'float', 'value': 0,
                              'prec': 7, 'unit': 'timestamp'},
        'TimestampUpdate-Mon': {'type': 'float', 'value': 0,
                                'prec': 7, 'unit': 'timestamp'},
        'CtrlMode-Mon': {'type': 'enum', 'enums': _et.INTERFACE,
                         'value': Const.Interface.Remote},
        # Common Variables
        'PwrState-Sel': {'type': 'enum', 'enums': _et.PWRSTATE_SEL,
                         'value': Const.PwrStateSel.Off},
        'PwrState-Sts': {'type': 'enum', 'enums': _et.PWRSTATE_STS,
                         'value': Const.PwrStateSts.Off},
        'CtrlLoop-Sel': {'type': 'enum', 'enums': _et.CLOSE_OPEN,
                         'value': Const.OpenLoop.Open},
        'CtrlLoop-Sts': {'type': 'enum', 'enums': _et.CLOSE_OPEN,
                         'value': Const.OpenLoop.Open},
        'OpMode-Sel': {'type': 'enum', 'enums': _et.OPMODES,
                       'value': Const.OpMode.SlowRef},
        'OpMode-Sts': {'type': 'enum', 'enums': _et.STATES,
                       'value': Const.OpMode.SlowRef},
        # PRU
        'PRUCtrlQueueSize-Mon': {'type': 'int', 'value': 0,
                                 'unit': 'count',
                                 'low': -1, 'lolo': -1,
                                 'high': 50, 'hihi': 50},
        # Interlocks
        'IntlkSoft-Mon': {'type': 'int', 'value': 0},
        'IntlkHard-Mon': {'type': 'int', 'value': 0},

        'Reset-Cmd': {'type': 'int', 'value': 0, 'unit': 'count'},

    }
    return dbase


def _get_ps_basic_propty_database():
    """Return database entries to all power-supply-like devices."""
    dbase = _get_ps_common_propty_database()
    dbase.update({
        'Current-SP': {'type': 'float', 'value': 0.0,
                       'prec': PS_CURRENT_PRECISION},
        'Current-RB': {'type': 'float', 'value': 0.0,
                       'prec': PS_CURRENT_PRECISION},
        'CurrentRef-Mon': {'type': 'float', 'value': 0.0,
                           'prec': PS_CURRENT_PRECISION},
        'Current-Mon': {'type': 'float', 'value': 0.0,
                        'prec': PS_CURRENT_PRECISION},
        # Commands
        'Abort-Cmd': {'type': 'int', 'value': 0, 'unit': 'count'},
        'SyncPulse-Cmd': {'type': 'int', 'value': 0, 'unit': 'count'},
        # Cycle
        'CycleEnbl-Mon': {'type': 'int', 'value': 0},
        'CycleType-Sel': {'type': 'enum', 'enums': _et.CYCLE_TYPES,
                          'value': DEFAULT_SIGGEN_CONFIG[0]},
        'CycleType-Sts': {'type': 'enum', 'enums': _et.CYCLE_TYPES,
                          'value': DEFAULT_SIGGEN_CONFIG[0]},
        'CycleNrCycles-SP': {'type': 'int', 'value': DEFAULT_SIGGEN_CONFIG[1]},
        'CycleNrCycles-RB': {'type': 'int', 'value': DEFAULT_SIGGEN_CONFIG[1]},
        'CycleFreq-SP': {'type': 'float', 'value': DEFAULT_SIGGEN_CONFIG[2],
                         'unit': 'Hz', 'prec': 4},
        'CycleFreq-RB': {'type': 'float', 'value': DEFAULT_SIGGEN_CONFIG[2],
                         'unit': 'Hz', 'prec': 4},
        'CycleAmpl-SP': {'type': 'float', 'value': DEFAULT_SIGGEN_CONFIG[3],
                         'prec': PS_CURRENT_PRECISION},
        'CycleAmpl-RB': {'type': 'float', 'value': DEFAULT_SIGGEN_CONFIG[3],
                         'prec': PS_CURRENT_PRECISION},
        'CycleOffset-SP': {'type': 'float', 'value': DEFAULT_SIGGEN_CONFIG[4],
                           'prec': PS_CURRENT_PRECISION},
        'CycleOffset-RB': {'type': 'float', 'value': DEFAULT_SIGGEN_CONFIG[4],
                           'prec': PS_CURRENT_PRECISION},
        'CycleAuxParam-SP': {'type': 'float', 'count': 4,
                             'value': DEFAULT_SIGGEN_CONFIG[5:9]},
        'CycleAuxParam-RB': {'type': 'float', 'count': 4,
                             'value': DEFAULT_SIGGEN_CONFIG[5:9]},
        'CycleIndex-Mon': {'type': 'int', 'value': 0},
        # Wfm - UDC
        'Wfm-SP': {'type': 'float', 'count': len(DEFAULT_WFM),
                   'value': list(DEFAULT_WFM),
                   'prec': PS_CURRENT_PRECISION},
        'Wfm-RB': {'type': 'float', 'count': len(DEFAULT_WFM),
                   'value': list(DEFAULT_WFM),
                   'prec': PS_CURRENT_PRECISION},
        'WfmRef-Mon': {'type': 'float', 'count': len(DEFAULT_WFM),
                       'value': list(DEFAULT_WFM),
                       'prec': PS_CURRENT_PRECISION},
        'Wfm-Mon': {'type': 'float', 'count': len(DEFAULT_WFM),
                    'value': list(DEFAULT_WFM),
                    'prec': PS_CURRENT_PRECISION},
        # 'WfmMonAcq-Sel': {'type': 'enum', 'enums': _et.DSBL_ENBL,
        #                   'value': Const.DsblEnbl.Dsbl},
        'WfmIndex-Mon': {'type': 'int', 'value': 0},
        'WfmSyncPulseCount-Mon': {'type': 'int', 'value': 0, 'unit': 'count'},
        'WfmUpdate-Cmd': {'type': 'int', 'value': 0, 'unit': 'count'},
        'WfmUpdateAuto-Sel': {'type': 'enum', 'enums': _et.DSBL_ENBL,
                              'value': Const.DsblEnbl.Dsbl},
        'WfmUpdateAuto-Sts': {'type': 'enum', 'enums': _et.DSBL_ENBL,
                              'value': Const.DsblEnbl.Dsbl},
        # Power Supply Parameters
        # --- PS ---
        'ParamPSName-Cte': {'type': 'char', 'count': 64, 'value': ''},
        'ParamPSModel-Cte': {'type': 'float', 'value': 0.0},
        'ParamNrModules-Cte': {'type': 'float', 'value': 0.0},
        # --- COMM ---
        'ParamCommCmdInferface-Cte': {'type': 'float', 'value': 0.0},
        'ParamCommRS485BaudRate-Cte': {'type': 'float', 'value': 0.0},
        'ParamCommRS485Addr-Cte': {'type': 'float', 'count': 4,
                                   'value': _np.array([0.0, ] * 4)},
        'ParamCommRS485TermRes-Cte': {'type': 'float', 'value': 0.0},
        'ParamCommUDCNetAddr-Cte': {'type': 'float', 'value': 0.0},
        'ParamCommEthIP-Cte':
            {'type': 'float', 'count': 4,
             'value': _np.array([0.0, ] * 4)},
        'ParamCommEthSubnetMask-Cte':
            {'type': 'float', 'count': 4,
             'value': _np.array([0.0, ] * 4)},
        'ParamCommBuzVol-Cte':
            {'type': 'float', 'value': 0.0, 'unit': '%'},
        # --- Control ---
        'ParamCtrlFreqCtrlISR-Cte':
            {'type': 'float', 'value': 0.0, 'unit': 'Hz'},
        'ParamCtrlFreqTimeSlicer-Cte':
            {'type': 'float', 'count': 4,
             'value': _np.array([0.0, ] * 4),
             'unit': 'Hz'},
        'ParamCtrlLoopState-Cte':
            {'type': 'float', 'value': 0.0, 'unit': ''},
        'ParamCtrlMaxRef-Cte':
            {'type': 'float', 'count': 4,
             'value': _np.array([0.0, ] * 4),
             'unit': 'A/V'},
        'ParamCtrlMinRef-Cte':
            {'type': 'float', 'count': 4,
             'value': _np.array([0.0, ] * 4),
             'unit': 'A/V'},
        'ParamCtrlMaxRefOpenLoop-Cte':
            {'type': 'float', 'count': 4,
             'value': _np.array([0.0, ] * 4),
             'unit': '%'},
        'ParamCtrlMinRefOpenLoop-Cte':
            {'type': 'float', 'count': 4,
             'value': _np.array([0.0, ] * 4),
             'unit': '%'},
        # --- PWM ---
        'ParamPWMFreq-Cte':
            {'type': 'float', 'value': 0.0, 'unit': 'Hz'},
        'ParamPWMDeadTime-Cte':
            {'type': 'float', 'value': 0.0, 'unit': 'ns'},
        'ParamPWMMaxDuty-Cte':
            {'type': 'float', 'value': 0.0, 'unit': '%'},
        'ParamPWMMinDuty-Cte':
            {'type': 'float', 'value': 0.0, 'unit': '%'},
        'ParamPWMMaxDutyOpenLoop-Cte':
            {'type': 'float', 'value': 0.0, 'unit': '%'},
        'ParamPWMMinDutyOpenLoop-Cte':
            {'type': 'float', 'value': 0.0, 'unit': '%'},
        'ParamPWMLimDutyShare-Cte':
            {'type': 'float', 'value': 0.0, 'unit': '%'},
        # --- Analog Variables ---
        'ParamAnalogMax-Cte':
            {'type': 'float', 'count': 64,
             'value': _np.array([0.0, ] * 64)},
        'ParamAnalogMin-Cte':
            {'type': 'float', 'count': 64,
             'value': _np.array([0.0, ] * 64)},
        # --- Debounce Manager ---
        'ParamHardIntlkDebounceTime-Cte':
            {'type': 'float', 'count': 32,
             'value': _np.array([0.0, ] * 32), 'unit': 'us'},
        'ParamHardIntlkResetTime-Cte':
            {'type': 'float', 'count': 32,
             'value': _np.array([0.0, ] * 32), 'unit': 'us'},
        'ParamSoftIntlkDebounceTime-Cte':
            {'type': 'float', 'count': 32,
             'value': _np.array([0.0, ] * 32), 'unit': 'us'},
        'ParamSoftIntlkResetTime-Cte':
            {'type': 'float', 'count': 32,
             'value': _np.array([0.0, ] * 32), 'unit': 'us'},
    })

    return dbase


def _get_ps_sofbcurrent_propty_database():
    """Return PSSOFB properties."""
    count = UDC_MAX_NR_DEV * PSSOFB_MAX_NR_UDC
    dbase = {
        'SOFBMode-Sel': {
            'type': 'enum', 'enums': _et.DSBL_ENBL,
            'value': Const.DsblEnbl.Dsbl},
        'SOFBMode-Sts': {
            'type': 'enum', 'enums': _et.DSBL_ENBL,
            'value': Const.DsblEnbl.Dsbl},
        'SOFBCurrent-SP': {
            'type': 'float', 'count': count,
            'unit': 'A', 'prec': PS_CURRENT_PRECISION,
            'value': _np.zeros(count)},
        'SOFBCurrent-RB': {
            'type': 'float', 'count': count,
            'unit': 'A', 'prec': PS_CURRENT_PRECISION,
            'value': _np.zeros(count)},
        'SOFBCurrentRef-Mon': {
            'type': 'float', 'count': count,
            'unit': 'A', 'prec': PS_CURRENT_PRECISION,
            'value': _np.zeros(count)},
        'SOFBCurrent-Mon': {
            'type': 'float', 'count': count,
            'unit': 'A', 'prec': PS_CURRENT_PRECISION,
            'value': _np.zeros(count)},
        }
    return dbase


def _get_id_apu_propty_database():
    """Return database of APU ID."""
    dbase = {
        'Phase-SP': {'type': 'float', 'value': 0.0,
                     'prec': 4, 'unit': 'mm'},
        'Phase-Mon': {'type': 'float', 'value': 0.0,
                      'prec': 4, 'unit': 'mm'},
    }
    return dbase


def _get_pu_septum_propty_database():
    """Return database of common to all septa pulsed pwrsupply PVs."""
    # S TB-04:PU-InjSept
    # S TS-01:PU-EjeSeptF
    # S TS-01:PU-EjeSeptG
    # S TS-04:PU-InjSeptG-1
    # S TS-04:PU-InjSeptG-2
    # S TS-04:PU-InjSeptF
    dbase = {
        # 'Version-Cte': {'type': 'str', 'value': 'UNDEF'},
        'CtrlMode-Mon': {'type': 'enum', 'enums': _et.INTERFACE,
                         'value': Const.Interface.Remote},
        'PwrState-Sel': {'type': 'enum', 'enums': _et.PWRSTATE_SEL,
                         'value': Const.PwrStateSel.Off},
        'PwrState-Sts': {'type': 'enum', 'enums': _et.PWRSTATE_STS,
                         'value': Const.PwrStateSts.Off},
        'Reset-Cmd': {'type': 'int', 'value': 0, 'unit': 'count'},
        'Pulse-Sel': {'type': 'enum', 'enums': _et.DSBL_ENBL,
                      'value': Const.DsblEnbl.Dsbl},
        'Pulse-Sts': {'type': 'enum', 'enums': _et.DSBL_ENBL,
                      'value': Const.DsblEnbl.Dsbl},
        'Voltage-SP': {'type': 'float', 'value': 0.0,
                       'prec': PU_VOLTAGE_PRECISION},
        'Voltage-RB': {'type': 'float', 'value': 0.0,
                       'prec': PU_VOLTAGE_PRECISION},
        'Voltage-Mon': {'type': 'float', 'value': 0.0,
                        'prec': PU_VOLTAGE_PRECISION},
        'Intlk1-Mon': {'type': 'int', 'value': 0},
        'Intlk2-Mon': {'type': 'int', 'value': 0},
        'Intlk3-Mon': {'type': 'int', 'value': 0},
        'Intlk4-Mon': {'type': 'int', 'value': 0},
        'Intlk5-Mon': {'type': 'int', 'value': 0},
        'Intlk6-Mon': {'type': 'int', 'value': 0},
        'Intlk7-Mon': {'type': 'int', 'value': 0},
        'Intlk1Label-Cte': {'type': 'str', 'value': 'Switch module'},
        'Intlk2Label-Cte': {'type': 'str', 'value': 'AC CPFL OFF'},
        'Intlk3Label-Cte': {'type': 'str', 'value': 'Temperature'},
        'Intlk4Label-Cte': {'type': 'str', 'value': 'Personnel protection'},
        'Intlk5Label-Cte': {'type': 'str', 'value': 'HVPS Overcurrent'},
        'Intlk6Label-Cte': {'type': 'str', 'value': 'HVPS Overvoltage'},
        'Intlk7Label-Cte': {'type': 'str', 'value': 'External'},
    }
    return dbase


def _get_pu_common_propty_database():
    """Return database of common to all pulsed pwrsupply PVs."""
    # K BO-01D:PU-InjKckr
    # K BO-48D:PU-EjeKckr
    # K SI-01SA:PU-InjDpKckr
    # P SI-19C4:PU-PingV
    dbase = _get_pu_septum_propty_database()
    dbase.update({
        'Intlk8-Mon': {'type': 'int', 'value': 0},
        'Intlk8Label-Cte': {'type': 'str', 'value': 'Switch Overcurrent'},
    })
    return dbase


def _get_pu_FP_SEPT_propty_database():
    """."""
    return _get_pu_septum_propty_database()


def _get_pu_FP_KCKR_propty_database():
    """."""
    return _get_pu_common_propty_database()


def _get_pu_FP_PINGER_propty_database():
    """."""
    return _get_pu_common_propty_database()


def _get_ps_LINAC_propty_database():
    """Return LINAC pwrsupply props."""
    # NOTE: This is a mirror of the PS IOC database in linac-ioc-ps repo.
    version = '2020/02/12'
    propty_db = {
        # --- ioc metapvs
        'Version-Cte': {'type': 'string', 'value': version},
        'TimestampBoot-Cte': {'type': 'string'},
        'TimestampUpdate-Mon': {'type': 'float'},
        'Connected-Mon': {
            'type': 'enum', 'enums': ['Connected', 'Broken'],
            'states': [_SEVERITY_NO_ALARM, _SEVERITY_MAJOR_ALARM]},
        # --- ps state
        'PwrState-Sel': {'type': 'enum', 'enums': ['Pwm_Off', 'Pwm_On']},  # 40
        'PwrState-Sts': {'type': 'enum', 'enums': ['Pwm_Off', 'Pwm_On']},  # 40
        # --- current
        'Current-SP': {'type': 'float', 'prec': PS_CURRENT_PRECISION,
                       'unit': 'A', 'lolo': 0.0, 'low': 0.0, 'lolim': 0.0,
                       'hilim': 0.0, 'high': 0.0, 'hihi': 0.0},  # 90
        'Current-RB': {'type': 'float', 'prec': PS_CURRENT_PRECISION,
                       'unit': 'A', 'lolo': 0.0, 'low': 0.0, 'lolim': 0.0,
                       'hilim': 0.0, 'high': 0.0, 'hihi': 0.0},  # 90

        'Current-Mon': {'type': 'float', 'prec': PS_CURRENT_PRECISION,
                        'unit': 'A', 'lolo': 0.0, 'low': 0.0, 'lolim': 0.0,
                        'hilim': 0.0, 'high': 0.0, 'hihi': 0.0,
                        'mdel': 0.000099, 'adel': 0.000099},  # f1
        'CurrentMax-Mon': {'type': 'float',
                           'prec': PS_CURRENT_PRECISION,
                           'unit': 'A'},  # 91
        'CurrentMin-Mon': {'type': 'float',
                           'prec': PS_CURRENT_PRECISION,
                           'unit': 'A'},  # 92
        'CurrentFit-Mon': {'type': 'float',
                           'prec': PS_CURRENT_PRECISION},  # f0
        # --- interlocks
        'StatusIntlk-Mon': {'type': 'int', 'hihi': 55},
        'IntlkWarn-Mon': {'type': 'int'},  # 23
        'IntlkSignalIn-Mon': {'type': 'int'},
        'IntlkSignalOut-Mon': {'type': 'int'},
        'IntlkRdSignalIn-Mon': {'type': 'int'},  # 70
        'IntlkRdSignalInMask-Mon': {'type': 'int'},  # 71
        'IntlkRdSignalOut-Mon': {'type': 'int'},  # 72
        'IntlkRdSignalOutMask-Mon': {'type': 'int'},  # 73
        # --- interlock labels
        'IntlkWarnLabels-Cte':  {
            'type': 'string',
            'count': len(_et.LINAC_INTLCK_WARN),
            'value': _et.LINAC_INTLCK_WARN},
        'IntlkSignalInLabels-Cte':  {
            'type': 'string',
            'count': len(_et.LINAC_INTLCK_SGIN),
            'value': _et.LINAC_INTLCK_SGIN},
        'IntlkRdSignalInMaskLabels-Cte':  {
            'type': 'string',
            'count': len(_et.LINAC_INTLCK_RDSGIN_MASK),
            'value': _et.LINAC_INTLCK_RDSGIN_MASK},
        'IntlkSignalOutLabels-Cte':  {
            'type': 'string',
            'count': len(_et.LINAC_INTLCK_SGOUT),
            'value': _et.LINAC_INTLCK_SGOUT},
        'IntlkRdSignalOutMaskLabels-Cte':  {
            'type': 'string',
            'count': len(_et.LINAC_INTLCK_RDSGOUT_MASK),
            'value': _et.LINAC_INTLCK_RDSGOUT_MASK},
        # --- misc
        'Temperature-Mon': {'type': 'float', 'prec': 4},  # 74
        'LoadVoltage-Mon': {'type': 'float', 'prec': 4},  # f2
        'BusVoltage-Mon': {'type': 'float', 'prec': 4}  # f3
    }
    propty_db = _csdev.add_pvslist_cte(propty_db)
    return propty_db


# --- FBP ---

def _get_ps_FBP_propty_database():
    """Return database with FBP pwrsupply model PVs."""
    propty_db = _get_ps_basic_propty_database()
    dbase = {
        'IntlkSoftLabels-Cte':  {'type': 'string',
                                 'count': len(_et.SOFT_INTLCK_FBP),
                                 'value': _et.SOFT_INTLCK_FBP},
        'IntlkHardLabels-Cte':  {'type': 'string',
                                 'count': len(_et.HARD_INTLCK_FBP),
                                 'value': _et.HARD_INTLCK_FBP},
        'LoadVoltage-Mon': {'type': 'float', 'value': 0.0,
                            'prec': PS_CURRENT_PRECISION,
                            'unit': 'V'},
        'DCLinkVoltage-Mon': {'type': 'float', 'value': 0.0,
                              'prec': PS_CURRENT_PRECISION,
                              'unit': 'V'},
        'SwitchesTemperature-Mon': {'type': 'float', 'value': 0.0,
                                    'prec': 2,
                                    'unit': 'C'},
        'PWMDutyCycle-Mon': {
            'type': 'float', 'value': 0.0, 'unit': 'p.u.',
            'prec': PS_CURRENT_PRECISION},
        }
    propty_db.update(dbase)
    dbase = _get_ps_sofbcurrent_propty_database()
    propty_db.update(dbase)
    return propty_db


def _get_ps_FBP_DCLink_propty_database():
    """Return database with FBP_DCLink pwrsupply model PVs."""
    propty_db = _get_ps_common_propty_database()
    db_ps = {
        'Voltage-SP': {'type': 'float', 'value': 0.0,
                       'lolim': 0.0, 'hilim': 100.0, 'prec': 4},
        'Voltage-RB': {'type': 'float', 'value': 0.0,
                       'lolim': 0.0, 'hilim': 100.0, 'prec': 4},
        'VoltageRef-Mon': {'type': 'float', 'value': 0.0,
                           'lolim': 0.0, 'hilim': 100.0, 'prec': 4},
        'Voltage-Mon': {'type': 'float', 'value': 0.0, 'prec': 4},
        'Voltage1-Mon': {'type': 'float', 'value': 0.0, 'prec': 4},
        'Voltage2-Mon': {'type': 'float', 'value': 0.0, 'prec': 4},
        'Voltage3-Mon': {'type': 'float', 'value': 0.0, 'prec': 4},
        'VoltageDig-Mon': {'type': 'int', 'value': 0,
                           'lolim': 0, 'hilim': 255},
        'IntlkSoftLabels-Cte':  {'type': 'string',
                                 'count': len(_et.SOFT_INTLCK_FBP_DCLINK),
                                 'value': _et.SOFT_INTLCK_FBP_DCLINK},
        'IntlkHardLabels-Cte':  {'type': 'string',
                                 'count': len(_et.HARD_INTLCK_FBP_DCLINK),
                                 'value': _et.HARD_INTLCK_FBP_DCLINK},
        'ModulesStatus-Mon': {'type': 'int', 'value': 0},
    }
    propty_db.update(db_ps)
    return propty_db


# --- FAC DCDC ---


def _get_ps_FAC_DCDC_propty_database():
    """Return database with FAC_DCDC pwrsupply model PVs."""
    propty_db = _get_ps_basic_propty_database()
    db_ps = {
        'IntlkSoftLabels-Cte':  {'type': 'string',
                                 'count': len(_et.SOFT_INTLCK_FAC_DCDC),
                                 'value': _et.SOFT_INTLCK_FAC_DCDC},
        'IntlkHardLabels-Cte':  {'type': 'string',
                                 'count': len(_et.HARD_INTLCK_FAC_DCDC),
                                 'value': _et.HARD_INTLCK_FAC_DCDC},
        'Current1-Mon': {'type': 'float', 'value': 0.0,
                         'prec': PS_CURRENT_PRECISION,
                         'unit': 'A'},
        'Current2-Mon': {'type': 'float', 'value': 0.0,
                         'prec': PS_CURRENT_PRECISION,
                         'unit': 'A'},
        'LoadVoltage-Mon': {'type': 'float', 'value': 0.0,
                            'prec': PS_CURRENT_PRECISION,
                            'unit': 'V'},
        'InductorsTemperature-Mon': {'type': 'float', 'value': 0.0,
                                     'prec': 2,
                                     'unit': 'C'},
        'IGBTSTemperature-Mon': {'type': 'float', 'value': 0.0,
                                 'prec': 2,
                                 'unit': 'C'},
        'PWMDutyCycle-Mon': {'type': 'float', 'value': 0.0, 'unit': 'p.u.',
                             'prec': PS_CURRENT_PRECISION},
        'IntlkIIB-Mon': {'type': 'int', 'value': 0},
        'IntlkIIBLabels-Cte': {'type': 'string',
                               'count': len(_et.IIB_INTLCK_FAC_DCDC),
                               'value': _et.IIB_INTLCK_FAC_DCDC},
    }
    propty_db.update(db_ps)
    return propty_db


def _get_ps_FAC_2S_DCDC_propty_database():
    """Return database with FAC_2S_DCDC pwrsupply model PVs."""
    propty_db = _get_ps_basic_propty_database()
    db_ps = {
        'IntlkSoftLabels-Cte':  {'type': 'string',
                                 'count': len(_et.SOFT_INTLCK_FAC_2S_DCDC),
                                 'value': _et.SOFT_INTLCK_FAC_2S_DCDC},
        'IntlkHardLabels-Cte':  {'type': 'string',
                                 'count': len(_et.HARD_INTLCK_FAC_2S_DCDC),
                                 'value': _et.HARD_INTLCK_FAC_2S_DCDC},
        'Current1-Mon': {'type': 'float', 'value': 0.0,
                         'prec': PS_CURRENT_PRECISION,
                         'unit': 'A'},
        'Current2-Mon': {'type': 'float', 'value': 0.0,
                         'prec': PS_CURRENT_PRECISION,
                         'unit': 'A'},
        'LoadVoltage-Mon': {'type': 'float', 'value': 0.0,
                            'prec': PS_CURRENT_PRECISION,
                            'unit': 'V'},
        'Module1Voltage-Mon': {'type': 'float', 'value': 0.0,
                               'prec': PS_CURRENT_PRECISION,
                               'unit': 'V'},
        'Module2Voltage-Mon': {'type': 'float', 'value': 0.0,
                               'prec': PS_CURRENT_PRECISION,
                               'unit': 'V'},
        'CapacitorBank1Voltage-Mon': {'type': 'float', 'value': 0.0,
                                      'prec': PS_CURRENT_PRECISION,
                                      'unit': 'V'},
        'CapacitorBank2Voltage-Mon': {'type': 'float', 'value': 0.0,
                                      'prec': PS_CURRENT_PRECISION,
                                      'unit': 'V'},
        'PWMDutyCycle1-Mon': {'type': 'float', 'value': 0.0, 'unit': 'p.u.',
                              'prec': PS_CURRENT_PRECISION},
        'PWMDutyCycle2-Mon': {'type': 'float', 'value': 0.0, 'unit': 'p.u.',
                              'prec': PS_CURRENT_PRECISION},
        'PWMDutyDiff-Mon': {'type': 'float', 'value': 0.0, 'unit': 'p.u.',
                            'prec': PS_CURRENT_PRECISION},
        'InductorsTemperatureIIB1-Mon': {'type': 'float', 'value': 0.0,
                                         'prec': 2,
                                         'unit': 'C'},
        'HeatSinkTemperatureIIB1-Mon': {'type': 'float', 'value': 0.0,
                                        'prec': 2,
                                        'unit': 'C'},
        'InductorsTemperatureIIB2-Mon': {'type': 'float', 'value': 0.0,
                                         'prec': 2,
                                         'unit': 'C'},
        'HeatSinkTemperatureIIB2-Mon': {'type': 'float', 'value': 0.0,
                                        'prec': 2,
                                        'unit': 'C'},
        'IntlkIIB1-Mon': {'type': 'int', 'value': 0},
        'IntlkIIB2-Mon': {'type': 'int', 'value': 0},
        'IntlkIIB1Labels-Cte': {'type': 'string',
                                'count': len(_et.IIB1_INTLCK_FAC_2S_DCDC),
                                'value': _et.IIB1_INTLCK_FAC_2S_DCDC},
        'IntlkIIB2Labels-Cte': {'type': 'string',
                                'count': len(_et.IIB2_INTLCK_FAC_2S_DCDC),
                                'value': _et.IIB2_INTLCK_FAC_2S_DCDC},
    }
    propty_db.update(db_ps)
    return propty_db


def _get_ps_FAC_2P4S_DCDC_propty_database():
    """Return database with FAC_2P4S pwrsupply model PVs."""
    propty_db = _get_ps_basic_propty_database()
    db_ps = {
        'Current1-Mon': {'type': 'float', 'value': 0.0,
                         'prec': PS_CURRENT_PRECISION,
                         'unit': 'A'},
        'Current2-Mon': {'type': 'float', 'value': 0.0,
                         'prec': PS_CURRENT_PRECISION,
                         'unit': 'A'},
        'IntlkSoftLabels-Cte':  {'type': 'string',
                                 'count': len(_et.SOFT_INTLCK_FAC_2P4S_DCDC),
                                 'value': _et.SOFT_INTLCK_FAC_2P4S_DCDC},
        'IntlkHardLabels-Cte':  {'type': 'string',
                                 'count': len(_et.HARD_INTLCK_FAC_2P4S_DCDC),
                                 'value': _et.HARD_INTLCK_FAC_2P4S_DCDC},
        'LoadVoltage-Mon': {'type': 'float', 'value': 0.0,
                            'prec': PS_CURRENT_PRECISION,
                            'unit': 'V'},
        'CapacitorBank1Voltage-Mon': {'type': 'float', 'value': 0.0,
                                      'prec': PS_CURRENT_PRECISION,
                                      'unit': 'V'},
        'CapacitorBank2Voltage-Mon': {'type': 'float', 'value': 0.0,
                                      'prec': PS_CURRENT_PRECISION,
                                      'unit': 'V'},
        'CapacitorBank3Voltage-Mon': {'type': 'float', 'value': 0.0,
                                      'prec': PS_CURRENT_PRECISION,
                                      'unit': 'V'},
        'CapacitorBank4Voltage-Mon': {'type': 'float', 'value': 0.0,
                                      'prec': PS_CURRENT_PRECISION,
                                      'unit': 'V'},
        'CapacitorBank5Voltage-Mon': {'type': 'float', 'value': 0.0,
                                      'prec': PS_CURRENT_PRECISION,
                                      'unit': 'V'},
        'CapacitorBank6Voltage-Mon': {'type': 'float', 'value': 0.0,
                                      'prec': PS_CURRENT_PRECISION,
                                      'unit': 'V'},
        'CapacitorBank7Voltage-Mon': {'type': 'float', 'value': 0.0,
                                      'prec': PS_CURRENT_PRECISION,
                                      'unit': 'V'},
        'CapacitorBank8Voltage-Mon': {'type': 'float', 'value': 0.0,
                                      'prec': PS_CURRENT_PRECISION,
                                      'unit': 'V'},
        'Module1Voltage-Mon': {'type': 'float', 'value': 0.0,
                               'prec': PS_CURRENT_PRECISION,
                               'unit': 'V'},
        'Module2Voltage-Mon': {'type': 'float', 'value': 0.0,
                               'prec': PS_CURRENT_PRECISION,
                               'unit': 'V'},
        'Module3Voltage-Mon': {'type': 'float', 'value': 0.0,
                               'prec': PS_CURRENT_PRECISION,
                               'unit': 'V'},
        'Module4Voltage-Mon': {'type': 'float', 'value': 0.0,
                               'prec': PS_CURRENT_PRECISION,
                               'unit': 'V'},
        'Module5Voltage-Mon': {'type': 'float', 'value': 0.0,
                               'prec': PS_CURRENT_PRECISION,
                               'unit': 'V'},
        'Module6Voltage-Mon': {'type': 'float', 'value': 0.0,
                               'prec': PS_CURRENT_PRECISION,
                               'unit': 'V'},
        'Module7Voltage-Mon': {'type': 'float', 'value': 0.0,
                               'prec': PS_CURRENT_PRECISION,
                               'unit': 'V'},
        'Module8Voltage-Mon': {'type': 'float', 'value': 0.0,
                               'prec': PS_CURRENT_PRECISION,
                               'unit': 'V'},
        'PWMDutyCycle1-Mon': {'type': 'float', 'value': 0.0, 'unit': 'p.u.',
                              'prec': PS_CURRENT_PRECISION},
        'PWMDutyCycle2-Mon': {'type': 'float', 'value': 0.0, 'unit': 'p.u.',
                              'prec': PS_CURRENT_PRECISION},
        'PWMDutyCycle3-Mon': {'type': 'float', 'value': 0.0, 'unit': 'p.u.',
                              'prec': PS_CURRENT_PRECISION},
        'PWMDutyCycle4-Mon': {'type': 'float', 'value': 0.0, 'unit': 'p.u.',
                              'prec': PS_CURRENT_PRECISION},
        'PWMDutyCycle5-Mon': {'type': 'float', 'value': 0.0, 'unit': 'p.u.',
                              'prec': PS_CURRENT_PRECISION},
        'PWMDutyCycle6-Mon': {'type': 'float', 'value': 0.0, 'unit': 'p.u.',
                              'prec': PS_CURRENT_PRECISION},
        'PWMDutyCycle7-Mon': {'type': 'float', 'value': 0.0, 'unit': 'p.u.',
                              'prec': PS_CURRENT_PRECISION},
        'PWMDutyCycle8-Mon': {'type': 'float', 'value': 0.0, 'unit': 'p.u.',
                              'prec': PS_CURRENT_PRECISION},
        'Arm1Current-Mon': {'type': 'float', 'value': 0.0,
                            'prec': PS_CURRENT_PRECISION,
                            'unit': 'A'},
        'Arm2Current-Mon': {'type': 'float', 'value': 0.0,
                            'prec': PS_CURRENT_PRECISION,
                            'unit': 'A'},
        'InductorsTemperatureIIB1-Mon': {'type': 'float', 'value': 0.0,
                                        'prec': 2, 'unit': 'C'},
        'HeatSinkTemperatureIIB1-Mon': {'type': 'float', 'value': 0.0,
                                        'prec': 2, 'unit': 'C'},
        'InductorsTemperatureIIB2-Mon': {'type': 'float', 'value': 0.0,
                                        'prec': 2, 'unit': 'C'},
        'HeatSinkTemperatureIIB2-Mon': {'type': 'float', 'value': 0.0,
                                        'prec': 2, 'unit': 'C'},
        'InductorsTemperatureIIB3-Mon': {'type': 'float', 'value': 0.0,
                                        'prec': 2, 'unit': 'C'},
        'HeatSinkTemperatureIIB3-Mon': {'type': 'float', 'value': 0.0,
                                        'prec': 2, 'unit': 'C'},
        'InductorsTemperatureIIB4-Mon': {'type': 'float', 'value': 0.0,
                                        'prec': 2, 'unit': 'C'},
        'HeatSinkTemperatureIIB4-Mon': {'type': 'float', 'value': 0.0,
                                        'prec': 2, 'unit': 'C'},
        'InductorsTemperatureIIB5-Mon': {'type': 'float', 'value': 0.0,
                                        'prec': 2, 'unit': 'C'},
        'HeatSinkTemperatureIIB5-Mon': {'type': 'float', 'value': 0.0,
                                        'prec': 2, 'unit': 'C'},
        'InductorsTemperatureIIB6-Mon': {'type': 'float', 'value': 0.0,
                                        'prec': 2, 'unit': 'C'},
        'HeatSinkTemperatureIIB6-Mon': {'type': 'float', 'value': 0.0,
                                        'prec': 2, 'unit': 'C'},
        'InductorsTemperatureIIB7-Mon': {'type': 'float', 'value': 0.0,
                                        'prec': 2, 'unit': 'C'},
        'HeatSinkTemperatureIIB7-Mon': {'type': 'float', 'value': 0.0,
                                        'prec': 2, 'unit': 'C'},
        'InductorsTemperatureIIB8-Mon': {'type': 'float', 'value': 0.0,
                                        'prec': 2, 'unit': 'C'},
        'HeatSinkTemperatureIIB8-Mon': {'type': 'float', 'value': 0.0,
                                        'prec': 2, 'unit': 'C'},
        'IntlkIIB1-Mon': {'type': 'int', 'value': 0},
        'IntlkIIB2-Mon': {'type': 'int', 'value': 0},
        'IntlkIIB3-Mon': {'type': 'int', 'value': 0},
        'IntlkIIB4-Mon': {'type': 'int', 'value': 0},
        'IntlkIIB5-Mon': {'type': 'int', 'value': 0},
        'IntlkIIB6-Mon': {'type': 'int', 'value': 0},
        'IntlkIIB7-Mon': {'type': 'int', 'value': 0},
        'IntlkIIB8-Mon': {'type': 'int', 'value': 0},
        'IntlkIIB1Labels-Cte': {'type': 'string',
                                'count': len(_et.IIB_INTLCK_FAC_2P4S_DCDC),
                                'value': _et.IIB_INTLCK_FAC_2P4S_DCDC},
        'IntlkIIB2Labels-Cte': {'type': 'string',
                                'count': len(_et.IIB_INTLCK_FAC_2P4S_DCDC),
                                'value': _et.IIB_INTLCK_FAC_2P4S_DCDC},
        'IntlkIIB3Labels-Cte': {'type': 'string',
                                'count': len(_et.IIB_INTLCK_FAC_2P4S_DCDC),
                                'value': _et.IIB_INTLCK_FAC_2P4S_DCDC},
        'IntlkIIB4Labels-Cte': {'type': 'string',
                                'count': len(_et.IIB_INTLCK_FAC_2P4S_DCDC),
                                'value': _et.IIB_INTLCK_FAC_2P4S_DCDC},
        'IntlkIIB5Labels-Cte': {'type': 'string',
                                'count': len(_et.IIB_INTLCK_FAC_2P4S_DCDC),
                                'value': _et.IIB_INTLCK_FAC_2P4S_DCDC},
        'IntlkIIB6Labels-Cte': {'type': 'string',
                                'count': len(_et.IIB_INTLCK_FAC_2P4S_DCDC),
                                'value': _et.IIB_INTLCK_FAC_2P4S_DCDC},
        'IntlkIIB7Labels-Cte': {'type': 'string',
                                'count': len(_et.IIB_INTLCK_FAC_2P4S_DCDC),
                                'value': _et.IIB_INTLCK_FAC_2P4S_DCDC},
        'IntlkIIB8Labels-Cte': {'type': 'string',
                                'count': len(_et.IIB_INTLCK_FAC_2P4S_DCDC),
                                'value': _et.IIB_INTLCK_FAC_2P4S_DCDC},
    }
    propty_db.update(db_ps)
    return propty_db


# --- FAC ACDC ---


def _get_ps_FAC_2S_ACDC_propty_database():
    """Return database with FAC_2S_ACDC pwrsupply model PVs."""
    propty_db = _get_ps_common_propty_database()
    db_ps = {
        'IntlkSoftLabels-Cte':  {'type': 'string',
                                 'count': len(_et.SOFT_INTLCK_FAC_2S_ACDC),
                                 'value': _et.SOFT_INTLCK_FAC_2S_ACDC},
        'IntlkHardLabels-Cte':  {'type': 'string',
                                 'count': len(_et.HARD_INTLCK_FAC_2S_ACDC),
                                 'value': _et.HARD_INTLCK_FAC_2S_ACDC},
        'CapacitorBankVoltage-SP': {'type': 'float', 'value': 0.0,
                                    'prec': PS_CURRENT_PRECISION,
                                    'lolim': 0.0, 'hilim': 1.0,
                                    'unit': 'V'},
        'CapacitorBankVoltage-RB': {'type': 'float', 'value': 0.0,
                                    'prec': PS_CURRENT_PRECISION,
                                    'unit': 'V'},
        'CapacitorBankVoltageRef-Mon': {'type': 'float', 'value': 0.0,
                                        'prec': PS_CURRENT_PRECISION,
                                        'unit': 'V'},
        'CapacitorBankVoltage-Mon': {'type': 'float', 'value': 0.0,
                                     'prec': PS_CURRENT_PRECISION,
                                     'unit': 'V'},
        'RectifierVoltage-Mon': {'type': 'float', 'value': 0.0,
                                 'prec': PS_CURRENT_PRECISION,
                                 'unit': 'V'},
        'RectifierCurrent-Mon': {'type': 'float', 'value': 0.0,
                                 'prec': PS_CURRENT_PRECISION,
                                 'unit': 'V'},
        'HeatSinkTemperature-Mon': {'type': 'float', 'value': 0.0,
                                    'prec': 2,
                                    'unit': 'C'},
        'InductorsTemperature-Mon': {'type': 'float', 'value': 0.0,
                                     'prec': 2,
                                     'unit': 'C'},
        'PWMDutyCycle-Mon': {'type': 'float', 'value': 0.0, 'unit': 'p.u.',
                             'prec': PS_CURRENT_PRECISION},
        'IntlkIIBIS-Mon': {'type': 'int', 'value': 0},
        'IntlkIIBCmd-Mon': {'type': 'int', 'value': 0},
        'IntlkIIBISLabels-Cte':  {'type': 'string',
                                  'count': len(_et.IIBIS_INTLCK_FAC_2S_ACDC),
                                  'value': _et.IIBIS_INTLCK_FAC_2S_ACDC},
        'IntlkIIBCmdLabels-Cte':  {'type': 'string',
                                   'count': len(_et.IIBCMD_INTLCK_FAC_2S_ACDC),
                                   'value': _et.IIBCMD_INTLCK_FAC_2S_ACDC},
    }
    propty_db.update(db_ps)
    return propty_db


def _get_ps_FAC_2P4S_ACDC_propty_database():
    """Return database with FAC_2P4S_ACDC pwrsupply model PVs."""
    propty_db = _get_ps_common_propty_database()
    db_ps = {
        'IntlkSoftLabels-Cte':  {'type': 'string',
                                 'count': len(_et.SOFT_INTLCK_FAC_2P4S_ACDC),
                                 'value': _et.SOFT_INTLCK_FAC_2P4S_ACDC},
        'IntlkHardLabels-Cte':  {'type': 'string',
                                 'count': len(_et.HARD_INTLCK_FAC_2P4S_ACDC),
                                 'value': _et.HARD_INTLCK_FAC_2P4S_ACDC},
        'CapacitorBankVoltage-SP': {'type': 'float', 'value': 0.0,
                                    'prec': PS_CURRENT_PRECISION,
                                    'lolim': 0.0, 'hilim': 1.0,
                                    'unit': 'V'},
        'CapacitorBankVoltage-RB': {'type': 'float', 'value': 0.0,
                                    'prec': PS_CURRENT_PRECISION,
                                    'unit': 'V'},
        'CapacitorBankVoltageRef-Mon': {'type': 'float', 'value': 0.0,
                                        'prec': PS_CURRENT_PRECISION,
                                        'unit': 'V'},
        'CapacitorBankVoltage-Mon': {'type': 'float', 'value': 0.0,
                                     'prec': PS_CURRENT_PRECISION,
                                     'unit': 'V'},
        'RectifierVoltage-Mon': {'type': 'float', 'value': 0.0,
                                 'prec': PS_CURRENT_PRECISION,
                                 'unit': 'V'},
        'RectifierCurrent-Mon': {'type': 'float', 'value': 0.0,
                                 'prec': PS_CURRENT_PRECISION,
                                 'unit': 'V'},
        'HeatSinkTemperature-Mon': {'type': 'float', 'value': 0.0,
                                    'prec': 2,
                                    'unit': 'C'},
        'InductorsTemperature-Mon': {'type': 'float', 'value': 0.0,
                                     'prec': 2,
                                     'unit': 'C'},
        'PWMDutyCycle-Mon': {'type': 'float', 'value': 0.0, 'unit': 'p.u.',
<<<<<<< HEAD
                                     'prec': PS_CURRENT_PRECISION},
        'InductorsTemperatureIIBIS-Mon': {'type': 'float', 'value': 0.0,
=======
                             'prec': PS_CURRENT_PRECISION},
        'IIBISInductorTemperature-Mon': {'type': 'float', 'value': 0.0,
>>>>>>> 641d4f2f
                                         'prec': 2,
                                         'unit': 'C'},
        'HeatSinkTemperatureIIBIS-Mon': {'type': 'float', 'value': 0.0,
                                         'prec': 2,
                                         'unit': 'C'},
        'InductorsTemperatureIIBCmd-Mon': {'type': 'float', 'value': 0.0,
                                          'prec': 2,
                                          'unit': 'C'},
        'HeatSinkTemperatureIIBCmd-Mon': {'type': 'float', 'value': 0.0,
                                          'prec': 2,
                                          'unit': 'C'},
        'IntlkIIBIS-Mon': {'type': 'int', 'value': 0},
        'IntlkIIBCmd-Mon': {'type': 'int', 'value': 0},
        'IntlkIIBISLabels-Cte':  {'type': 'string',
                                  'count': len(_et.IIBIS_INTLCK_FAC_2P4S_ACDC),
                                  'value': _et.IIBIS_INTLCK_FAC_2P4S_ACDC},
        'IntlkIIBCmdLabels-Cte':  {'type': 'string',
                                   'count': len(_et.IIBCMD_INTLCK_FAC_2P4S_ACDC),
                                   'value': _et.IIBCMD_INTLCK_FAC_2P4S_ACDC}
    }
    propty_db.update(db_ps)
    return propty_db


# --- FAP ---

def _get_ps_FAP_propty_database():
    """Return database with FAP pwrsupply model PVs."""
    propty_db = _get_ps_basic_propty_database()
    db_ps = {
        'Current1-Mon': {'type': 'float', 'value': 0.0,
                         'prec': PS_CURRENT_PRECISION,
                         'unit': 'A'},
        'Current2-Mon': {'type': 'float', 'value': 0.0,
                         'prec': PS_CURRENT_PRECISION,
                         'unit': 'A'},
        'IntlkIIB-Mon': {'type': 'int', 'value': 0},
        'AlarmsIIB-Mon': {'type': 'int', 'value': 0},
        'IntlkSoftLabels-Cte': {'type': 'string',
                                'count': len(_et.SOFT_INTLCK_FAP),
                                'value': _et.SOFT_INTLCK_FAP},
        'IntlkHardLabels-Cte': {'type': 'string',
                                'count': len(_et.HARD_INTLCK_FAP),
                                'value': _et.HARD_INTLCK_FAP},
        'IntlkIIBLabels-Cte': {'type': 'string',
                               'count': len(_et.IIB_INTLCK_FAP),
                               'value': _et.IIB_INTLCK_FAP},
<<<<<<< HEAD
        'AlarmsIIBLabels-Cte': {'type': 'string',
                                'count': len(_et.IIB_ALARMS_FAP),
                                'value': _et.IIB_ALARMS_FAP},
        'LeakCurrentIIB-Mon': {'type': 'float', 'value': 0.0,
=======
        'IIBLeakCurrent-Mon': {'type': 'float', 'value': 0.0,
>>>>>>> 641d4f2f
                               'prec': PS_CURRENT_PRECISION,
                               'unit': 'A'},
        'InductorsTemperatureIIB-Mon': {'type': 'float', 'value': 0.0,
                                       'prec': 2,
                                       'unit': 'C'},
        'HeatSinkTemperatureIIB-Mon': {'type': 'float', 'value': 0.0,
                                       'prec': 2,
                                       'unit': 'C'},
        'DCLinkVoltage-Mon': {'type': 'float', 'value': 0.0,
                              'prec': PS_CURRENT_PRECISION,
                              'unit': 'V'},
        'IGBT1Current-Mon': {'type': 'float', 'value': 0.0,
                             'prec': PS_CURRENT_PRECISION,
                             'unit': 'A'},
        'IGBT2Current-Mon': {'type': 'float', 'value': 0.0,
                             'prec': PS_CURRENT_PRECISION,
                             'unit': 'A'},
        'IGBT1PWMDutyCycle-Mon': {'type': 'float', 'value': 0.0,
                                  'prec': PS_CURRENT_PRECISION,
                                  'unit': 'p.u.'},
        'IGBT2PWMDutyCycle-Mon': {'type': 'float', 'value': 0.0,
                                  'prec': PS_CURRENT_PRECISION,
                                  'unit': 'p.u.'},
        'PWMDutyDiff-Mon': {'type': 'float', 'value': 0.0, 'unit': 'p.u.',
                            'prec': PS_CURRENT_PRECISION},
        'VoltageInputIIB-Mon': {'type': 'float', 'value': 0.0,
                             'prec': PS_CURRENT_PRECISION,
                             'unit': 'V'},
        'VoltageOutputIIB-Mon': {'type': 'float', 'value': 0.0,
                              'prec': PS_CURRENT_PRECISION,
                              'unit': 'V'},
        'IGBT1CurrentIIB-Mon': {'type': 'float', 'value': 0.0,
                                'prec': PS_CURRENT_PRECISION,
                                'unit': 'A'},
        'IGBT2CurrentIIB-Mon': {'type': 'float', 'value': 0.0,
                                'prec': PS_CURRENT_PRECISION,
                                'unit': 'A'},
        'IGBT1TemperatureIIB-Mon': {'type': 'float', 'value': 0.0,
                                 'prec': 2, 'unit': 'C'},
        'IGBT2TemperatureIIB-Mon': {'type': 'float', 'value': 0.0,
                                 'prec': 2, 'unit': 'C'},
        'IGBTDriverVoltageIIB-Mon': {'type': 'float', 'value': 0.0,
                                  'prec': PS_CURRENT_PRECISION,
                                  'unit': 'V'},
        'IGBT1DriverCurrentIIB-Mon': {'type': 'float', 'value': 0.0,
                                   'prec': PS_CURRENT_PRECISION,
                                   'unit': 'A'},
        'IGBT2DriverCurrentIIB-Mon': {'type': 'float', 'value': 0.0,
                                   'prec': PS_CURRENT_PRECISION,
                                   'unit': 'A'},
        'BoardTemperatureIIB-Mon': {'type': 'float', 'value': 0.0,
                                    'prec': 2, 'unit': 'C'},
        'RHIIB-Mon': {'type': 'float', 'value': 0.0, 'unit': '%'},
    }
    propty_db.update(db_ps)
    return propty_db


def _get_ps_FAP_4P_propty_database():
    """Return database with FAP_4P pwrsupply model PVs."""
    propty_db = _get_ps_basic_propty_database()
    db_ps = {
        'Current1-Mon': {'type': 'float', 'value': 0.0,
                         'prec': PS_CURRENT_PRECISION,
                         'unit': 'A'},
        'Current2-Mon': {'type': 'float', 'value': 0.0,
                         'prec': PS_CURRENT_PRECISION,
                         'unit': 'A'},
        'DCLinkVoltageIIB1-Mon': {'type': 'float', 'value': 0.0,
                               'prec': PS_CURRENT_PRECISION,
                               'unit': 'V'},
        'DCLinkVoltageIIB2-Mon': {'type': 'float', 'value': 0.0,
                               'prec': PS_CURRENT_PRECISION,
                               'unit': 'V'},
        'DCLinkVoltageIIB3-Mon': {'type': 'float', 'value': 0.0,
                               'prec': PS_CURRENT_PRECISION,
                               'unit': 'V'},
        'DCLinkVoltageIIB4-Mon': {'type': 'float', 'value': 0.0,
                               'prec': PS_CURRENT_PRECISION,
                               'unit': 'V'},
        'Mod1Current-Mon': {'type': 'float', 'value': 0.0,
                            'prec': PS_CURRENT_PRECISION,
                            'unit': 'A'},
        'Mod2Current-Mon': {'type': 'float', 'value': 0.0,
                            'prec': PS_CURRENT_PRECISION,
                            'unit': 'A'},
        'Mod3Current-Mon': {'type': 'float', 'value': 0.0,
                            'prec': PS_CURRENT_PRECISION,
                            'unit': 'A'},
        'Mod4Current-Mon': {'type': 'float', 'value': 0.0,
                            'prec': PS_CURRENT_PRECISION,
                            'unit': 'A'},
        'IntlkIIB1-Mon': {'type': 'int', 'value': 0},
        'IntlkIIB2-Mon': {'type': 'int', 'value': 0},
        'IntlkIIB3-Mon': {'type': 'int', 'value': 0},
        'IntlkIIB4-Mon': {'type': 'int', 'value': 0},
        'IntlkSoftLabels-Cte':  {'type': 'string',
                                 'count': len(_et.SOFT_INTLCK_FAP_4P),
                                 'value': _et.SOFT_INTLCK_FAP_4P},
        'IntlkHardLabels-Cte':  {'type': 'string',
                                 'count': len(_et.HARD_INTLCK_FAP_4P),
                                 'value': _et.HARD_INTLCK_FAP_4P},
        'IntlkIIB1Labels-Cte':  {'type': 'string',
                                 'count': len(_et.IIB_INTLCK_FAP_4P),
                                 'value': _et.IIB_INTLCK_FAP_4P},
        'IntlkIIB2Labels-Cte':  {'type': 'string',
                                 'count': len(_et.IIB_INTLCK_FAP_4P),
                                 'value': _et.IIB_INTLCK_FAP_4P},
        'IntlkIIB3Labels-Cte':  {'type': 'string',
                                 'count': len(_et.IIB_INTLCK_FAP_4P),
                                 'value': _et.IIB_INTLCK_FAP_4P},
        'IntlkIIB4Labels-Cte':  {'type': 'string',
                                 'count': len(_et.IIB_INTLCK_FAP_4P),
                                 'value': _et.IIB_INTLCK_FAP_4P},

        'InductorsTemperatureIIB1-Mon': {'type': 'float', 'value': 0.0,
                                        'prec': 2,
                                        'unit': 'C'},
        'HeatSinkTemperatureIIB1-Mon': {'type': 'float', 'value': 0.0,
                                        'prec': 2,
                                        'unit': 'C'},
        'InductorsTemperatureIIB2-Mon': {'type': 'float', 'value': 0.0,
                                        'prec': 2,
                                        'unit': 'C'},
        'HeatSinkTemperatureIIB2-Mon': {'type': 'float', 'value': 0.0,
                                        'prec': 2,
                                        'unit': 'C'},
        'InductorsTemperatureIIB3-Mon': {'type': 'float', 'value': 0.0,
                                        'prec': 2,
                                        'unit': 'C'},
        'HeatSinkTemperatureIIB3-Mon': {'type': 'float', 'value': 0.0,
                                        'prec': 2,
                                        'unit': 'C'},
        'InductorsTemperatureIIB4-Mon': {'type': 'float', 'value': 0.0,
                                        'prec': 2,
                                        'unit': 'C'},
<<<<<<< HEAD
        'HeatSinkTemperatureIIB4-Mon': {'type': 'float', 'value': 0.0,
                                       'prec': 2,
                                       'unit': 'C'},
=======
        'IIB4HeatSinkTemperature-Mon': {'type': 'float', 'value': 0.0,
                                        'prec': 2,
                                        'unit': 'C'},
>>>>>>> 641d4f2f

    }
    propty_db.update(db_ps)
    return propty_db


def _get_ps_FAP_2P2S_propty_database():
    """Return database with FAP_2P2S pwrsupply model PVs."""
    propty_db = _get_ps_basic_propty_database()
    db_ps = {
        'Current1-Mon': {'type': 'float', 'value': 0.0,
                         'prec': PS_CURRENT_PRECISION,
                         'unit': 'A'},
        'Current2-Mon': {'type': 'float', 'value': 0.0,
                         'prec': PS_CURRENT_PRECISION,
                         'unit': 'A'},
        'Arm1Current-Mon': {'type': 'float', 'value': 0.0,
                            'prec': PS_CURRENT_PRECISION,
                            'unit': 'A'},
        'Arm2Current-Mon': {'type': 'float', 'value': 0.0,
                            'prec': PS_CURRENT_PRECISION,
                            'unit': 'A'},
        'Mod1IGBT1Current-Mon': {'type': 'float', 'value': 0.0,
                                 'prec': PS_CURRENT_PRECISION,
                                 'unit': 'A'},
        'Mod1IGBT2Current-Mon': {'type': 'float', 'value': 0.0,
                                 'prec': PS_CURRENT_PRECISION,
                                 'unit': 'A'},
        'Mod2IGBT1Current-Mon': {'type': 'float', 'value': 0.0,
                                 'prec': PS_CURRENT_PRECISION,
                                 'unit': 'A'},
        'Mod2IGBT2Current-Mon': {'type': 'float', 'value': 0.0,
                                 'prec': PS_CURRENT_PRECISION,
                                 'unit': 'A'},
        'Mod3IGBT1Current-Mon': {'type': 'float', 'value': 0.0,
                                 'prec': PS_CURRENT_PRECISION,
                                 'unit': 'A'},
        'Mod3IGBT2Current-Mon': {'type': 'float', 'value': 0.0,
                                 'prec': PS_CURRENT_PRECISION,
                                 'unit': 'A'},
        'Mod4IGBT1Current-Mon': {'type': 'float', 'value': 0.0,
                                 'prec': PS_CURRENT_PRECISION,
                                 'unit': 'A'},
        'Mod4IGBT2Current-Mon': {'type': 'float', 'value': 0.0,
                                 'prec': PS_CURRENT_PRECISION,
                                 'unit': 'A'},
        'DCLinkVoltageIIB1-Mon': {'type': 'float', 'value': 0.0,
                               'prec': PS_CURRENT_PRECISION,
                               'unit': 'V'},
        'DCLinkVoltageIIB2-Mon': {'type': 'float', 'value': 0.0,
                               'prec': PS_CURRENT_PRECISION,
                               'unit': 'V'},
        'DCLinkVoltageIIB3-Mon': {'type': 'float', 'value': 0.0,
                               'prec': PS_CURRENT_PRECISION,
                               'unit': 'V'},
        'DCLinkVoltageIIB4-Mon': {'type': 'float', 'value': 0.0,
                               'prec': PS_CURRENT_PRECISION,
                               'unit': 'V'},
        'PWMDutyCycle-Mon': {'type': 'float', 'value': 0.0,
                             'prec': PS_CURRENT_PRECISION,
                             'unit': 'p.u.'},
        'Mod1IGBT1PWMDutyCycle-Mon': {'type': 'float', 'value': 0.0,
                                      'prec': PS_CURRENT_PRECISION,
                                      'unit': 'p.u.'},
        'Mod1IGBT2PWMDutyCycle-Mon': {'type': 'float', 'value': 0.0,
                                      'prec': PS_CURRENT_PRECISION,
                                      'unit': 'p.u.'},
        'Mod2IGBT1PWMDutyCycle-Mon': {'type': 'float', 'value': 0.0,
                                      'prec': PS_CURRENT_PRECISION,
                                      'unit': 'p.u.'},
        'Mod2IGBT2PWMDutyCycle-Mon': {'type': 'float', 'value': 0.0,
                                      'prec': PS_CURRENT_PRECISION,
                                      'unit': 'p.u.'},
        'Mod3IGBT1PWMDutyCycle-Mon': {'type': 'float', 'value': 0.0,
                                      'prec': PS_CURRENT_PRECISION,
                                      'unit': 'p.u.'},
        'Mod3IGBT2PWMDutyCycle-Mon': {'type': 'float', 'value': 0.0,
                                      'prec': PS_CURRENT_PRECISION,
                                      'unit': 'p.u.'},
        'Mod4IGBT1PWMDutyCycle-Mon': {'type': 'float', 'value': 0.0,
                                      'prec': PS_CURRENT_PRECISION,
                                      'unit': 'p.u.'},
        'Mod4IGBT2PWMDutyCycle-Mon': {'type': 'float', 'value': 0.0,
                                      'prec': PS_CURRENT_PRECISION,
                                      'unit': 'p.u.'},
        'VoltageInputIIB1-Mon': {'type': 'float', 'value': 0.0,
                                 'prec': PS_CURRENT_PRECISION,
                                 'unit': 'V'},
        'VoltageOutputIIB1-Mon': {'type': 'float', 'value': 0.0,
                                  'prec': PS_CURRENT_PRECISION,
                                  'unit': 'V'},
        'IGBT1CurrentIIB1-Mon': {'type': 'float', 'value': 0.0,
                                    'prec': PS_CURRENT_PRECISION,
                                    'unit': 'A'},
        'IGBT2CurrentIIB1-Mon': {'type': 'float', 'value': 0.0,
                                    'prec': PS_CURRENT_PRECISION,
                                    'unit': 'A'},
        'VoltageInputIIB2-Mon': {'type': 'float', 'value': 0.0,
                                 'prec': PS_CURRENT_PRECISION,
                                 'unit': 'V'},
        'VoltageOutputIIB2-Mon': {'type': 'float', 'value': 0.0,
                                  'prec': PS_CURRENT_PRECISION,
                                  'unit': 'V'},
        'IGBT1CurrentIIB2-Mon': {'type': 'float', 'value': 0.0,
                                    'prec': PS_CURRENT_PRECISION,
                                    'unit': 'A'},
        'IGBT2CurrentIIB2-Mon': {'type': 'float', 'value': 0.0,
                                    'prec': PS_CURRENT_PRECISION,
                                    'unit': 'A'},
        'VoltageInputIIB3-Mon': {'type': 'float', 'value': 0.0,
                                 'prec': PS_CURRENT_PRECISION,
                                 'unit': 'V'},
        'VoltageOutputIIB3-Mon': {'type': 'float', 'value': 0.0,
                                  'prec': PS_CURRENT_PRECISION,
                                  'unit': 'V'},
        'IGBT1CurrentIIB3-Mon': {'type': 'float', 'value': 0.0,
                                    'prec': PS_CURRENT_PRECISION,
                                    'unit': 'A'},
        'IGBT2CurrentIIB3-Mon': {'type': 'float', 'value': 0.0,
                                    'prec': PS_CURRENT_PRECISION,
                                    'unit': 'A'},
        'VoltageInputIIB4-Mon': {'type': 'float', 'value': 0.0,
                                 'prec': PS_CURRENT_PRECISION,
                                 'unit': 'V'},
        'VoltageOutputIIB4-Mon': {'type': 'float', 'value': 0.0,
                                  'prec': PS_CURRENT_PRECISION,
                                  'unit': 'V'},
        'IGBT1CurrentIIB4-Mon': {'type': 'float', 'value': 0.0,
                                    'prec': PS_CURRENT_PRECISION,
                                    'unit': 'A'},
        'IGBT2CurrentIIB4-Mon': {'type': 'float', 'value': 0.0,
                                    'prec': PS_CURRENT_PRECISION,
                                    'unit': 'A'},
        'IntlkIIB1-Mon': {'type': 'int', 'value': 0},
        'IntlkIIB2-Mon': {'type': 'int', 'value': 0},
        'IntlkIIB3-Mon': {'type': 'int', 'value': 0},
        'IntlkIIB4-Mon': {'type': 'int', 'value': 0},
        'IntlkSoftLabels-Cte':  {'type': 'string',
                                 'count': len(_et.SOFT_INTLCK_FAP_2P2S),
                                 'value': _et.SOFT_INTLCK_FAP_2P2S},
        'IntlkHardLabels-Cte':  {'type': 'string',
                                 'count': len(_et.HARD_INTLCK_FAP_2P2S),
                                 'value': _et.HARD_INTLCK_FAP_2P2S},
        'IntlkIIB1Labels-Cte':  {'type': 'string',
                                 'count': len(_et.IIB_INTLCK_FAP_2P2S),
                                 'value': _et.IIB_INTLCK_FAP_2P2S},
        'IntlkIIB2Labels-Cte':  {'type': 'string',
                                 'count': len(_et.IIB_INTLCK_FAP_2P2S),
                                 'value': _et.IIB_INTLCK_FAP_2P2S},
        'IntlkIIB3Labels-Cte':  {'type': 'string',
                                 'count': len(_et.IIB_INTLCK_FAP_2P2S),
                                 'value': _et.IIB_INTLCK_FAP_2P2S},
        'IntlkIIB4Labels-Cte':  {'type': 'string',
                                 'count': len(_et.IIB_INTLCK_FAP_2P2S),
                                 'value': _et.IIB_INTLCK_FAP_2P2S},
        'Mod1Current-Mon': {'type': 'float', 'value': 0.0,
                            'prec': PS_CURRENT_PRECISION,
                            'unit': 'A'},
        'Mod2Current-Mon': {'type': 'float', 'value': 0.0,
                            'prec': PS_CURRENT_PRECISION,
                            'unit': 'A'},
        'Mod3Current-Mon': {'type': 'float', 'value': 0.0,
                            'prec': PS_CURRENT_PRECISION,
                            'unit': 'A'},
        'Mod4Current-Mon': {'type': 'float', 'value': 0.0,
                            'prec': PS_CURRENT_PRECISION,
                            'unit': 'A'},
        'InductorsTemperatureIIB1-Mon': {'type': 'float', 'value': 0.0,
                                        'prec': 2,
                                        'unit': 'C'},
        'HeatSinkTemperatureIIB1-Mon': {'type': 'float', 'value': 0.0,
                                        'prec': 2,
                                        'unit': 'C'},
        'InductorsTemperatureIIB2-Mon': {'type': 'float', 'value': 0.0,
                                        'prec': 2,
                                        'unit': 'C'},
        'HeatSinkTemperatureIIB2-Mon': {'type': 'float', 'value': 0.0,
                                        'prec': 2,
                                        'unit': 'C'},
        'InductorsTemperatureIIB3-Mon': {'type': 'float', 'value': 0.0,
                                        'prec': 2,
                                        'unit': 'C'},
        'HeatSinkTemperatureIIB3-Mon': {'type': 'float', 'value': 0.0,
                                        'prec': 2,
                                        'unit': 'C'},
        'InductorsTemperatureIIB4-Mon': {'type': 'float', 'value': 0.0,
                                        'prec': 2,
                                        'unit': 'C'},
        'HeatSinkTemperatureIIB4-Mon': {'type': 'float', 'value': 0.0,
                                        'prec': 2,
                                        'unit': 'C'},
    }
    propty_db.update(db_ps)
    return propty_db


# --- Others ---

def _get_ps_FBP_FOFB_propty_database():
    """Return database with FBP_FOFB pwrsupply model PVs."""
    # TODO: implement!!!
    return _get_ps_FBP_propty_database()


def _get_ps_Commercial_propty_database():
    """Return database with Commercial pwrsupply model PVs."""
    # TODO: implement!!!
    return _get_ps_FBP_propty_database()


# --- Aux. ---


def _set_limits(pstype, database):
    signals_lims = (
        'Current-SP', 'Current-RB',
        'CurrentRef-Mon', 'Current-Mon', 'Current2-Mon'
        'CycleAmpl-SP', 'CycleAmpl-RB',
        'CycleOffset-SP', 'CycleOffset-RB',
        'Voltage-SP', 'Voltage-RB',
        'VoltageRef-Mon', 'Voltage-Mon',
        )
    signals_unit = signals_lims
    signals_prec = signals_unit

    for propty, dbase in database.items():
        # set setpoint limits in database
        if propty in signals_lims:
            if propty == 'Voltage-Mon' and pstype == 'as-dclink-fbp':
                # for FBP DCLinks Voltage-Mon has different units than
                # Voltage-SP!
                continue
            dbase['lolo'] = _PSSearch.get_splims(pstype, 'lolo')
            dbase['low'] = _PSSearch.get_splims(pstype, 'low')
            dbase['lolim'] = _PSSearch.get_splims(pstype, 'lolim')
            dbase['hilim'] = _PSSearch.get_splims(pstype, 'hilim')
            dbase['high'] = _PSSearch.get_splims(pstype, 'high')
            dbase['hihi'] = _PSSearch.get_splims(pstype, 'hihi')
        # define unit of current
        if propty in signals_unit:
            dbase['unit'] = PS_CURRENT_UNIT
        # define prec of current
        if propty in signals_prec:
            dbase['prec'] = PS_CURRENT_PRECISION


def _get_model_db(psmodel):
    psmodel_2_dbfunc = {
        'FBP': _get_ps_FBP_propty_database,
        'FBP_DCLink': _get_ps_FBP_DCLink_propty_database,
        'FBP_FOFB': _get_ps_FBP_FOFB_propty_database,
        'FAC_DCDC': _get_ps_FAC_DCDC_propty_database,
        'FAC_2S_DCDC': _get_ps_FAC_2S_DCDC_propty_database,
        'FAC_2S_ACDC': _get_ps_FAC_2S_ACDC_propty_database,
        'FAC_2P4S_DCDC': _get_ps_FAC_2P4S_DCDC_propty_database,
        'FAC_2P4S_ACDC': _get_ps_FAC_2P4S_ACDC_propty_database,
        'FAP': _get_ps_FAP_propty_database,
        'FAP_2P2S': _get_ps_FAP_2P2S_propty_database,
        'FAP_4P': _get_ps_FAP_4P_propty_database,
        'Commercial': _get_ps_Commercial_propty_database,
        'FP_SEPT': _get_pu_FP_SEPT_propty_database,
        'FP_KCKR': _get_pu_FP_KCKR_propty_database,
        'FP_PINGER': _get_pu_FP_PINGER_propty_database,
        'LINAC_PS': _get_ps_LINAC_propty_database,
        'APU': _get_id_apu_propty_database,
    }
    if psmodel in psmodel_2_dbfunc:
        func = psmodel_2_dbfunc[psmodel]
        return func()
    else:
        raise ValueError(
            'DB for psmodel "{}" not implemented!'.format(psmodel))


def _insert_strengths(database, pstype):
    prec_kick = 3
    prec_energy = 5
    prec_kl = 5
    prec_sl = 5
    prec_id_k = 4
    pulsed_pstypes = (
        'tb-injseptum',
        'bo-injkicker', 'bo-ejekicker',
        'ts-ejeseptum-thin', 'ts-ejeseptum-thick',
        'ts-injseptum-thin', 'ts-injseptum-thick',
        'si-injdpk', 'si-injnlk', 'si-hping', 'si-vping')

    # pulsed
    if pstype in pulsed_pstypes:
        database['Kick-SP'] = {
            'type': 'float', 'value': 0.0, 'prec': prec_kick, 'unit': 'mrad'}
        database['Kick-RB'] = {
            'type': 'float', 'value': 0.0, 'prec': prec_kick, 'unit': 'mrad'}
        database['Kick-Mon'] = {
            'type': 'float', 'value': 0.0, 'prec': prec_kick, 'unit': 'mrad'}
        return database

    # linac spectrometer
    if pstype.startswith('li-spect'):
        database['Kick-SP'] = {
            'type': 'float', 'value': 0.0, 'prec': prec_kick, 'unit': 'deg'}
        database['Kick-RB'] = {
            'type': 'float', 'value': 0.0, 'prec': prec_kick, 'unit': 'deg'}
        database['Kick-Mon'] = {
            'type': 'float', 'value': 0.0, 'prec': prec_kick, 'unit': 'deg'}
        return database

    # insertion devices
    if pstype.startswith('si-id-apu'):
        database['Kx-SP'] = {
            'type': 'float', 'value': 0.0, 'prec': prec_id_k, 'unit': 'ID_K'}
        database['Kx-Mon'] = {
            'type': 'float', 'value': 0.0, 'prec': prec_id_k, 'unit': 'ID_K'}
        return database

    magfunc = _PSSearch.conv_pstype_2_magfunc(pstype)
    if magfunc in {'quadrupole', 'quadrupole-skew'}:
        database['KL-SP'] = {
            'type': 'float', 'value': 0.0, 'prec': prec_kl, 'unit': '1/m'}
        database['KL-RB'] = {
            'type': 'float', 'value': 0.0, 'prec': prec_kl, 'unit': '1/m'}
        database['KLRef-Mon'] = {
            'type': 'float', 'value': 0.0, 'prec': prec_kl, 'unit': '1/m'}
        database['KL-Mon'] = {
            'type': 'float', 'value': 0.0, 'prec': prec_kl, 'unit': '1/m'}
    elif magfunc == 'sextupole':
        database['SL-SP'] = {
            'type': 'float', 'value': 0.0, 'prec': prec_sl, 'unit': '1/m^2'}
        database['SL-RB'] = {
            'type': 'float', 'value': 0.0, 'prec': prec_sl, 'unit': '1/m^2'}
        database['SLRef-Mon'] = {
            'type': 'float', 'value': 0.0, 'prec': prec_sl, 'unit': '1/m^2'}
        database['SL-Mon'] = {
            'type': 'float', 'value': 0.0, 'prec': prec_sl, 'unit': '1/m^2'}
    elif magfunc == 'dipole':
        database['Energy-SP'] = {
            'type': 'float', 'value': 0.0, 'prec': prec_energy, 'unit': 'GeV'}
        database['Energy-RB'] = {
            'type': 'float', 'value': 0.0, 'prec': prec_energy, 'unit': 'GeV'}
        database['EnergyRef-Mon'] = {
            'type': 'float', 'value': 0.0, 'prec': prec_energy, 'unit': 'GeV'}
        database['Energy-Mon'] = {
            'type': 'float', 'value': 0.0, 'prec': prec_energy, 'unit': 'GeV'}
    elif magfunc in {'corrector-horizontal', 'corrector-vertical'}:
        database['Kick-SP'] = {
            'type': 'float', 'value': 0.0, 'prec': prec_kick, 'unit': 'urad'}
        database['Kick-RB'] = {
            'type': 'float', 'value': 0.0, 'prec': prec_kick, 'unit': 'urad'}
        database['KickRef-Mon'] = {
            'type': 'float', 'value': 0.0, 'prec': prec_kick, 'unit': 'urad'}
        database['Kick-Mon'] = {
            'type': 'float', 'value': 0.0, 'prec': prec_kick, 'unit': 'urad'}

    if pstype.startswith('li-'):
        if 'KickRef-Mon' in database:
            del database['KickRef-Mon']
        if 'KLRef-Mon' in database:
            del database['KLRef-Mon']
        if 'SLRef-Mon' in database:
            del database['SLRef-Mon']

    return database<|MERGE_RESOLUTION|>--- conflicted
+++ resolved
@@ -532,8 +532,7 @@
         'IntlkHard-Mon': {'type': 'int', 'value': 0},
 
         'Reset-Cmd': {'type': 'int', 'value': 0, 'unit': 'count'},
-
-    }
+        }
     return dbase
 
 
@@ -679,7 +678,7 @@
         'ParamSoftIntlkResetTime-Cte':
             {'type': 'float', 'count': 32,
              'value': _np.array([0.0, ] * 32), 'unit': 'us'},
-    })
+        })
 
     return dbase
 
@@ -721,7 +720,7 @@
                      'prec': 4, 'unit': 'mm'},
         'Phase-Mon': {'type': 'float', 'value': 0.0,
                       'prec': 4, 'unit': 'mm'},
-    }
+        }
     return dbase
 
 
@@ -766,7 +765,7 @@
         'Intlk5Label-Cte': {'type': 'str', 'value': 'HVPS Overcurrent'},
         'Intlk6Label-Cte': {'type': 'str', 'value': 'HVPS Overvoltage'},
         'Intlk7Label-Cte': {'type': 'str', 'value': 'External'},
-    }
+        }
     return dbase
 
 
@@ -780,7 +779,7 @@
     dbase.update({
         'Intlk8-Mon': {'type': 'int', 'value': 0},
         'Intlk8Label-Cte': {'type': 'str', 'value': 'Switch Overcurrent'},
-    })
+        })
     return dbase
 
 
@@ -868,7 +867,7 @@
         'Temperature-Mon': {'type': 'float', 'prec': 4},  # 74
         'LoadVoltage-Mon': {'type': 'float', 'prec': 4},  # f2
         'BusVoltage-Mon': {'type': 'float', 'prec': 4}  # f3
-    }
+        }
     propty_db = _csdev.add_pvslist_cte(propty_db)
     return propty_db
 
@@ -927,7 +926,7 @@
                                  'count': len(_et.HARD_INTLCK_FBP_DCLINK),
                                  'value': _et.HARD_INTLCK_FBP_DCLINK},
         'ModulesStatus-Mon': {'type': 'int', 'value': 0},
-    }
+        }
     propty_db.update(db_ps)
     return propty_db
 
@@ -966,7 +965,7 @@
         'IntlkIIBLabels-Cte': {'type': 'string',
                                'count': len(_et.IIB_INTLCK_FAC_DCDC),
                                'value': _et.IIB_INTLCK_FAC_DCDC},
-    }
+        }
     propty_db.update(db_ps)
     return propty_db
 
@@ -1028,7 +1027,7 @@
         'IntlkIIB2Labels-Cte': {'type': 'string',
                                 'count': len(_et.IIB2_INTLCK_FAC_2S_DCDC),
                                 'value': _et.IIB2_INTLCK_FAC_2S_DCDC},
-    }
+        }
     propty_db.update(db_ps)
     return propty_db
 
@@ -1186,7 +1185,7 @@
         'IntlkIIB8Labels-Cte': {'type': 'string',
                                 'count': len(_et.IIB_INTLCK_FAC_2P4S_DCDC),
                                 'value': _et.IIB_INTLCK_FAC_2P4S_DCDC},
-    }
+        }
     propty_db.update(db_ps)
     return propty_db
 
@@ -1280,32 +1279,29 @@
                                      'prec': 2,
                                      'unit': 'C'},
         'PWMDutyCycle-Mon': {'type': 'float', 'value': 0.0, 'unit': 'p.u.',
-<<<<<<< HEAD
-                                     'prec': PS_CURRENT_PRECISION},
+                             'prec': PS_CURRENT_PRECISION},
         'InductorsTemperatureIIBIS-Mon': {'type': 'float', 'value': 0.0,
-=======
-                             'prec': PS_CURRENT_PRECISION},
-        'IIBISInductorTemperature-Mon': {'type': 'float', 'value': 0.0,
->>>>>>> 641d4f2f
-                                         'prec': 2,
-                                         'unit': 'C'},
+                                          'prec': 2,
+                                          'unit': 'C'},
         'HeatSinkTemperatureIIBIS-Mon': {'type': 'float', 'value': 0.0,
                                          'prec': 2,
                                          'unit': 'C'},
         'InductorsTemperatureIIBCmd-Mon': {'type': 'float', 'value': 0.0,
-                                          'prec': 2,
-                                          'unit': 'C'},
+                                           'prec': 2,
+                                           'unit': 'C'},
         'HeatSinkTemperatureIIBCmd-Mon': {'type': 'float', 'value': 0.0,
                                           'prec': 2,
                                           'unit': 'C'},
         'IntlkIIBIS-Mon': {'type': 'int', 'value': 0},
         'IntlkIIBCmd-Mon': {'type': 'int', 'value': 0},
-        'IntlkIIBISLabels-Cte':  {'type': 'string',
-                                  'count': len(_et.IIBIS_INTLCK_FAC_2P4S_ACDC),
-                                  'value': _et.IIBIS_INTLCK_FAC_2P4S_ACDC},
-        'IntlkIIBCmdLabels-Cte':  {'type': 'string',
-                                   'count': len(_et.IIBCMD_INTLCK_FAC_2P4S_ACDC),
-                                   'value': _et.IIBCMD_INTLCK_FAC_2P4S_ACDC}
+        'IntlkIIBISLabels-Cte':  {
+            'type': 'string',
+            'count': len(_et.IIBIS_INTLCK_FAC_2P4S_ACDC),
+            'value': _et.IIBIS_INTLCK_FAC_2P4S_ACDC},
+        'IntlkIIBCmdLabels-Cte':  {
+            'type': 'string',
+            'count': len(_et.IIBCMD_INTLCK_FAC_2P4S_ACDC),
+            'value': _et.IIBCMD_INTLCK_FAC_2P4S_ACDC}
     }
     propty_db.update(db_ps)
     return propty_db
@@ -1334,19 +1330,15 @@
         'IntlkIIBLabels-Cte': {'type': 'string',
                                'count': len(_et.IIB_INTLCK_FAP),
                                'value': _et.IIB_INTLCK_FAP},
-<<<<<<< HEAD
         'AlarmsIIBLabels-Cte': {'type': 'string',
                                 'count': len(_et.IIB_ALARMS_FAP),
                                 'value': _et.IIB_ALARMS_FAP},
         'LeakCurrentIIB-Mon': {'type': 'float', 'value': 0.0,
-=======
-        'IIBLeakCurrent-Mon': {'type': 'float', 'value': 0.0,
->>>>>>> 641d4f2f
                                'prec': PS_CURRENT_PRECISION,
                                'unit': 'A'},
         'InductorsTemperatureIIB-Mon': {'type': 'float', 'value': 0.0,
-                                       'prec': 2,
-                                       'unit': 'C'},
+                                        'prec': 2,
+                                        'unit': 'C'},
         'HeatSinkTemperatureIIB-Mon': {'type': 'float', 'value': 0.0,
                                        'prec': 2,
                                        'unit': 'C'},
@@ -1368,11 +1360,11 @@
         'PWMDutyDiff-Mon': {'type': 'float', 'value': 0.0, 'unit': 'p.u.',
                             'prec': PS_CURRENT_PRECISION},
         'VoltageInputIIB-Mon': {'type': 'float', 'value': 0.0,
-                             'prec': PS_CURRENT_PRECISION,
-                             'unit': 'V'},
+                                'prec': PS_CURRENT_PRECISION,
+                                'unit': 'V'},
         'VoltageOutputIIB-Mon': {'type': 'float', 'value': 0.0,
-                              'prec': PS_CURRENT_PRECISION,
-                              'unit': 'V'},
+                                 'prec': PS_CURRENT_PRECISION,
+                                 'unit': 'V'},
         'IGBT1CurrentIIB-Mon': {'type': 'float', 'value': 0.0,
                                 'prec': PS_CURRENT_PRECISION,
                                 'unit': 'A'},
@@ -1380,22 +1372,22 @@
                                 'prec': PS_CURRENT_PRECISION,
                                 'unit': 'A'},
         'IGBT1TemperatureIIB-Mon': {'type': 'float', 'value': 0.0,
-                                 'prec': 2, 'unit': 'C'},
+                                    'prec': 2, 'unit': 'C'},
         'IGBT2TemperatureIIB-Mon': {'type': 'float', 'value': 0.0,
-                                 'prec': 2, 'unit': 'C'},
+                                    'prec': 2, 'unit': 'C'},
         'IGBTDriverVoltageIIB-Mon': {'type': 'float', 'value': 0.0,
-                                  'prec': PS_CURRENT_PRECISION,
-                                  'unit': 'V'},
+                                     'prec': PS_CURRENT_PRECISION,
+                                     'unit': 'V'},
         'IGBT1DriverCurrentIIB-Mon': {'type': 'float', 'value': 0.0,
-                                   'prec': PS_CURRENT_PRECISION,
-                                   'unit': 'A'},
+                                      'prec': PS_CURRENT_PRECISION,
+                                      'unit': 'A'},
         'IGBT2DriverCurrentIIB-Mon': {'type': 'float', 'value': 0.0,
-                                   'prec': PS_CURRENT_PRECISION,
-                                   'unit': 'A'},
+                                      'prec': PS_CURRENT_PRECISION,
+                                      'unit': 'A'},
         'BoardTemperatureIIB-Mon': {'type': 'float', 'value': 0.0,
                                     'prec': 2, 'unit': 'C'},
         'RHIIB-Mon': {'type': 'float', 'value': 0.0, 'unit': '%'},
-    }
+        }
     propty_db.update(db_ps)
     return propty_db
 
@@ -1456,7 +1448,6 @@
         'IntlkIIB4Labels-Cte':  {'type': 'string',
                                  'count': len(_et.IIB_INTLCK_FAP_4P),
                                  'value': _et.IIB_INTLCK_FAP_4P},
-
         'InductorsTemperatureIIB1-Mon': {'type': 'float', 'value': 0.0,
                                         'prec': 2,
                                         'unit': 'C'},
@@ -1478,17 +1469,10 @@
         'InductorsTemperatureIIB4-Mon': {'type': 'float', 'value': 0.0,
                                         'prec': 2,
                                         'unit': 'C'},
-<<<<<<< HEAD
         'HeatSinkTemperatureIIB4-Mon': {'type': 'float', 'value': 0.0,
-                                       'prec': 2,
-                                       'unit': 'C'},
-=======
-        'IIB4HeatSinkTemperature-Mon': {'type': 'float', 'value': 0.0,
                                         'prec': 2,
                                         'unit': 'C'},
->>>>>>> 641d4f2f
-
-    }
+            }
     propty_db.update(db_ps)
     return propty_db
 
