--- conflicted
+++ resolved
@@ -534,18 +534,6 @@
             # update timestamp
             self._timestamp_update = _time()
 
-<<<<<<< HEAD
-=======
-    def _loop_process(self):
-        while self._running:
-            if self.processing:
-                self.bsmp_process(block=True, timeout=self._sleep_process_loop)
-            # if queue is empty, sleep a little
-            # NOTE: this optimization is being tested...
-            if self._queue.empty():
-                _sleep(self._sleep_process_loop)
-
->>>>>>> 469b5f8d
     def _get_scan_interval(self):
         if self._parms.FREQ_SCAN == 0:
             return 0
