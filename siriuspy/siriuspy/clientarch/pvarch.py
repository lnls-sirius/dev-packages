"""PV Arch Module."""

from copy import deepcopy as _dcopy

<<<<<<< HEAD
from . import exceptions as _exceptions
=======
import numpy as _np

>>>>>>> 062d3ee7
from .client import ClientArchiver as _ClientArchiver
from .time import Time as _Time, get_time_intervals as _get_time_intervals

from mathphys.functions import save_pickle as _save_pickle, \
    load_pickle as _load_pickle


class _Base:

    def __init__(self, connector=None):
        self._connector = None
        self.connector = connector
        self.connect()

    @property
    def is_archived(self):
        """Is archived."""
        self.connect()
        return self.connector.getPVDetails(self.pvname) is not None

    def connect(self):
        """Connect."""
        if self.connector is None:
            self._connector = _ClientArchiver()

    @property
    def connector(self):
        """Connector."""
        return self._connector

    @connector.setter
    def connector(self, conn):
        if conn is None:
            return
        elif isinstance(conn, _ClientArchiver):
            self._connector = conn
        elif isinstance(conn, str):
            self._connector = _ClientArchiver(server_url=conn)
        else:
            raise TypeError(
                'Variable conn must be a str or ClientArchiver object.')

    @property
    def connected(self):
        """."""
        if not self.connector:
            return False
        return self.connector.connected


class PVDetails(_Base):
    """Archive PV Details."""

    _field2type = {
        'Number of elements': ('nelms', int),
        'Units:': ('units', str),
        'Host name': ('host_name', str),
        'Average bytes per event': ('avg_bytes_per_event', float),
        'Estimated storage rate (KB/hour)':
            ('estimated_storage_rate_kb_hour', float),
        'Estimated storage rate (MB/day)':
            ('estimated_storage_rate_mb_day', float),
        'Estimated storage rate (GB/year)':
            ('estimated_storage_rate_gb_year', float),
        }

    def __init__(self, pvname, connector=None):
        """."""
        super().__init__(connector)
        self.pvname = pvname
        self.is_scalar = None
        self.is_paused = None
        self.is_connected = None
        self.nelms = None
        self.units = None
        self.host_name = None
        self.avg_bytes_per_event = None
        self.estimated_storage_rate_kb_hour = None
        self.estimated_storage_rate_mb_day = None
        self.estimated_storage_rate_gb_year = None

    @property
    def request_url(self):
        """."""
        self.connect()
        url = self.connector.getPVDetails(self.pvname, get_request_url=True)
        return url

    @property
    def is_archived(self):
        """."""
        self.connect()
        data = self.connector.getPVDetails(self.pvname)
        if not data:
            return False
        return True

    def update(self):
        """."""
        self.connect()
        data = self.connector.getPVDetails(self.pvname)
        if not data:
            return False
        for datum in data:
            # print(datum)
            field, value = datum['name'], datum['value']
            if value is None:
                continue
            # value = value.replace(',', '.')
            value = value.replace(',', '')
            if field in PVDetails._field2type:
                fattr, ftype = PVDetails._field2type[field]
                if not value == 'Not enough info':
                    value = ftype(value)
                setattr(self, fattr, value)
            elif field == 'Is this a scalar:':
                self.is_scalar = (value.lower() == 'yes')
            elif field == 'Is this PV paused:':
                self.is_paused = (value.lower() == 'yes')
            elif field == 'Is this PV currently connected?':
                self.is_connected = (value.lower() == 'yes')
        return True

    def __str__(self):
        """."""
        rst = ''
        rst += '{:<30s}: {:}\n'.format('pvname', self.pvname)
        rst += '{:<30s}: {:}\n'.format('is_scalar', self.is_scalar)
        rst += '{:<30s}: {:}\n'.format('is_paused', self.is_paused)
        rst += '{:<30s}: {:}\n'.format('is_connected', self.is_connected)
        rst += '{:<30s}: {:}\n'.format('nelms', self.nelms)
        rst += '{:<30s}: {:}\n'.format('units', self.units)
        rst += '{:<30s}: {:}\n'.format('host_name', self.host_name)
        rst += '{:<30s}: {:}\n'.format(
            'avg_bytes_per_event', self.avg_bytes_per_event)
        rst += '{:<30s}: {:}\n'.format(
            'estimated_storage_rate_kb_hour',
            self.estimated_storage_rate_kb_hour)
        rst += '{:<30s}: {:}\n'.format(
            'estimated_storage_rate_mb_day',
            self.estimated_storage_rate_mb_day)
        rst += '{:<30s}: {:}\n'.format(
            'estimated_storage_rate_gb_year',
            self.estimated_storage_rate_gb_year)
        return rst


class PVData(_Base):
    """Archive PV Data."""

    def __init__(self, pvname, connector=None):
        """Initialize."""
        super().__init__(connector)
        self._pvname = pvname
        self._time_start = None
        self._time_stop = None
        self._timestamp = None
        self._value = None
        self._status = None
        self._severity = None
        self._parallel_query_bin_interval = 12*60*60  # 12h

    @property
    def pvname(self):
        """PVName."""
        return self._pvname

    @property
    def request_url(self):
        """Request url."""
        self.connect()
        url = self.connector.getData(
            self.pvname,
            self._time_start.get_iso8601(),
            self._time_stop.get_iso8601(),
            get_request_url=True)
        return url

    @property
    def timestamp_start(self):
        """Timestamp start."""
        if not self._time_start:
            return None
        return self._time_start.timestamp()

    @timestamp_start.setter
    def timestamp_start(self, new_timestamp):
        if not isinstance(new_timestamp, (float, int)):
<<<<<<< HEAD
            raise _exceptions.TypeError(
                'expected argument of type float or int')
=======
            raise TypeError(
                'expected argument of type float or int, got ' +
                str(type(new_timestamp)))
>>>>>>> 062d3ee7
        self._time_start = _Time(timestamp=new_timestamp)

    @property
    def time_start(self):
        """Time start."""
        return self._time_start

    @time_start.setter
    def time_start(self, new_time):
        if not isinstance(new_time, _Time):
<<<<<<< HEAD
            raise _exceptions.TypeError('expected argument of type Time')
=======
            raise TypeError(
                'expected argument of type Time, got '+str(type(new_time)))
>>>>>>> 062d3ee7
        self._time_start = new_time

    @property
    def timestamp_stop(self):
        """Timestamp stop."""
        if not self._time_stop:
            return None
        return self._time_stop.timestamp()

    @timestamp_stop.setter
    def timestamp_stop(self, new_timestamp):
        if not isinstance(new_timestamp, (float, int)):
<<<<<<< HEAD
            raise _exceptions.TypeError(
                'expected argument of type float or int')
=======
            raise TypeError(
                'expected argument of type float or int, got ' +
                str(type(new_timestamp)))
>>>>>>> 062d3ee7
        self._time_stop = _Time(timestamp=new_timestamp)

    @property
    def time_stop(self):
        """Time stop."""
        return self._time_stop

    @time_stop.setter
    def time_stop(self, new_time):
        if not isinstance(new_time, _Time):
<<<<<<< HEAD
            raise _exceptions.TypeError('expected argument of type Time')
=======
            raise TypeError(
                'expected argument of type Time, got '+str(type(new_time)))
>>>>>>> 062d3ee7
        self._time_stop = new_time

    @property
    def parallel_query_bin_interval(self):
        """Parallel query bin interval."""
        return self._parallel_query_bin_interval

    @parallel_query_bin_interval.setter
    def parallel_query_bin_interval(self, new_intvl):
        if not isinstance(new_intvl, (float, int)):
<<<<<<< HEAD
            raise _exceptions.TypeError(
                'expected argument of type float or int')
=======
            raise TypeError(
                'expected argument of type float or int, got ' +
                str(type(new_intvl)))
>>>>>>> 062d3ee7
        self._parallel_query_bin_interval = new_intvl

    @property
    def timestamp(self):
        """Timestamp data."""
        return self._timestamp

    @property
    def value(self):
        """Value data."""
        return self._value

    @property
    def status(self):
        """Status data."""
        return self._status

    @property
    def severity(self):
        """Severity data."""
        return self._severity

    def update(self, mean_sec=None, parallel=True):
        """Update."""
        self.connect()
        if None in (self.timestamp_start, self.timestamp_stop):
            print('Start and stop timestamps not defined! Aborting.')
            return
        process_type = 'mean' if mean_sec is not None else ''

        interval = self.parallel_query_bin_interval
        if parallel:
            timestamp_start, timestamp_stop = _get_time_intervals(
                self._time_start, self._time_stop, interval,
                return_isoformat=True)
        else:
            timestamp_start = self._time_start.get_iso8601()
            timestamp_stop = self._time_stop.get_iso8601()

        data = self.connector.getData(
            self._pvname, timestamp_start, timestamp_stop,
            process_type=process_type, interval=mean_sec)
        if not data:
            return
        self.set_data(**data)

    def set_data(self, timestamp, value, status, severity):
        """Auxiliary method to set data. Used by PVDataSet."""
        self._timestamp = _np.asarray(timestamp)
        self._value = _np.asarray(value)
        self._status = _np.asarray(status)
        self._severity = _np.asarray(severity)

    def to_dict(self):
        """Return dictionary with PV properties.

        Returns:
            dict: dictionary with fields:
                server_url (str): url of the Archiver server.
                pvname (str): the name of the PV.
                timestamp_start (time.time): start of acquisition time.
                timestamp_stop (time.time): end of acquisition time.
                data (dict): dictionary with archiver data  with fields:
                    value (numpy.ndarray): values of the PV.
                    timestamp (numpy.ndarray): timestamps of the PV.
                    status (numpy.ndarray): status of the PV.
                    severity (numpy.ndarray): severity of the PV.

        """
        return dict(
            server_url=self.connector.server_url,
            pvname=self.pvname,
            timestamp_start=self.timestamp_start,
            timestamp_stop=self.timestamp_stop,
            data=dict(
                timestamp=self.timestamp, value=self.value,
                status=self.status, severity=self.severity)
            )

    @staticmethod
    def from_dict(infos):
        """Return PVData object with information in data.

        Args:
            infos (dict): must have the same fields as the dictionary returned
                by PVData.to_dict method.

        Returns:
            PVData: with values compatible with data.

        """
        pvdata = PVData(infos['pvname'], connector=infos['server_url'])
        pvdata.timestamp_start = infos['timestamp_start']
        pvdata.timestamp_stop = infos['timestamp_stop']
        pvdata.set_data(**infos['data'])
        return pvdata

    def to_pickle(self, fname, overwrite=False):
        """Create pickle file with complete PVData.

        The data saved is the dictionary returned by PVData.to_dict method.

        Args:
            fname (str): name of the file to save.
            overwrite (bool, optional): Whether to overwrite existing file
                with same name or not. Defaults to False.

        """
        _save_pickle(self.to_dict(), fname, overwrite=overwrite)

    @staticmethod
    def from_pickle(fname):
        """Load data from pickle file and return PVData object.

        Args:
            fname (str): name of the file to load.

        Returns:
            PVData: with values from the pickle file.

        """
        return PVData.from_dict(_load_pickle(fname))


class PVDataSet(_Base):
    """A set of PVData objects."""

    def __init__(self, pvnames, connector=None):
        """Initialize."""
        super().__init__(connector)
        self._pvnames = pvnames
        self._time_start = None
        self._time_stop = None
        self._parallel_query_bin_interval = 12*60*60  # 12h
        self._pvdata = self._init_pvdatas(pvnames, self.connector)

    @property
    def pvnames(self):
        """PV names."""
        return _dcopy(self._pvnames)

    @property
    def is_archived(self):
        """Is archived."""
        self.connect()
        for pvn in self._pvnames:
            if self.connector.getPVDetails(pvn) is None:
                return False
        return True

    @property
    def timestamp_start(self):
        """Timestamp start."""
        if not self._time_start:
            return None
        return self._time_start.timestamp()

    @timestamp_start.setter
    def timestamp_start(self, new_timestamp):
        if not isinstance(new_timestamp, (float, int)):
<<<<<<< HEAD
            raise _exceptions.TypeError(
                'expected argument of type float or int')
=======
            raise TypeError(
                'expected argument of type float or int, got ' +
                str(type(new_timestamp)))
>>>>>>> 062d3ee7
        self._time_start = _Time(timestamp=new_timestamp)
        for pvname in self._pvnames:
            self._pvdata[pvname].time_start = self._time_start

    @property
    def time_start(self):
        """Time start."""
        return self._time_start

    @time_start.setter
    def time_start(self, new_time):
        if not isinstance(new_time, _Time):
<<<<<<< HEAD
            raise _exceptions.TypeError('expected argument of type Time')
=======
            raise TypeError(
                'expected argument of type Time, got '+str(type(new_time)))
>>>>>>> 062d3ee7
        self._time_start = new_time
        for pvname in self._pvnames:
            self._pvdata[pvname].time_start = self._time_start

    @property
    def timestamp_stop(self):
        """Timestamp stop."""
        if not self._time_stop:
            return None
        return self._time_stop.timestamp()

    @timestamp_stop.setter
    def timestamp_stop(self, new_timestamp):
        if not isinstance(new_timestamp, (float, int)):
<<<<<<< HEAD
            raise _exceptions.TypeError(
                'expected argument of type float or int')
=======
            raise TypeError(
                'expected argument of type float or int, got ' +
                str(type(new_timestamp)))
>>>>>>> 062d3ee7
        self._time_stop = _Time(timestamp=new_timestamp)
        for pvname in self._pvnames:
            self._pvdata[pvname].time_stop = self._time_stop

    @property
    def time_stop(self):
        """Time stop."""
        return self._time_stop

    @time_stop.setter
    def time_stop(self, new_time):
        if not isinstance(new_time, _Time):
<<<<<<< HEAD
            raise _exceptions.TypeError('expected argument of type Time')
=======
            raise TypeError(
                'expected argument of type Time, got '+str(type(new_time)))
>>>>>>> 062d3ee7
        self._time_stop = new_time
        for pvname in self._pvnames:
            self._pvdata[pvname].time_stop = self._time_stop

    @property
    def parallel_query_bin_interval(self):
        """Parallel query bin interval."""
        return self._parallel_query_bin_interval

    @parallel_query_bin_interval.setter
    def parallel_query_bin_interval(self, new_intvl):
        if not isinstance(new_intvl, (float, int)):
<<<<<<< HEAD
            raise _exceptions.TypeError(
                'expected argument of type float or int')
=======
            raise TypeError(
                'expected argument of type float or int, got ' +
                str(type(new_intvl)))
>>>>>>> 062d3ee7
        self._parallel_query_bin_interval = new_intvl
        for pvname in self._pvnames:
            self._pvdata[pvname].parallel_query_bin_interval = \
                self._parallel_query_bin_interval

    def update(self, mean_sec=None, parallel=True):
        """Update."""
        self.connect()
        if None in (self.timestamp_start, self.timestamp_stop):
            print('Start and stop timestamps not defined! Aborting.')
            return
        process_type = 'mean' if mean_sec is not None else ''

        interval = self.parallel_query_bin_interval
        if parallel:
            timestamp_start, timestamp_stop = _get_time_intervals(
                self._time_start, self._time_stop, interval,
                return_isoformat=True)
        else:
            timestamp_start = self._time_start.get_iso8601()
            timestamp_stop = self._time_stop.get_iso8601()

        data = self.connector.getData(
            self._pvnames, timestamp_start, timestamp_stop,
            process_type=process_type, interval=mean_sec)
        if not data:
            return
        for pvname in self._pvnames:
            self._pvdata[pvname].set_data(**data[pvname])

    @staticmethod
    def _init_pvdatas(pvnames, connector):
        pvdata = dict()
        for pvname in pvnames:
            pvdata[pvname] = PVData(pvname, connector)
        return pvdata

    def __getitem__(self, val):
        """Get item."""
        if isinstance(val, str):
            return self._pvdata[val]
        elif isinstance(val, int):
            return self._pvdata[self._pvnames[val]]
        else:
            raise TypeError('Item must be int or str.')

    def __iter__(self):
        """Iterate over object."""
        for pvn in self.pvnames:
            yield self[pvn]

    def __len__(self):
        """Size of the object."""
        return len(self.pvnames)

    def to_dict(self):
        """Return dictionary with PV properties.

        Returns:
            dict: dictionary with fields:
                server_url (str): url of the Archiver server.
                pvnames (list): the names of the PVs.
                timestamp_start (time.time): start of acquisition time.
                timestamp_stop (time.time): end of acquisition time.
                pvdata_info (list): with dictionaries containing the data for
                    all PVs. Compatible input for PVData.from_dict.

        """
        data = dict(
            server_url=self.connector.server_url,
            pvnames=self.pvnames,
            timestamp_start=self.timestamp_start,
            timestamp_stop=self.timestamp_stop)
        data['pvdata_info'] = [self[pvn].to_dict() for pvn in self._pvnames]
        return data

    @staticmethod
    def from_dict(info):
        """Return PVDataSet object with information in data.

        Args:
            info (dict): must have the same fields as the dictionary returned
                by PVDataSet.to_dict method.

        Returns:
            PVDataSet: with values compatible with data.

        """
        pvdataset = PVDataSet(info['pvnames'], info['server_url'])
        pvdataset.timestamp_start = info['timestamp_start']
        pvdataset.timestamp_stop = info['timestamp_stop']
        for i, pvdata in enumerate(pvdataset):
            pvdata.set_data(**info['pvdata_info'][i]['data'])
        return pvdataset

    def to_pickle(self, fname, overwrite=False):
        """Create pickle file with complete PVDataSet.

        The data saved is the dictionary returned by PVDataSet.to_dict method.

        Args:
            fname (str): name of the file to save.
            overwrite (bool, optional): Whether to overwrite existing file
                with same name or not. Defaults to False.

        """
        _save_pickle(self.to_dict(), fname, overwrite=overwrite)

    @staticmethod
    def from_pickle(fname):
        """Load data from pickle file and return PVDataSet object.

        Args:
            fname (str): name of the file to load.

        Returns:
            PVDataSet: with values from the pickle file.

        """
        return PVDataSet.from_dict(_load_pickle(fname))<|MERGE_RESOLUTION|>--- conflicted
+++ resolved
@@ -2,12 +2,9 @@
 
 from copy import deepcopy as _dcopy
 
-<<<<<<< HEAD
+import numpy as _np
+
 from . import exceptions as _exceptions
-=======
-import numpy as _np
-
->>>>>>> 062d3ee7
 from .client import ClientArchiver as _ClientArchiver
 from .time import Time as _Time, get_time_intervals as _get_time_intervals
 
@@ -196,14 +193,9 @@
     @timestamp_start.setter
     def timestamp_start(self, new_timestamp):
         if not isinstance(new_timestamp, (float, int)):
-<<<<<<< HEAD
-            raise _exceptions.TypeError(
-                'expected argument of type float or int')
-=======
-            raise TypeError(
+            raise _exceptions.TypeError(
                 'expected argument of type float or int, got ' +
                 str(type(new_timestamp)))
->>>>>>> 062d3ee7
         self._time_start = _Time(timestamp=new_timestamp)
 
     @property
@@ -214,12 +206,8 @@
     @time_start.setter
     def time_start(self, new_time):
         if not isinstance(new_time, _Time):
-<<<<<<< HEAD
-            raise _exceptions.TypeError('expected argument of type Time')
-=======
-            raise TypeError(
+            raise _exceptions.TypeError(
                 'expected argument of type Time, got '+str(type(new_time)))
->>>>>>> 062d3ee7
         self._time_start = new_time
 
     @property
@@ -232,14 +220,9 @@
     @timestamp_stop.setter
     def timestamp_stop(self, new_timestamp):
         if not isinstance(new_timestamp, (float, int)):
-<<<<<<< HEAD
-            raise _exceptions.TypeError(
-                'expected argument of type float or int')
-=======
-            raise TypeError(
+            raise _exceptions.TypeError(
                 'expected argument of type float or int, got ' +
                 str(type(new_timestamp)))
->>>>>>> 062d3ee7
         self._time_stop = _Time(timestamp=new_timestamp)
 
     @property
@@ -250,12 +233,8 @@
     @time_stop.setter
     def time_stop(self, new_time):
         if not isinstance(new_time, _Time):
-<<<<<<< HEAD
-            raise _exceptions.TypeError('expected argument of type Time')
-=======
-            raise TypeError(
-                'expected argument of type Time, got '+str(type(new_time)))
->>>>>>> 062d3ee7
+            raise _exceptions.TypeError(
+                'expected argument of type Time, got ' + str(type(new_time)))
         self._time_stop = new_time
 
     @property
@@ -266,14 +245,9 @@
     @parallel_query_bin_interval.setter
     def parallel_query_bin_interval(self, new_intvl):
         if not isinstance(new_intvl, (float, int)):
-<<<<<<< HEAD
-            raise _exceptions.TypeError(
-                'expected argument of type float or int')
-=======
-            raise TypeError(
+            raise _exceptions.TypeError(
                 'expected argument of type float or int, got ' +
                 str(type(new_intvl)))
->>>>>>> 062d3ee7
         self._parallel_query_bin_interval = new_intvl
 
     @property
@@ -434,14 +408,9 @@
     @timestamp_start.setter
     def timestamp_start(self, new_timestamp):
         if not isinstance(new_timestamp, (float, int)):
-<<<<<<< HEAD
-            raise _exceptions.TypeError(
-                'expected argument of type float or int')
-=======
-            raise TypeError(
+            raise _exceptions.TypeError(
                 'expected argument of type float or int, got ' +
                 str(type(new_timestamp)))
->>>>>>> 062d3ee7
         self._time_start = _Time(timestamp=new_timestamp)
         for pvname in self._pvnames:
             self._pvdata[pvname].time_start = self._time_start
@@ -454,12 +423,8 @@
     @time_start.setter
     def time_start(self, new_time):
         if not isinstance(new_time, _Time):
-<<<<<<< HEAD
-            raise _exceptions.TypeError('expected argument of type Time')
-=======
-            raise TypeError(
+            raise _exceptions.TypeError(
                 'expected argument of type Time, got '+str(type(new_time)))
->>>>>>> 062d3ee7
         self._time_start = new_time
         for pvname in self._pvnames:
             self._pvdata[pvname].time_start = self._time_start
@@ -474,14 +439,9 @@
     @timestamp_stop.setter
     def timestamp_stop(self, new_timestamp):
         if not isinstance(new_timestamp, (float, int)):
-<<<<<<< HEAD
-            raise _exceptions.TypeError(
-                'expected argument of type float or int')
-=======
-            raise TypeError(
+            raise _exceptions.TypeError(
                 'expected argument of type float or int, got ' +
                 str(type(new_timestamp)))
->>>>>>> 062d3ee7
         self._time_stop = _Time(timestamp=new_timestamp)
         for pvname in self._pvnames:
             self._pvdata[pvname].time_stop = self._time_stop
@@ -494,12 +454,8 @@
     @time_stop.setter
     def time_stop(self, new_time):
         if not isinstance(new_time, _Time):
-<<<<<<< HEAD
-            raise _exceptions.TypeError('expected argument of type Time')
-=======
-            raise TypeError(
+            raise _exceptions.TypeError(
                 'expected argument of type Time, got '+str(type(new_time)))
->>>>>>> 062d3ee7
         self._time_stop = new_time
         for pvname in self._pvnames:
             self._pvdata[pvname].time_stop = self._time_stop
@@ -512,14 +468,9 @@
     @parallel_query_bin_interval.setter
     def parallel_query_bin_interval(self, new_intvl):
         if not isinstance(new_intvl, (float, int)):
-<<<<<<< HEAD
-            raise _exceptions.TypeError(
-                'expected argument of type float or int')
-=======
-            raise TypeError(
+            raise _exceptions.TypeError(
                 'expected argument of type float or int, got ' +
                 str(type(new_intvl)))
->>>>>>> 062d3ee7
         self._parallel_query_bin_interval = new_intvl
         for pvname in self._pvnames:
             self._pvdata[pvname].parallel_query_bin_interval = \
