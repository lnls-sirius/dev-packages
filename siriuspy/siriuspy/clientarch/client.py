--- conflicted
+++ resolved
@@ -293,16 +293,11 @@
                 loop = _asyncio.new_event_loop()
                 _asyncio.set_event_loop(loop)
             else:
-<<<<<<< HEAD
-                raise _exceptions.RuntimeError
-        return loop
-=======
                 raise error
         try:
             self._ret = loop.run_until_complete(func(*args, **kwargs))
         except _asyncio.TimeoutError:
             self._ret = None
->>>>>>> 062d3ee7
 
     async def _handle_request(
             self, url, return_json=False, need_login=False):
