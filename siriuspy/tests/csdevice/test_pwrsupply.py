--- conflicted
+++ resolved
@@ -20,16 +20,12 @@
     'DEFAULT_WFM_FBP',
     'MAX_WFMSIZE_OTHERS',
     'DEF_WFMSIZE_OTHERS',
-<<<<<<< HEAD
     'DEFAULT_WFM',
-    'DEFLT_PS_CURR_PREC',
-    'DEFLT_PU_CURR_PREC',
-=======
+    # 'DEFLT_PS_CURR_PREC',
+    # 'DEFLT_PU_CURR_PREC',
     'DEFAULT_WFM_OTHERS',
-    'DEFAULT_CURVE',
     'DEFAULT_PS_CURRENT_PRECISION',
     'DEFAULT_PU_CURRENT_PRECISION',
->>>>>>> adb02326
     'ETypes',
     'Const',
     'get_ps_current_unit',
