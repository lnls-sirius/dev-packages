"""Test E2SController class."""
import unittest
from unittest import mock

from siriuspy.csdevice.pwrsupply import get_ps_propty_database
from tests.pwrsupply.variables import values, dict_values
from siriuspy.pwrsupply.e2scontroller import DeviceInfo, E2SController


def read_variables(device_id, variable_id):
    """Mock PRUController read_variables."""
    return values[variable_id]


class TestE2SController(unittest.TestCase):
    """Test E2SController public methods behaviour."""

    def setUp(self):
        """Watcher class is mocked. Set up E2SController object."""
        self.database = self._get_db()
        # print(self.database.keys())
        self.devices_info = {'BO-01U:PS-CH': DeviceInfo('BO-01U:PS-CH', 1),
                             'BO-01U:PS-CV': DeviceInfo('BO-01U:PS-CV', 2)}
        self.pru_controller = mock.Mock()
        self.pru_controller.read_variables.side_effect = read_variables
        self.pru_controller.pru_curve_read.return_value = \
            self.database['WfmData-RB']['value']
        self.pru_controller.pru_sync_mode = 0x5B
        self.pru_controller.pru_curve_block = 1
        self.pru_controller.pru_sync_pulse_count = 10
        self.pru_controller.queue_length = 0

        self.hw_values = values
        self.hw_dict_values = dict_values
        self.hw_dict_values.update({
            'Reset-Cmd': 0,
            'Abort-Cmd': 0,
            'WfmData-RB': self.database['WfmData-RB']['value'],
            'PRUSyncMode-Mon': 1,
            'PRUBlockIndex-Mon': 1,
            'PRUSyncPulseCount-Mon': 10,
            'PRUCtrlQueueSize-Mon': 0})

        self.controller = E2SController(
            self.pru_controller, self.devices_info, 'FBP', self.database)

    @mock.patch('siriuspy.csdevice.pwrsupply.get_ps_current_unit')
    @mock.patch('siriuspy.csdevice.pwrsupply._PSSearch')
    def _get_db(self, search, unit):
        def mock_splims(pstype, label):
            """Return limits value."""
            if label in ('lolo', 'low', 'lolim'):
                return 0.0
            else:
                return 165.0
        search.get_splims.side_effect = mock_splims
        unit.return_value = 'A'
        return get_ps_propty_database('FAC', 'bo-quadrupole-qd-fam')

    def _append_dev_name(self, dev_name):
        new_dict = {}
        for key, val in self.hw_dict_values.items():
            new_dict[dev_name + ':' + key] = val
        return new_dict

    # def test_epics_2_bsmp_dict(self):
    #     """Test epics_2_bsmp constant dict values."""
    #     self.assertEqual(len(self.controller.epics_2_bsmp), 18)
    #     self.assertEqual(self.controller.epics_2_bsmp['PwrState-Sts'], 0)
    #     self.assertEqual(self.controller.epics_2_bsmp['OpenLoop-Mon'], 0)
    #     self.assertEqual(self.controller.epics_2_bsmp['OpMode-Sts'], 0)
    #     self.assertEqual(self.controller.epics_2_bsmp['CtrlMode-Mon'], 0)
    #     self.assertEqual(self.controller.epics_2_bsmp['Current-RB'], 1)
    #     self.assertEqual(self.controller.epics_2_bsmp['CurrentRef-Mon'], 2)
    #     self.assertEqual(self.controller.epics_2_bsmp['Version-Cte'], 3)
    #     self.assertEqual(self.controller.epics_2_bsmp['CycleEnbl-Mon'], 6)
    #     self.assertEqual(self.controller.epics_2_bsmp['CycleType-Sts'], 7)
    #     self.assertEqual(self.controller.epics_2_bsmp['CycleNrCycles-RB'], 8)
    #     self.assertEqual(self.controller.epics_2_bsmp['CycleIndex-Mon'], 9)
    #     self.assertEqual(self.controller.epics_2_bsmp['CycleFreq-RB'], 10)
    #     self.assertEqual(self.controller.epics_2_bsmp['CycleAmpl-RB'], 11)
    #     self.assertEqual(self.controller.epics_2_bsmp['CycleOffset-RB'], 12)
    #     self.assertEqual(self.controller.epics_2_bsmp['CycleAuxParam-RB'], 13)
    #     self.assertEqual(self.controller.epics_2_bsmp['IntlkSoft-Mon'], 25)
    #     self.assertEqual(self.controller.epics_2_bsmp['IntlkHard-Mon'], 26)
    #     self.assertEqual(self.controller.epics_2_bsmp['Current-Mon'], 27)

    def test_setpoint_initialization(self):
        """Test object setpoints is correctly initialized."""
        setpoints = ('PwrState-Sel', 'OpMode-Sel', 'Current-SP',
                     'CycleType-Sel', 'CycleNrCycles-SP', 'CycleFreq-SP',
                     'CycleAmpl-SP', 'CycleOffset-SP', 'CycleAuxParam-SP',
                     'Reset-Cmd', 'Abort-Cmd', 'WfmData-SP')
        dict_values.update({
            'Reset-Cmd': 0,
            'Abort-Cmd': 0,
            'WfmData-RB': self.database['WfmData-RB']['value']})
        for dev_name in self.devices_info:
            # self.assertEqual(
            #     len(self.controller._setpoints[dev_name]), len(setpoints))
            for setpoint in setpoints:
                self.assertIn(setpoint, self.controller._fields)
                readback = \
                    setpoint.replace('-Sel', '-Sts').replace('-SP', '-RB')
                self.assertEqual(
                    dict_values[readback],
                    self.controller._fields[setpoint][dev_name].value)

    def test_read_all(self):
        """Test read all method."""
        for dev_name in self.devices_info:
            dict_values = self._append_dev_name(dev_name)
            values = self.controller.read_all(dev_name)
            for key, val in dict_values.items():
                self.assertIn(key, values)
                self.assertEqual(val, values[key])

    def test_read(self):
        """Test read method."""
        val = self.controller.read('BO-01U:PS-CH', 'PwrState-Sel')
        self.assertEqual(val, 1)
        val = self.controller.read('BO-01U:PS-CH', 'PwrState-Sts')
        self.assertEqual(val, 1)
        val = self.controller.read('BO-01U:PS-CH', 'WfmData-RB')
        self.assertEqual(val, [0.0 for _ in range(4000)])

    def test_write_pwrstate_off(self):
        """Test setting pwrstate."""
        dev = 'BO-01U:PS-CH'
        field = 'PwrState-Sel'
        value = 0
        self.controller.write(dev, field, value)
        self.pru_controller.exec_functions.assert_called_with((1,), 1)
        self.assertEqual(self.controller.read(dev, field), value)
        self.assertEqual(self.controller.read(dev, 'Current-SP'), 0.0)
        self.assertEqual(self.controller.read(dev, 'OpMode-Sel'), 0)

    def test_write_pwrstate_on(self):
        """Test setting pwrstate."""
        dev = 'BO-01U:PS-CH'
        field = 'PwrState-Sel'
        value = 1
        # Call turn on and close loop
        calls = [mock.call((1,), 0), mock.call((1,), 3)]
        self.controller.write(dev, field, value)
        # time.sleep.assert_called_with(0.3)
        self.assertEqual(
            self.pru_controller.exec_functions.call_args_list, calls)
        self.assertEqual(self.controller.read(dev, field), value)
        self.assertEqual(self.controller.read(dev, 'Current-SP'), 0.0)
        self.assertEqual(self.controller.read(dev, 'OpMode-Sel'), 0)

    def test_write_opmode_slowref(self):
        """Test setting opmode to SlowRef."""
        dev = 'BO-01U:PS-CH'
        field = 'OpMode-Sel'
        value = 0
        # Set opmode to slowref
        self.controller.write(dev, field, value)

        # Call set_slowref and disable_siggen
        expected_calls = [mock.call((1,), 4, 3), mock.call((1,), 26)]
        calls = self.pru_controller.exec_functions.call_args_list
        self.assertEqual(calls, expected_calls)

        # Assert opmode setpoint is set
        self.assertEqual(self.controller.read(dev, field), 0)
        # How to _stop_watchers was called?

    def test_write_opmode_slowrefsync(self):
        """Test setting opmode to SlowRef."""
        dev = 'BO-01U:PS-CH'
        field = 'OpMode-Sel'
        value = 1
        # Set opmode to slowref
        self.controller.write(dev, field, value)

        # Call set_slowrefsync and disable_siggen
        # self.pru_controller.pru_curve_write_slowref_sync.assert_called()
<<<<<<< HEAD
        self.pru_controller.exec_functions.assert_called_with((1,), 4, 4)
=======
        self.pru_controller.exec_functions.assert_called_with([1], 4, 4)
>>>>>>> 0d34a0a5

        # Assert opmode setpoint is set
        self.assertEqual(self.controller.read(dev, field), 1)

    @mock.patch('siriuspy.pwrsupply.e2scontroller._Watcher', autospec=True)
    def test_write_opmode_cycle(self, watcher):
        """Test setting opmode to SlowRef."""
        dev = 'BO-01U:PS-CH'
        field = 'OpMode-Sel'
        value = 2
        # Set opmode to slowref
        self.controller.write(dev, field, value)

        # Call set_slowrefsync and disable_siggen
        expected_calls = [mock.call((1,), 16, 0.0), mock.call((1,), 4, 5)]
        calls = self.pru_controller.exec_functions.call_args_list
        self.assertEqual(calls, expected_calls)

        # Assert opmode setpoint is set
        self.assertEqual(self.controller.read(dev, field), 2)

        # Watcher thread is started
        watcher.assert_called_with(
            self.controller, dev, value)
        watcher.return_value.start.assert_called()

    @mock.patch('siriuspy.pwrsupply.e2scontroller._Watcher', autospec=True)
    def test_write_opmode_rmpwfm(self, watcher):
        """Test setting opmode to SlowRef."""
        dev = 'BO-01U:PS-CH'
        field = 'OpMode-Sel'
        value = 3
        # Set opmode to slowref
        self.controller.write(dev, field, value)

        # Call set_slowrefsync and disable_siggen
        self.pru_controller.exec_functions.assert_called_with((1,), 4, 3)

        # Assert opmode setpoint is set
        self.assertEqual(self.controller.read(dev, field), 3)

        # Watcher thread is started
        watcher.assert_called_with(
            self.controller, dev, value)
        watcher.return_value.start.assert_called()

    @mock.patch('siriuspy.pwrsupply.e2scontroller._Watcher', autospec=True)
    def test_write_opmode_migwfm(self, watcher):
        """Test setting opmode to SlowRef."""
        dev = 'BO-01U:PS-CH'
        field = 'OpMode-Sel'
        value = 4
        # Set opmode to slowref
        self.controller.write(dev, field, value)

        # Call set_slowrefsync and disable_siggen
        self.pru_controller.exec_functions.assert_called_with((1,), 4, 3)

        # Assert opmode setpoint is set
        self.assertEqual(self.controller.read(dev, field), 4)

        # Watcher thread is started
        watcher.assert_called_with(
            self.controller, dev, value)
        watcher.return_value.start.assert_called()

    def test_write_opmode_strange(self):
        """Test strange value."""
        dev = 'BO-01U:PS-CH'
        field = 'OpMode-Sel'
        value = 10
        # Set opmode to strange value
        self.controller.write(dev, field, value)

        # exec_functions not called
        self.pru_controller.exec_functions.assert_not_called()
        self.assertNotEqual(self.controller.read(dev, field), value)

    def test_write_reset(self):
        """Test reset command."""
        dev = ('BO-01U:PS-CH', 'BO-01U:PS-CV')
        field = 'Reset-Cmd'
        value = 10
        # Send resert command
        self.controller.write(dev, field, value)

        # Assert exec_functions was assert_called
        self.pru_controller.exec_functions.assert_called_with((1, 2), 6)
        self.assertEqual(self.controller.read(dev[0], field), 1)
        self.assertEqual(self.controller.read(dev[1], field), 1)

    def _test_write_abort(self):
        """Test reset command."""
        with self.assertRaises(NotImplementedError):
            self.controller.write('BO-01U:PS-CH', 'Abort-Cmd', 1)

    def test_write_set_cycle_type(self):
        """Test set cycle type."""
        dev = 'BO-01U:PS-CH'
        field = 'CycleType-Sel'
        value = 1
        # Set
        self.controller.write(dev, field, value)
        # Assert
        self.pru_controller.exec_functions.assert_called_with(
            (1,), 23, [1, 1, 0.0, 1.0, 0.0, 1.0, 1.0, 1.0, 0.0])
        self.assertEqual(self.controller.read(dev, field), 1)

    def test_write_set_cycle_nr_cycle(self):
        """Test set number of cycles."""
        dev = 'BO-01U:PS-CH'
        field = 'CycleNrCycles-SP'
        value = 100
        # Set
        self.controller.write(dev, field, value)
        # Assert
        self.pru_controller.exec_functions.assert_called_with(
            (1,), 23, [2, 100, 0.0, 1.0, 0.0, 1.0, 1.0, 1.0, 0.0])
        self.assertEqual(self.controller.read(dev, field), 100)

    def test_write_set_cycle_frequency(self):
        """Test set cycle frequency."""
        dev = 'BO-01U:PS-CH'
        field = 'CycleFreq-SP'
        value = 0.3
        # Set
        self.controller.write(dev, field, value)
        # Assert
        self.pru_controller.exec_functions.assert_called_with(
            (1,), 23, [2, 1, 0.3, 1.0, 0.0, 1.0, 1.0, 1.0, 0.0])
        self.assertEqual(self.controller.read(dev, field), 0.3)

    def test_write_set_cycle_amplitude(self):
        """Test set cycle amplitude."""
        dev = 'BO-01U:PS-CH'
        field = 'CycleAmpl-SP'
        value = 5.0
        # Set
        self.controller.write(dev, field, value)
        # Assert
        self.pru_controller.exec_functions.assert_called_with(
            (1,), 23, [2, 1, 0.0, 5.0, 0.0, 1.0, 1.0, 1.0, 0.0])
        self.assertEqual(self.controller.read(dev, field), 5.0)

    def test_write_set_cycle_offset(self):
        """Test set cycle offset."""
        dev = 'BO-01U:PS-CH'
        field = 'CycleOffset-SP'
        value = 0.5
        # Set
        self.controller.write(dev, field, value)
        # Assert
        self.pru_controller.exec_functions.assert_called_with(
            (1,), 23, [2, 1, 0.0, 1.0, 0.5, 1.0, 1.0, 1.0, 0.0])
        self.assertEqual(self.controller.read(dev, field), 0.5)

    def test_write_set_aux_params(self):
        """Test set cycle aux params."""
        dev = 'BO-01U:PS-CH'
        field = 'CycleAuxParam-SP'
        value = [2.0, 2.0, 2.0, 2.0]
        # Set
        self.controller.write(dev, field, value)
        # Assert
        self.pru_controller.exec_functions.assert_called_with(
            (1,), 23, [2, 1, 0.0, 1.0, 0.0, 2.0, 2.0, 2.0, 2.0])
        self.assertEqual(
            self.controller.read(dev, field), value)

    def _test_write_set_wfmdata_sp(self):
        """Test set wfmdata sp."""
        dev = 'BO-01U:PS-CH'
        field = 'WfmData-SP'
        value = list(range(4000))
        # Set
        self.controller.write(dev, field, value)
        # Assert
        # self.assertEqual(self.controller.read(dev, field), value)
        self.pru_controller.pru_curve_write.assert_called_with(
            self.devices_info[dev].id, value)


if __name__ == '__main__':
    unittest.main()<|MERGE_RESOLUTION|>--- conflicted
+++ resolved
@@ -177,11 +177,7 @@
 
         # Call set_slowrefsync and disable_siggen
         # self.pru_controller.pru_curve_write_slowref_sync.assert_called()
-<<<<<<< HEAD
         self.pru_controller.exec_functions.assert_called_with((1,), 4, 4)
-=======
-        self.pru_controller.exec_functions.assert_called_with([1], 4, 4)
->>>>>>> 0d34a0a5
 
         # Assert opmode setpoint is set
         self.assertEqual(self.controller.read(dev, field), 1)
