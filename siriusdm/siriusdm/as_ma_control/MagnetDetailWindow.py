--- conflicted
+++ resolved
@@ -2,15 +2,11 @@
 from .detail_widget.MagnetDetailWidget import MagnetDetailWidget
 
 class MagnetDetailWindow(QDialog):
-<<<<<<< HEAD
-    STYLESHEET = "QGroupBox {font-size: 11pt; font-weight: bold;} QScrollBar {border: 1px solid black;}"
-=======
     STYLESHEET = """
         .QGroupBox {
             width: auto;
         }
     """
->>>>>>> 8e3226c8
 
     def __init__(self, magnet_name, parent=None):
         super(MagnetDetailWindow, self).__init__(parent)
